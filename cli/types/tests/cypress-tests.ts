namespace CypressLodashTests {
  Cypress._ // $ExpectType LoDashStatic
  Cypress._.each([1], item => {
    item // $ExpectType number
  })
}

namespace CypressSinonTests {
  Cypress.sinon // $ExpectType SinonStatic

  const stub = cy.stub()
  stub(2, 'foo')
  expect(stub).to.have.been.calledWith(Cypress.sinon.match.number, Cypress.sinon.match('foo'))

  const stub2 = Cypress.sinon.stub()
  stub2(2, 'foo')
  expect(stub2).to.have.been.calledWith(Cypress.sinon.match.number, Cypress.sinon.match('foo'))
}

namespace CypressJqueryTests {
  Cypress.$ // $ExpectType JQueryStatic
  Cypress.$('selector') // $ExpectType JQuery<HTMLElement>
  Cypress.$('selector').click() // $ExpectType JQuery<HTMLElement>
}

namespace CypressAutomationTests {
  Cypress.automation('hello') // $ExpectType Promise<any>
}

namespace CypressConfigTests {
  // getters
  Cypress.config('baseUrl') // $ExpectType string | null
  Cypress.config().baseUrl // $ExpectType string | null

  // setters
  Cypress.config('baseUrl', '.') // $ExpectType void
  Cypress.config('baseUrl', null) // $ExpectType void
  Cypress.config({ baseUrl: '.', }) // $ExpectType void

  Cypress.config('taskTimeout') // $ExpectType number
  Cypress.config('includeShadowDom') // $ExpectType boolean
}

namespace CypressEnvTests {
  // Just making sure these are valid - no real type safety
  Cypress.env('foo')
  Cypress.env('foo', 'bar')
  Cypress.env().foo
  Cypress.env({
    foo: 'bar'
  })
}

namespace CypressIsCyTests {
  Cypress.isCy(cy) // $ExpectType boolean
  Cypress.isCy(undefined) // $ExpectType boolean

  const chainer = cy.wrap("foo").then(function() {
    if (Cypress.isCy(chainer)) {
      chainer // $ExpectType Chainable<string>
    }
  })
}

namespace CypressCommandsTests {
  Cypress.Commands.add('newCommand', () => {
    return
  })
  Cypress.Commands.add('newCommand', { prevSubject: true }, () => {
    return
  })
  Cypress.Commands.add('newCommand', () => {
    return new Promise((resolve) => {})
  })
  Cypress.Commands.overwrite('newCommand', () => {
    return
  })
}

namespace CypressLogsTest {
  const log = Cypress.log({
    $el: Cypress.$('body'),
    name: 'MyCommand',
    displayName: 'My Command',
    message: ['foo', 'bar'],
    consoleProps: () => {
      return {
        foo: 'bar',
      }
    },
  })
    .set('$el', Cypress.$('body'))
    .set({ name: 'MyCommand' })
    .snapshot()
    .snapshot('before')
    .snapshot('before', { next: 'after' })

  log.get() // $ExpectType LogConfig
  log.get('name') // $ExpectType string
  log.get('$el') // $ExpectType JQuery<HTMLElement>
}

namespace CypressLocalStorageTest {
  Cypress.LocalStorage.clear = function(keys) {
    keys // $ExpectType string[] | undefined
  }
}

namespace CypressItsTests {
  cy.wrap({ foo: [1, 2, 3] })
    .its('foo')
    .each((s: number) => {
      s
    })

  cy.wrap({foo: 'bar'}).its('foo') // $ExpectType Chainable<string>
  cy.wrap([1, 2]).its(1) // $ExpectType Chainable<number>
  cy.wrap(['foo', 'bar']).its(1) // $ExpectType Chainable<string>
  .then((s: string) => {
    s
  })
  cy.wrap({baz: { quux: '2' }}).its('baz.quux') // $ExpectType Chainable<any>
  cy.wrap({foo: 'bar'}).its('foo', { log: true }) // $ExpectType Chainable<string>
  cy.wrap({foo: 'bar'}).its('foo', { timeout: 100 }) // $ExpectType Chainable<string>
  cy.wrap({foo: 'bar'}).its('foo', { log: true, timeout: 100 }) // $ExpectType Chainable<string>
}

namespace CypressInvokeTests {
  const returnsString = () => 'foo'
  const returnsNumber = () => 42

  cy.wrap({ a: returnsString }).invoke('a') // $ExpectType Chainable<string>
  cy.wrap({ b: returnsNumber }).invoke('b') // $ExpectType Chainable<number>
  cy.wrap({ b: returnsNumber }).invoke({ log: true }, 'b') // $ExpectType Chainable<number>
  cy.wrap({ b: returnsNumber }).invoke({ timeout: 100 }, 'b') // $ExpectType Chainable<number>
  cy.wrap({ b: returnsNumber }).invoke({ log: true, timeout: 100 }, 'b') // $ExpectType Chainable<number>

  // challenging to define a more precise return type than string | number here
  cy.wrap([returnsString, returnsNumber]).invoke(1) // $ExpectType Chainable<string | number>

  // invoke through property path results in any
  cy.wrap({ a: { fn: (x: number) => x * x }}).invoke('a.fn', 4) // $ExpectType Chainable<any>

  // examples below are from previous attempt at typing `invoke`
  // (see https://github.com/cypress-io/cypress/issues/4022)

  // call methods on arbitrary objects with reasonable return types
  cy.wrap({ fn: () => ({a: 1})}).invoke("fn") // $ExpectType Chainable<{ a: number; }>

  // call methods on dom elements with reasonable return types
  cy.get('.trigger-input-range').invoke('val', 25) // $ExpectType Chainable<string | number | string[] | undefined>
}

cy.wrap({ foo: ['bar', 'baz'] })
  .its('foo')
  .then(([first, second]) => {
    first // $ExpectType string
  })
  .spread((first: string, second: string) => {
    first // $ExpectType string
    // return first as string
  })
  .each((s: string) => {
    s // $ExpectType string
  })
  .then(s => {
    s // $ExpectType string[]
  })

cy.get('.someSelector')
  .each(($el, index, list) => {
    $el // $ExpectType JQuery<HTMLElement>
    index // $ExpectType number
    list // $ExpectType HTMLElement[]
  })

cy.wrap(['bar', 'baz'])
  .spread((first, second) => {
    first // $ExpectType any
  })

describe('then', () => {
  // https://github.com/cypress-io/cypress/issues/5575
  it('should respect the return type of callback', () => {
    // Expected type is verbose here because the function below matches 2 declarations.
    // * then<S extends object | any[] | string | number | boolean>(fn: (this: ObjectLike, currentSubject: Subject) => S): Chainable<S>
    // * then<S>(fn: (this: ObjectLike, currentSubject: Subject) => S): ThenReturn<Subject, S>
    // For our purpose, it doesn't matter.
    const result = cy.get('foo').then(el => el.attr('foo'))
    result // $ExpectType Chainable<JQuery<HTMLElement>> | Chainable<string | JQuery<HTMLElement>>

    const result2 = cy.get('foo').then(el => `${el}`)
    result2 // $ExpectType Chainable<string>

    const result3 = cy.get('foo').then({ timeout: 1234 }, el => el.attr('foo'))
    result3 // $ExpectType Chainable<JQuery<HTMLElement>> | Chainable<string | JQuery<HTMLElement>>

    const result4 = cy.get('foo').then({ timeout: 1234 }, el => `${el}`)
    result4 // $ExpectType Chainable<string>
  })

  it('should have the correct type signature', () => {
    cy.wrap({ foo: 'bar' })
      .then(s => {
        s // $ExpectType { foo: string; }
        return s
      })
      .then(s => {
        s // $ExpectType { foo: string; }
      })
      .then(s => s.foo)
      .then(s => {
        s // $ExpectType string
      })
  })

  it('should have the correct type signature with options', () => {
    cy.wrap({ foo: 'bar' })
      .then({ timeout: 5000 }, s => {
        s // $ExpectType { foo: string; }
        return s
      })
      .then({ timeout: 5000 }, s => {
        s // $ExpectType { foo: string; }
      })
      .then({ timeout: 5000 }, s => s.foo)
      .then({ timeout: 5000 }, s => {
        s // $ExpectType string
      })
  })

  it('HTMLElement', () => {
    cy.get('div')
    .then(($div) => {
      $div // $ExpectType JQuery<HTMLDivElement>
      return $div[0]
    })
    .then(($div) => {
      $div // $ExpectType JQuery<HTMLDivElement>
    })

    cy.get('div')
    .then(($div) => {
      $div // $ExpectType JQuery<HTMLDivElement>
      return [$div[0]]
    })
    .then(($div) => {
      $div // $ExpectType JQuery<HTMLDivElement>
    })

    cy.get('p')
    .then(($p) => {
      $p // $ExpectType JQuery<HTMLParagraphElement>
      return $p[0]
    })
    .then({timeout: 3000}, ($p) => {
      $p // $ExpectType JQuery<HTMLParagraphElement>
    })
  })

  // https://github.com/cypress-io/cypress/issues/16669
  it('any as default', () => {
    cy.get('body')
    .then(() => ({} as any))
    .then(v => {
      v // $ExpectType any
    })
  })
})

cy.wait(['@foo', '@bar'])
  .then(([first, second]) => {
    first // $ExpectType Interception
  })

cy.wait(1234) // $ExpectType Chainable<undefined>

cy.wrap('foo').wait(1234) // $ExpectType Chainable<string>

cy.wrap([{ foo: 'bar' }, { foo: 'baz' }])
  .then(subject => {
    subject // $ExpectType { foo: string; }[]
  })
  .then(([first, second]) => {
    first // $ExpectType { foo: string; }
  })
  .then(subject => {
    subject // $ExpectType { foo: string; }[]
  })
  .then(([first, second]) => {
    return first.foo + second.foo
  })
  .then(subject => {
    subject // $ExpectType string
  })

  cy.wrap([1, 2, 3]).each((num: number, i, array) => {
    return new Cypress.Promise((resolve) => {
      setTimeout(() => {
        resolve()
      }, num * 100)
    })
  })

cy.get('something').should('have.length', 1)

cy.stub().withArgs('').log(false).as('foo')

cy.spy().withArgs('').log(false).as('foo')

cy.wrap('foo').then(subject => {
  subject // $ExpectType string
  return cy.wrap(subject)
}).then(subject => {
  subject // $ExpectType string
})

cy.wrap('foo').then(subject => {
  subject // $ExpectType string
  return Cypress.Promise.resolve(subject)
}).then(subject => {
  subject // $ExpectType string
})

cy.get('body').within(body => {
  body // $ExpectType JQuery<HTMLBodyElement>
})

cy.get('body').within({ log: false }, body => {
  body // $ExpectType JQuery<HTMLBodyElement>
})

cy.get('body').within(() => {
  cy.get('body', { withinSubject: null }).then(body => {
    body // $ExpectType JQuery<HTMLBodyElement>
  })
})

cy
  .get('body')
  .then(() => {
    return cy.wrap(undefined)
  })
  .then(subject => {
    subject // $ExpectType undefined
  })

namespace CypressAUTWindowTests {
  cy.go(2).then((win) => {
    win // $ExpectType AUTWindow
  })

  cy.reload().then((win) => {
    win // $ExpectType AUTWindow
  })

  cy.visit('https://google.com').then(win => {
    win // $ExpectType AUTWindow
  })

  cy.window().then(win => {
    win // $ExpectType AUTWindow
  })
}

namespace CypressOnTests {
  Cypress.on('uncaught:exception', (error, runnable, promise) => {
    error // $ExpectType Error
    runnable // $ExpectType Runnable
    promise // $ExpectType Promise<any> | undefined
  })

  cy.on('uncaught:exception', (error, runnable, promise) => {
    error // $ExpectType Error
    runnable // $ExpectType Runnable
    promise // $ExpectType Promise<any> | undefined
  })

  // you can chain multiple callbacks
  Cypress
    .on('test:before:run', () => { })
    .on('test:after:run', () => { })
    .on('test:before:run:async', () => { })

  cy
    .on('window:before:load', () => { })
    .on('command:start', () => { })
}

namespace CypressOnceTests {
  Cypress.once('uncaught:exception', (error, runnable) => {
    error // $ExpectType Error
    runnable // $ExpectType Runnable
  })

  cy.once('uncaught:exception', (error, runnable) => {
    error // $ExpectType Error
    runnable // $ExpectType Runnable
  })
}

namespace CypressOffTests {
  Cypress.off('uncaught:exception', (error, runnable) => {
    error // $ExpectType Error
    runnable // $ExpectType Runnable
  })

  cy.off('uncaught:exception', (error, runnable) => {
    error // $ExpectType Error
    runnable // $ExpectType Runnable
  })
}

namespace CypressFilterTests {
  cy.get<HTMLDivElement>('#id')
    .filter((index: number, element: HTMLDivElement) => {
      index // $ExpectType number
      element // $ExpectType HTMLDivElement
      return true
    })
}

namespace CypressScreenshotTests {
  cy.screenshot('example-name')
  cy.screenshot('example', { log: false })
  cy.screenshot({ log: false })
  cy.screenshot({
    log: true,
    blackout: []
  })
  cy.screenshot('example', {
    log: true,
    blackout: []
  })
}

namespace CypressShadowDomTests {
  cy.get('my-component').shadow()
}

namespace CypressTriggerTests {
  cy.get('something')
    .trigger('click') // .trigger(eventName)
    .trigger('click', 'center') // .trigger(eventName, position)
    .trigger('click', { // .trigger(eventName, options)
      arbitraryProperty: 0
    })
    .trigger('click', 0, 0) // .trigger(eventName, x, y)
    .trigger('click', 'center', { // .trigger(eventName, position, options)
      arbitraryProperty: 0
    })
    .trigger('click', 0, 0, { // .trigger(eventName, x, y, options)
      arbitraryProperty: 0
    })
}

namespace CypressClockTests {
  // timestamp
  cy.clock(new Date(2019, 3, 2).getTime(), ['Date'])
  // timestamp shortcut
  cy.clock(+ new Date(), ['Date'])
  // Date object
  cy.clock(new Date(2019, 3, 2))
  // restoring the clock
  cy.clock().then(clock => {
    clock.restore()
  })
  // restoring the clock shortcut
  cy.clock().invoke('restore')
}

namespace CypressContainsTests {
  cy.contains('#app')
  cy.contains('my text to find')
  cy.contains('#app', 'my text to find')
  cy.contains('#app', 'my text to find', { log: false, timeout: 100, matchCase: false, includeShadowDom: true })
  cy.contains('my text to find', { log: false, timeout: 100, matchCase: false, includeShadowDom: true })
}

// https://github.com/cypress-io/cypress/pull/5574
namespace CypressLocationTests {
  cy.location('path') // $ExpectError
  cy.location('pathname') // $ExpectType Chainable<string>
}

namespace CypressBrowserTests {
  Cypress.isBrowser('chrome')// $ExpectType boolean
  Cypress.isBrowser('firefox')// $ExpectType boolean
  Cypress.isBrowser('edge')// $ExpectType boolean
  Cypress.isBrowser('brave')// $ExpectType boolean

  // does not error to allow for user supplied browsers
  Cypress.isBrowser('safari')// $ExpectType boolean

  Cypress.isBrowser({channel: 'stable'})// $ExpectType boolean
  Cypress.isBrowser({family: 'chromium'})// $ExpectType boolean
  Cypress.isBrowser({name: 'chrome'})// $ExpectType boolean

  Cypress.isBrowser({family: 'foo'}) // $ExpectError
  Cypress.isBrowser() // $ExpectError
}

namespace CypressDomTests {
  const obj: any = {}
  const el = {} as any as HTMLElement
  const jel = {} as any as JQuery
  const doc = {} as any as Document

  Cypress.dom.wrap((x: number) => 'a') // $ExpectType JQuery<HTMLElement>
  Cypress.dom.query('foo', el) // $ExpectType JQuery<HTMLElement>
  Cypress.dom.unwrap(obj) // $ExpectType any
  Cypress.dom.isDom(obj) // $ExpectType boolean
  Cypress.dom.isType(el, 'foo') // $ExpectType boolean
  Cypress.dom.isVisible(el) // $ExpectType boolean
  Cypress.dom.isHidden(el) // $ExpectType boolean
  Cypress.dom.isFocusable(el) // $ExpectType boolean
  Cypress.dom.isTextLike(el) // $ExpectType boolean
  Cypress.dom.isScrollable(el) // $ExpectType boolean
  Cypress.dom.isFocused(el) // $ExpectType boolean
  Cypress.dom.isDetached(el) // $ExpectType boolean
  Cypress.dom.isAttached(el) // $ExpectType boolean
  Cypress.dom.isSelector(el, 'foo') // $ExpectType boolean
  Cypress.dom.isDescendent(el, el) // $ExpectType boolean
  Cypress.dom.isElement(obj) // $ExpectType boolean
  Cypress.dom.isDocument(obj) // $ExpectType boolean
  Cypress.dom.isWindow(obj) // $ExpectType boolean
  Cypress.dom.isJquery(obj) // $ExpectType boolean
  Cypress.dom.isInputType(el, 'number') // $ExpectType boolean
  Cypress.dom.stringify(el, 'foo') // $ExpectType string
  Cypress.dom.getElements(jel) // $ExpectType JQuery<HTMLElement> | HTMLElement[]
  Cypress.dom.getContainsSelector('foo', 'bar') // $ExpectType string
  Cypress.dom.getFirstDeepestElement([el], 1) // $ExpectType HTMLElement
  Cypress.dom.getWindowByElement(el) // $ExpectType HTMLElement | JQuery<HTMLElement>
  Cypress.dom.getReasonIsHidden(el) // $ExpectType string
  Cypress.dom.getFirstScrollableParent(el) // $ExpectType HTMLElement | JQuery<HTMLElement>
  Cypress.dom.getFirstFixedOrStickyPositionParent(el) // $ExpectType HTMLElement | JQuery<HTMLElement>
  Cypress.dom.getFirstStickyPositionParent(el) // $ExpectType HTMLElement | JQuery<HTMLElement>
  Cypress.dom.getCoordsByPosition(1, 2) // $ExpectType number
  Cypress.dom.getElementPositioning(el) // $ExpectType ElementPositioning
  Cypress.dom.getElementAtPointFromViewport(doc, 1, 2) // $ExpectType Element | null
  Cypress.dom.getElementCoordinatesByPosition(el, 'top') // $ExpectType ElementCoordinates
  Cypress.dom.getElementCoordinatesByPositionRelativeToXY(el, 1, 2) // $ExpectType ElementPositioning

  Cypress.dom.wrap() // $ExpectError
  Cypress.dom.query(el, 'foo') // $ExpectError
  Cypress.dom.unwrap() // $ExpectError
  Cypress.dom.isDom() // $ExpectError
  Cypress.dom.isType(el) // $ExpectError
  Cypress.dom.isVisible('') // $ExpectError
  Cypress.dom.isHidden('') // $ExpectError
  Cypress.dom.isFocusable('') // $ExpectError
  Cypress.dom.isTextLike('') // $ExpectError
  Cypress.dom.isScrollable('') // $ExpectError
  Cypress.dom.isFocused('') // $ExpectError
  Cypress.dom.isDetached('') // $ExpectError
  Cypress.dom.isAttached('') // $ExpectError
  Cypress.dom.isSelector('', 'foo') // $ExpectError
  Cypress.dom.isDescendent('', '') // $ExpectError
  Cypress.dom.isElement() // $ExpectError
  Cypress.dom.isDocument() // $ExpectError
  Cypress.dom.isWindow() // $ExpectError
  Cypress.dom.isJquery() // $ExpectError
  Cypress.dom.isInputType('', 'number') // $ExpectError
  Cypress.dom.stringify('', 'foo') // $ExpectError
  Cypress.dom.getElements(el) // $ExpectError
  Cypress.dom.getContainsSelector(el, 'bar') // $ExpectError
  Cypress.dom.getFirstDeepestElement(el, 1) // $ExpectError
  Cypress.dom.getWindowByElement('') // $ExpectError
  Cypress.dom.getReasonIsHidden('') // $ExpectError
  Cypress.dom.getFirstScrollableParent('') // $ExpectError
  Cypress.dom.getFirstFixedOrStickyPositionParent('') // $ExpectError
  Cypress.dom.getFirstStickyPositionParent('') // $ExpectError
  Cypress.dom.getCoordsByPosition(1) // $ExpectError
  Cypress.dom.getElementPositioning('') // $ExpectError
  Cypress.dom.getElementAtPointFromViewport(el, 1, 2) // $ExpectError
  Cypress.dom.getElementCoordinatesByPosition(doc, 'top') // $ExpectError
  Cypress.dom.getElementCoordinatesByPositionRelativeToXY(doc, 1, 2) // $ExpectError
}

namespace CypressTestConfigOverridesTests {
  // set config on a per-test basis
  it('test', {
    animationDistanceThreshold: 10,
    baseUrl: 'www.foobar.com',
    defaultCommandTimeout: 6000,
    env: {},
    execTimeout: 6000,
    includeShadowDom: true,
    requestTimeout: 6000,
    responseTimeout: 6000,
    scrollBehavior: 'center',
    taskTimeout: 6000,
    viewportHeight: 200,
    viewportWidth: 200,
    waitForAnimations: false
  }, () => { })
  it('test', {
    browser: {name: 'firefox'}
  }, () => {})
  it('test', {
    browser: [{name: 'firefox'}, {name: 'chrome'}]
  }, () => {})
  it('test', {
    browser: 'firefox',
    keystrokeDelay: 0
  }, () => {})
  it('test', {
    browser: {foo: 'bar'}, // $ExpectError
  }, () => {})
  it('test', {
    retries: null,
    keystrokeDelay: 0
  }, () => { })
  it('test', {
    retries: 3,
    keystrokeDelay: false, // $ExpectError
  }, () => { })
  it('test', {
    retries: {
      runMode: 3,
      openMode: null
    }
  }, () => { })
  it('test', {
    retries: {
      runMode: 3,
    }
  }, () => { })
  it('test', {
    retries: { run: 3 } // $ExpectError
  }, () => { })

  it.skip('test', {}, () => {})
  it.only('test', {}, () => {})
  xit('test', {}, () => {})

  specify('test', {}, () => {})
  specify.only('test', {}, () => {})
  specify.skip('test', {}, () => {})
  xspecify('test', {}, () => {})

  // set config on a per-suite basis
  describe('suite', {
    browser: {family: 'firefox'},
    baseUrl: 'www.example.com',
    keystrokeDelay: 0
  }, () => {})

  context('suite', {}, () => {})

  describe('suite', {
    browser: {family: 'firefox'},
    baseUrl: 'www.example.com',
    keystrokeDelay: false // $ExpectError
    foo: 'foo' // $ExpectError
  }, () => {})

  describe.only('suite', {}, () => {})
  describe.skip('suite', {}, () => {})
  xdescribe('suite', {}, () => {})
}

namespace CypressShadowTests {
  cy
  .get('.foo')
  .shadow()
  .find('.bar')
  .click()

  cy.get('.foo', { includeShadowDom: true }).click()

  cy
  .get('.foo')
  .find('.bar', {includeShadowDom: true})
}

namespace CypressTaskTests {
  cy.task<number>('foo') // $ExpectType Chainable<number>
  cy.task<number>('foo').then((val) => {
    val // $ExpectType number
  })

  cy.task('foo') // $ExpectType Chainable<unknown>
  cy.task('foo').then((val) => {
    val // $ExpectType unknown
  })
}

<<<<<<< HEAD
namespace CypressSessionsTests {
  Cypress.config('experimentalSessionSupport') // $ExpectType boolean
  cy.session('user')
  cy.session('user', () => {})
  cy.session('user', () => {}, {})
  cy.session('user', () => {}, {
    validate: () => {}
  })

  cy.session() // $ExpectError
  cy.session({}) // $ExpectError
  cy.session('user', () => {}, {
    validate: { foo: true } // $ExpectError
  })
}

namespace CypressCookieTests {
  cy.getCookie('foo') // $ExpectType Chainable<Cookie | null>

  cy.setCookie('foo', 'val', { // $ExpectType Chainable<Cookie>
    log: false,
    domain: 'example.com',
    expiry: 123,
    secure: true,
    sameSite: 'no_restriction',
    hostOnly: true,
    foo: true, // $ExpectError
  })

  const cookie: Cypress.Cookie = {} as unknown as Cypress.Cookie

  cookie.domain
  cookie.expiry
  cookie.httpOnly
  cookie.hostOnly
  cookie.name
  cookie.path
  cookie.sameSite
  cookie.secure
  cookie.value
  cookie.foo // $ExpectError
=======
namespace CypressCurrentTest {
  Cypress.currentTest.title // $ExpectType string
  Cypress.currentTest.titlePath // $ExpectType string[]
  Cypress.currentTest() // $ExpectError
>>>>>>> 2454c19a
}

namespace CypressKeyboardTests {
  Cypress.Keyboard.defaults({
    keystrokeDelay: 0
  })
  Cypress.Keyboard.defaults({
    keystrokeDelay: 500
  })
  Cypress.Keyboard.defaults({
    keystrokeDelay: false // $ExpectError
  })
  Cypress.Keyboard.defaults({
    delay: 500 // $ExpectError
  })
}<|MERGE_RESOLUTION|>--- conflicted
+++ resolved
@@ -686,7 +686,6 @@
   })
 }
 
-<<<<<<< HEAD
 namespace CypressSessionsTests {
   Cypress.config('experimentalSessionSupport') // $ExpectType boolean
   cy.session('user')
@@ -702,38 +701,10 @@
     validate: { foo: true } // $ExpectError
   })
 }
-
-namespace CypressCookieTests {
-  cy.getCookie('foo') // $ExpectType Chainable<Cookie | null>
-
-  cy.setCookie('foo', 'val', { // $ExpectType Chainable<Cookie>
-    log: false,
-    domain: 'example.com',
-    expiry: 123,
-    secure: true,
-    sameSite: 'no_restriction',
-    hostOnly: true,
-    foo: true, // $ExpectError
-  })
-
-  const cookie: Cypress.Cookie = {} as unknown as Cypress.Cookie
-
-  cookie.domain
-  cookie.expiry
-  cookie.httpOnly
-  cookie.hostOnly
-  cookie.name
-  cookie.path
-  cookie.sameSite
-  cookie.secure
-  cookie.value
-  cookie.foo // $ExpectError
-=======
 namespace CypressCurrentTest {
   Cypress.currentTest.title // $ExpectType string
   Cypress.currentTest.titlePath // $ExpectType string[]
   Cypress.currentTest() // $ExpectError
->>>>>>> 2454c19a
 }
 
 namespace CypressKeyboardTests {
