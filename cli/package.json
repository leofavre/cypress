{
  "name": "cypress",
  "version": "0.0.0",
  "private": true,
  "main": "index.js",
  "scripts": {
    "prebuild": "yarn postinstall && node ./scripts/start-build.js",
    "build": "node ./scripts/build.js",
    "dtslint": "dtslint types",
    "postinstall": "node ./scripts/post-install.js",
    "lint": "eslint --fix *.js scripts/*.js bin/* lib/*.js lib/**/*.js test/*.js test/**/*.js",
    "prerelease": "yarn build",
    "release": "cd build && releaser --no-node --no-changelog",
    "size": "t=\"cypress-v0.0.0.tgz\"; yarn pack --filename \"${t}\"; wc -c \"${t}\"; tar tvf \"${t}\"; rm \"${t}\";",
    "test": "yarn test-unit",
    "test-debug": "node --inspect-brk $(yarn bin mocha)",
    "test-dependencies": "dependency-check . --no-dev",
    "test-unit": "yarn unit",
    "test-watch": "yarn unit --watch",
    "types": "yarn dtslint",
    "unit": "cross-env BLUEBIRD_DEBUG=1 NODE_ENV=test mocha --reporter mocha-multi-reporters --reporter-options configFile=../mocha-reporter-config.json"
  },
  "dependencies": {
    "@cypress/listr-verbose-renderer": "0.4.1",
    "@cypress/xvfb": "1.2.4",
    "@types/sizzle": "2.3.2",
    "arch": "2.1.1",
    "bluebird": "3.7.2",
    "cachedir": "2.3.0",
    "chalk": "3.0.0",
    "check-more-types": "2.24.0",
    "commander": "4.1.0",
    "common-tags": "1.8.0",
    "debug": "4.1.1",
    "eventemitter2": "4.1.2",
    "execa": "3.3.0",
    "executable": "4.1.1",
    "extract-zip": "1.6.7",
    "fs-extra": "8.1.0",
    "getos": "3.1.4",
    "is-ci": "2.0.0",
    "is-installed-globally": "0.1.0",
    "lazy-ass": "1.6.0",
    "listr": "0.14.3",
    "lodash": "4.17.15",
    "log-symbols": "3.0.0",
    "minimist": "1.2.0",
    "moment": "2.24.0",
<<<<<<< HEAD
    "ramda": "0.24.1",
    "request": "cypress-io/request#47cdc67085c9fddc8d39d3172538f3f86c96bb8b",
=======
    "ramda": "0.26.1",
    "request": "2.88.0",
>>>>>>> 7540a4fe
    "request-progress": "3.0.0",
    "supports-color": "7.1.0",
    "tmp": "0.1.0",
    "untildify": "4.0.0",
    "url": "0.11.0",
    "yauzl": "2.10.0"
  },
  "devDependencies": {
    "@cypress/sinon-chai": "1.1.0",
    "@packages/root": "*",
    "@types/blob-util": "1.3.3",
    "@types/bluebird": "3.5.29",
    "@types/chai": "4.2.7",
    "@types/chai-jquery": "1.1.40",
    "@types/jquery": "3.3.31",
    "@types/lodash": "4.14.149",
    "@types/minimatch": "3.0.3",
    "@types/mocha": "5.2.7",
    "@types/sinon": "7.5.1",
    "@types/sinon-chai": "3.2.3",
    "babel-cli": "6.26.0",
    "babel-preset-es2015": "6.24.1",
    "chai": "3.5.0",
    "chai-as-promised": "7.1.1",
    "chai-string": "1.5.0",
    "cross-env": "6.0.3",
    "dependency-check": "3.4.1",
    "dtslint": "0.9.0",
    "eslint": "6.1.0",
    "execa-wrap": "1.4.0",
    "hasha": "5.0.0",
    "mocha": "6.2.2",
    "mock-fs": "4.9.0",
    "mocked-env": "1.2.4",
    "nock": "9.6.1",
    "postinstall-postinstall": "2.0.0",
    "proxyquire": "2.1.0",
    "resolve-pkg": "2.0.0",
    "shelljs": "0.8.3",
    "sinon": "7.2.2",
    "snap-shot-it": "7.9.2",
    "spawn-mock": "1.0.0",
    "strip-ansi": "4.0.0"
  },
  "files": [
    "bin",
    "lib",
    "index.js",
    "types/**/*.d.ts"
  ],
  "bin": {
    "cypress": "bin/cypress"
  },
  "engines": {
    "node": ">=8.0.0"
  },
  "types": "types"
}<|MERGE_RESOLUTION|>--- conflicted
+++ resolved
@@ -46,13 +46,8 @@
     "log-symbols": "3.0.0",
     "minimist": "1.2.0",
     "moment": "2.24.0",
-<<<<<<< HEAD
-    "ramda": "0.24.1",
-    "request": "cypress-io/request#47cdc67085c9fddc8d39d3172538f3f86c96bb8b",
-=======
     "ramda": "0.26.1",
     "request": "2.88.0",
->>>>>>> 7540a4fe
     "request-progress": "3.0.0",
     "supports-color": "7.1.0",
     "tmp": "0.1.0",
