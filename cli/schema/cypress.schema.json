--- conflicted
+++ resolved
@@ -242,14 +242,11 @@
           "default": "bundled",
           "description": "If set to 'system', Cypress will try to find a Node.js executable on your path to use when executing your plugins. Otherwise, Cypress will use the Node version bundled with Cypress."
         },
-<<<<<<< HEAD
-=======
         "experimentalInteractiveRunEvents": {
           "type": "boolean",
           "default": false,
           "description": "Allows listening to the `before:run`, `after:run`, `before:spec`, and `after:spec` events in the plugins file during interactive mode."
         },
->>>>>>> fc68fc28
         "experimentalSourceRewriting": {
           "type": "boolean",
           "default": false,
@@ -281,79 +278,6 @@
           "type": "boolean",
           "default": false,
           "description": "Enables including elements within the shadow DOM when using querying commands (e.g. cy.get(), cy.find()). Can be set globally in cypress.json, per-suite or per-test in the test configuration object, or programmatically with Cypress.config()"
-<<<<<<< HEAD
-        },
-        "clientPkiCertificates": {
-          "description": "Defines client PKI certificates to use when sending requests to the specified URLs",
-          "type": "array",
-          "items": {
-            "type": "object",
-            "properties": {
-              "url": {
-                "description": "URL matching string",
-                "type": "string"
-              },
-              "ca": {
-                "description": "File path(s) (absolute or relative) to CA files to validate certs against",
-                "type": "array",
-                "items": {
-                  "type": "string"
-                }
-              },
-              "certs": {
-                "type": "array",
-                "items": {
-                  "anyOf": [
-                    {
-                      "description": "PEM file specific properties",
-                      "type": "object",
-                      "properties": {
-                        "cert": {
-                          "description": "File path (absolute or relative) to the certificate",
-                          "type": "string"
-                        },
-                        "key": {
-                          "description": "File path (absolute or relative) to the key",
-                          "type": "string"
-                        },
-                        "passphrase": {
-                          "description": "(Optional) File path (absolute or relative) to a UTF-8 text file containing the passphrase for the key",
-                          "type": "string"
-                        }
-                      },
-                      "required": [
-                        "cert",
-                        "key"
-                      ]
-                    },
-                    {
-                      "description": "PFX file specific properties",
-                      "type": "object",
-                      "properties": {
-                        "pfx": {
-                          "description": "File path (absolute or relative) to the certificate",
-                          "type": "string"
-                        },
-                        "passphrase": {
-                          "description": "(Optional) File path (absolute or relative) to a UTF-8 text file containing the passphrase for the PFX",
-                          "type": "string"
-                        }
-                      },
-                      "required": [
-                        "pfx"
-                      ]
-                    }
-                  ]
-                }
-              }
-            },
-            "required": [
-              "url",
-              "certs"
-            ]
-          }
-=======
->>>>>>> fc68fc28
         }
       }
     }
