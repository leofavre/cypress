const _ = require('lodash')
const commander = require('commander')
const { stripIndent } = require('common-tags')
const logSymbols = require('log-symbols')
const debug = require('debug')('cypress:cli')
const util = require('./util')
const logger = require('./logger')
<<<<<<< HEAD
const errors = require('./errors')
=======
const cache = require('./tasks/cache')

// patch "commander" method called when a user passed an unknown option
// we want to print help for the current command and exit with an error
function unknownOption (flag, type = 'option') {
  if (this._allowUnknownOption) return

  logger.error()
  logger.error(`  error: unknown ${type}:`, flag)
  logger.error()
  this.outputHelp()
  util.exit(1)
}
commander.Command.prototype.unknownOption = unknownOption
>>>>>>> c912e095

const coerceFalse = (arg) => {
  return arg !== 'false'
}

const spaceDelimitedSpecsMsg = (files) => {
  logger.log()
  logger.warn(stripIndent`
    ${logSymbols.warning} Warning: It looks like you're passing --spec a space-separated list of files:

    "${files.join(' ')}"

    This will work, but it's not recommended.

    The most common cause of this warning is using an unescaped glob pattern. If you are
    trying to pass a glob pattern, escape it using quotes:
      cypress run --spec "**/*.spec.js"

    If you are trying to pass multiple spec filenames, separate them by commas instead:
      cypress run --spec spec1,spec2,spec3
  `)

  logger.log()
}

const parseVariableOpts = (fnArgs, args) => {
  const opts = fnArgs.pop()

  if (fnArgs.length && opts.spec) {
    // this will capture space-delimited specs after --spec spec1 but before the next option

    const argIndex = _.indexOf(args, '--spec') + 2
    const nextOptOffset = _.findIndex(_.slice(args, argIndex), (arg) => {
      return _.startsWith(arg, '--')
    })
    const endIndex = nextOptOffset !== -1 ? argIndex + nextOptOffset : args.length

    const maybeSpecs = _.slice(args, argIndex, endIndex)
    const extraSpecs = _.intersection(maybeSpecs, fnArgs)

    if (extraSpecs.length) {
      opts.spec = [opts.spec].concat(extraSpecs)
      spaceDelimitedSpecsMsg(opts.spec)
      opts.spec = opts.spec.join(',')
    }
  }

  return parseOpts(opts)
}

const parseOpts = (opts) => {
  opts = _.pick(opts,
    'project', 'spec', 'reporter', 'reporterOptions', 'path', 'destination',
    'port', 'env', 'cypressVersion', 'config', 'record', 'key',
    'browser', 'detached', 'headed', 'global', 'dev', 'force', 'exit',
    'cachePath', 'cacheList', 'cacheClear', 'parallel', 'group', 'ciBuildId')

  if (opts.exit) {
    opts = _.omit(opts, 'exit')
  }

  debug('parsed cli options', opts)

  return opts
}

const descriptions = {
  record: 'records the run. sends test results, screenshots and videos to your Cypress Dashboard.',
  key: 'your secret Record Key. you can omit this if you set a CYPRESS_RECORD_KEY environment variable.',
  spec: 'runs a specific spec file. defaults to "all"',
  reporter: 'runs a specific mocha reporter. pass a path to use a custom reporter. defaults to "spec"',
  reporterOptions: 'options for the mocha reporter. defaults to "null"',
  port: 'runs Cypress on a specific port. overrides any value in cypress.json.',
  env: 'sets environment variables. separate multiple values with a comma. overrides any value in cypress.json or cypress.env.json',
  config: 'sets configuration values. separate multiple values with a comma. overrides any value in cypress.json.',
  browserRunMode: 'runs Cypress in the browser with the given name. if a filesystem path is supplied, Cypress will attempt to use the browser at that path.',
  browserOpenMode: 'path to a custom browser to be added to the list of available browsers in Cypress',
  detached: 'runs Cypress application in detached mode',
  project: 'path to the project',
  global: 'force Cypress into global mode as if its globally installed',
  version: 'prints Cypress version',
  headed: 'displays the Electron browser instead of running headlessly',
  dev: 'runs cypress in development and bypasses binary check',
  forceInstall: 'force install the Cypress binary',
  exit: 'keep the browser open after tests finish',
  cachePath: 'print the path to the binary cache',
  cacheList: 'list cached binary versions',
  cacheClear: 'delete all cached binaries',
  group: 'a named group for recorded runs in the Cypress dashboard',
  parallel: 'enables concurrent runs and automatic load balancing of specs across multiple machines or processes',
  ciBuildId: 'the unique identifier for a run on your CI provider. typically a "BUILD_ID" env var. this value is automatically detected for most CI providers',
}

const knownCommands = ['version', 'run', 'open', 'install', 'verify', '-v', '--version', 'help', '-h', '--help', 'cache']

const text = (description) => {
  if (!descriptions[description]) {
    throw new Error(`Could not find description for: ${description}`)
  }

  return descriptions[description]
}

function includesVersion (args) {
  return _.includes(args, 'version') ||
    _.includes(args, '--version') ||
    _.includes(args, '-v')
}

function showVersions () {
  debug('printing Cypress version')

  return require('./exec/versions')
  .getVersions()
  .then((versions = {}) => {
    logger.log('Cypress package version:', versions.package)
    logger.log('Cypress binary version:', versions.binary)
    process.exit(0)
  })
  .catch(util.logErrorExit1)
}

module.exports = {
  init (args) {
    if (!args) {
      args = process.argv
    }

    if (!util.isValidCypressEnvValue(process.env.CYPRESS_ENV)) {
      debug('invalid CYPRESS_ENV value', process.env.CYPRESS_ENV)
      return errors.exitWithError(errors.errors.invalidCypressEnv)(process.env.CYPRESS_ENV)
    }

    const program = new commander.Command()

    // bug in commaner not printing name
    // in usage help docs
    program._name = 'cypress'

    program.usage('<command> [options]')

    program
    .command('help')
    .description('Shows CLI help and exits')
    .action(() => {
      program.help()
    })

    program
    .option('-v, --version', text('version'))
    .command('version')
    .description(text('version'))
    .action(showVersions)

    program
    .command('run')
    .usage('[options]')
    .description('Runs Cypress tests from the CLI without the GUI')
    .option('--record [bool]', text('record'), coerceFalse)
    .option('--headed', text('headed'))
    .option('-k, --key <record-key>', text('key'))
    .option('-s, --spec <spec>', text('spec'))
    .option('-r, --reporter <reporter>', text('reporter'))
    .option('-o, --reporter-options <reporter-options>', text('reporterOptions'))
    .option('-p, --port <port>', text('port'))
    .option('-e, --env <env>', text('env'))
    .option('-c, --config <config>', text('config'))
    .option('-b, --browser <browser-name-or-path>', text('browserRunMode'))
    .option('-P, --project <project-path>', text('project'))
    .option('--parallel', text('parallel'))
    .option('--group <name>', text('group'))
    .option('--ci-build-id <id>', text('ciBuildId'))
    .option('--no-exit', text('exit'))
    .option('--dev', text('dev'), coerceFalse)
    .action((...fnArgs) => {
      debug('running Cypress')
      require('./exec/run')
      .start(parseVariableOpts(fnArgs, args))
      .then(util.exit)
      .catch(util.logErrorExit1)
    })

    program
    .command('open')
    .usage('[options]')
    .description('Opens Cypress in the interactive GUI.')
    .option('-p, --port <port>', text('port'))
    .option('-e, --env <env>', text('env'))
    .option('-c, --config <config>', text('config'))
    .option('-d, --detached [bool]', text('detached'), coerceFalse)
    .option('-b, --browser <browser-path>', text('browserOpenMode'))
    .option('-P, --project <project-path>', text('project'))
    .option('--global', text('global'))
    .option('--dev', text('dev'), coerceFalse)
    .action((opts) => {
      debug('opening Cypress')
      require('./exec/open')
      .start(parseOpts(opts))
      .catch(util.logErrorExit1)
    })

    program
    .command('install')
    .usage('[options]')
    .description('Installs the Cypress executable matching this package\'s version')
    .option('-f, --force', text('forceInstall'))
    .action((opts) => {
      require('./tasks/install')
      .start(parseOpts(opts))
      .catch(util.logErrorExit1)
    })

    program
    .command('verify')
    .usage('[options]')
    .description('Verifies that Cypress is installed correctly and executable')
    .option('--dev', text('dev'), coerceFalse)
    .action((opts) => {
      const defaultOpts = { force: true, welcomeMessage: false }
      const parsedOpts = parseOpts(opts)
      const options = _.extend(parsedOpts, defaultOpts)

      require('./tasks/verify')
      .start(options)
      .catch(util.logErrorExit1)
    })

    program
    .command('cache')
    .usage('[command]')
    .description('Manages the Cypress binary cache')
    .option('list', text('cacheList'))
    .option('path', text('cachePath'))
    .option('clear', text('cacheClear'))
    .action(function (opts) {
      if (!_.isString(opts)) {
        this.outputHelp()
        util.exit(1)
      }

      if (opts.command || !_.includes(['list', 'path', 'clear'], opts)) {
        unknownOption.call(this, `cache ${opts}`, 'command')
      }

      cache[opts]()
    })

    debug('cli starts with arguments %j', args)
    util.printNodeOptions()

    // if there are no arguments
    if (args.length <= 2) {
      debug('printing help')
      program.help()
      // exits
    }

    const firstCommand = args[2]

    if (!_.includes(knownCommands, firstCommand)) {
      debug('unknown command %s', firstCommand)
      logger.error('Unknown command', `"${firstCommand}"`)
      program.outputHelp()

      return util.exit(1)
    }

    if (includesVersion(args)) {
      // commander 2.11.0 changes behavior
      // and now does not understand top level options
      // .option('-v, --version').command('version')
      // so we have to manually catch '-v, --version'
      return showVersions()
    }

    debug('program parsing arguments')

    return program.parse(args)
  },
}

if (!module.parent) {
  logger.error('This CLI module should be required from another Node module')
  logger.error('and not executed directly')
  process.exit(-1)
}<|MERGE_RESOLUTION|>--- conflicted
+++ resolved
@@ -5,9 +5,7 @@
 const debug = require('debug')('cypress:cli')
 const util = require('./util')
 const logger = require('./logger')
-<<<<<<< HEAD
 const errors = require('./errors')
-=======
 const cache = require('./tasks/cache')
 
 // patch "commander" method called when a user passed an unknown option
@@ -22,7 +20,6 @@
   util.exit(1)
 }
 commander.Command.prototype.unknownOption = unknownOption
->>>>>>> c912e095
 
 const coerceFalse = (arg) => {
   return arg !== 'false'
