--- conflicted
+++ resolved
@@ -120,7 +120,6 @@
 }
 
 /**
-<<<<<<< HEAD
  * Confirms if given value is a valid CYPRESS_ENV value. Undefined values
  * are valid, because the system can set the default one.
  *
@@ -136,7 +135,9 @@
   // names of config environments, see "packages/server/config/app.yml"
   const names = ['development', 'test', 'staging', 'production']
   return _.includes(names, value)
-=======
+}
+
+/**
  * Prints NODE_OPTIONS using debug() module, but only
  * if DEBUG=cypress... is set
  */
@@ -171,17 +172,12 @@
   }
 
   return str
->>>>>>> c912e095
 }
 
 const util = {
   normalizeModuleOptions,
-
-<<<<<<< HEAD
   isValidCypressEnvValue,
-=======
   printNodeOptions,
->>>>>>> c912e095
 
   isCi () {
     return isCi
