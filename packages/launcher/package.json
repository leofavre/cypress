{
  "name": "@packages/launcher",
  "version": "0.0.0",
  "private": true,
  "main": "index.js",
  "scripts": {
    "build": "tsc --project .",
    "build-js": "tsc --project .",
    "build-prod": "yarn build",
    "clean": "node scripts/clean.js || true",
    "clean-deps": "rm -rf node_modules",
    "clean-js": "yarn clean",
    "size": "t=\"cypress-v0.0.0.tgz\"; yarn pack --filename \"${t}\"; wc -c \"cli/${t}\"; tar tvf \"${t}\"; rm \"${t}\";",
    "test": "yarn test-unit",
    "test-unit": "mocha --reporter mocha-multi-reporters --reporter-options configFile=../../mocha-reporter-config.json"
  },
  "dependencies": {
    "bluebird": "3.5.3",
    "debug": "4.1.1",
    "execa": "1.0.0",
    "fs-extra": "8.1.0",
    "lodash": "4.17.15",
    "plist": "2.1.0",
    "ramda": "0.24.1"
  },
  "devDependencies": {
    "@packages/coffee": "*",
    "@packages/ts": "*",
    "chai": "3.5.0",
    "chai-as-promised": "7.1.1",
    "cross-env": "6.0.3",
    "mocha": "3.5.3",
    "shelljs": "0.8.3",
<<<<<<< HEAD
    "sinon": "5.1.1",
    "sinon-chai": "3.4.0"
=======
    "sinon": "2.4.1",
    "sinon-chai": "3.3.0",
    "typescript": "3.5.3"
>>>>>>> 0a6a2abc
  },
  "files": [
    "lib"
  ],
  "types": "./lib/types.ts"
}<|MERGE_RESOLUTION|>--- conflicted
+++ resolved
@@ -31,14 +31,9 @@
     "cross-env": "6.0.3",
     "mocha": "3.5.3",
     "shelljs": "0.8.3",
-<<<<<<< HEAD
     "sinon": "5.1.1",
-    "sinon-chai": "3.4.0"
-=======
-    "sinon": "2.4.1",
-    "sinon-chai": "3.3.0",
+    "sinon-chai": "3.4.0",
     "typescript": "3.5.3"
->>>>>>> 0a6a2abc
   },
   "files": [
     "lib"
