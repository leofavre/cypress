{
  "name": "@packages/launcher",
  "version": "0.0.0",
  "private": true,
  "main": "index.js",
  "scripts": {
    "build": "tsc --project .",
    "build-js": "tsc --project .",
    "build-prod": "yarn build",
    "clean": "node scripts/clean.js || true",
    "clean-deps": "rm -rf node_modules",
<<<<<<< HEAD
    "clean-js": "yarn clean",
    "size": "t=\"$(npm pack .)\"; wc -c \"${t}\"; tar tvf \"${t}\"; rm \"${t}\";",
    "test": "yarn test-unit",
    "test-unit": "mocha --reporter mocha-multi-reporters --reporter-options configFile=../../mocha-reporter-config.json"
=======
    "clean-js": "npm run clean",
    "size": "npm pack --dry",
    "pretest": "npm run check-deps-pre",
    "test": "npm run unit",
    "unit": "bin-up mocha --reporter mocha-multi-reporters --reporter-options configFile=../../mocha-reporter-config.json"
>>>>>>> f5ac7b66
  },
  "dependencies": {
    "bluebird": "3.5.3",
    "debug": "4.1.1",
    "execa": "1.0.0",
    "fs-extra": "8.1.0",
    "lodash": "4.17.15",
    "plist": "2.1.0",
    "ramda": "0.24.1"
  },
  "devDependencies": {
    "@packages/coffee": "*",
    "@packages/ts": "*",
    "chai": "3.5.0",
<<<<<<< HEAD
    "mocha": "3.5.3",
=======
    "cross-env": "6.0.3",
>>>>>>> f5ac7b66
    "shelljs": "0.8.3",
    "sinon": "2.4.1",
    "sinon-chai": "3.3.0",
    "typescript": "3.5.3"
  },
  "files": [
    "lib"
  ],
  "types": "./lib/types.ts"
}<|MERGE_RESOLUTION|>--- conflicted
+++ resolved
@@ -9,18 +9,10 @@
     "build-prod": "yarn build",
     "clean": "node scripts/clean.js || true",
     "clean-deps": "rm -rf node_modules",
-<<<<<<< HEAD
     "clean-js": "yarn clean",
     "size": "t=\"$(npm pack .)\"; wc -c \"${t}\"; tar tvf \"${t}\"; rm \"${t}\";",
     "test": "yarn test-unit",
     "test-unit": "mocha --reporter mocha-multi-reporters --reporter-options configFile=../../mocha-reporter-config.json"
-=======
-    "clean-js": "npm run clean",
-    "size": "npm pack --dry",
-    "pretest": "npm run check-deps-pre",
-    "test": "npm run unit",
-    "unit": "bin-up mocha --reporter mocha-multi-reporters --reporter-options configFile=../../mocha-reporter-config.json"
->>>>>>> f5ac7b66
   },
   "dependencies": {
     "bluebird": "3.5.3",
@@ -35,11 +27,8 @@
     "@packages/coffee": "*",
     "@packages/ts": "*",
     "chai": "3.5.0",
-<<<<<<< HEAD
+    "cross-env": "6.0.3",
     "mocha": "3.5.3",
-=======
-    "cross-env": "6.0.3",
->>>>>>> f5ac7b66
     "shelljs": "0.8.3",
     "sinon": "2.4.1",
     "sinon-chai": "3.3.0",
