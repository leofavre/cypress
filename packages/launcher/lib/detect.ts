import * as Bluebird from 'bluebird'
<<<<<<< HEAD
import { extend, compact, find } from 'lodash'
=======
import { extend, compact } from 'lodash'
>>>>>>> e4081f59
import * as os from 'os'
import { merge, pick, props, tap, uniqBy, flatten } from 'ramda'
import { browsers } from './browsers'
import * as darwinHelper from './darwin'
import * as linuxHelper from './linux'
import { log } from './log'
<<<<<<< HEAD
import {
  FoundBrowser,
  Browser,
  NotInstalledError,
  NotDetectedAtPathError
} from './types'
import * as windowsHelper from './windows'
import { notDetectedAtPathErr } from './errors'
=======
import { FoundBrowser, Browser, NotInstalledError } from './types'
import { detectBrowserWindows } from './windows'
>>>>>>> e4081f59

const setMajorVersion = (browser: FoundBrowser) => {
  if (browser.version) {
    browser.majorVersion = browser.version.split('.')[0]
    log(
      'browser %s version %s major version %s',
      browser.name,
      browser.version,
      browser.majorVersion
    )
  }
  return browser
}

<<<<<<< HEAD
type PlatformHelper = {
  detect: (browser: Browser) => Promise<FoundBrowser>
  getVersionString: (path: string) => Promise<string>
=======
type BrowserDetector = (browser: Browser) => Promise<FoundBrowser>
type Detectors = {
  [index: string]: BrowserDetector
>>>>>>> e4081f59
}

type Helpers = {
  [index: string]: PlatformHelper
}

const helpers: Helpers = {
  darwin: darwinHelper,
  linux: linuxHelper,
  win32: windowsHelper
}

function getHelper(platform?: NodeJS.Platform): PlatformHelper {
  return helpers[platform || os.platform()]
}

function lookup(
  platform: NodeJS.Platform,
  browser: Browser
): Promise<FoundBrowser> {
  log('looking up %s on %s platform', browser.name, platform)
<<<<<<< HEAD
  const helper = getHelper(platform)
  if (!helper) {
    throw new Error(`Cannot lookup browser ${browser.name} on ${platform}`)
  }
  return helper.detect(browser)
=======
  const detector = detectors[platform]
  if (!detector) {
    throw new Error(`Cannot lookup browser ${browser.name} on ${platform}`)
  }
  return detector(browser)
>>>>>>> e4081f59
}

/**
 * Try to detect a single browser definition, which may dispatch multiple `checkOneBrowser` calls,
 * one for each binary. If Windows is detected, only one `checkOneBrowser` will be called, because
 * we don't use the `binary` field on Windows.
 */
function checkBrowser(browser: Browser): Promise<(boolean | FoundBrowser)[]> {
  if (Array.isArray(browser.binary) && os.platform() !== 'win32') {
    return Bluebird.map(browser.binary, (binary: string) => {
      return checkOneBrowser(extend({}, browser, { binary }))
    })
  }
  return Bluebird.map([browser], checkOneBrowser)
}

function checkOneBrowser(browser: Browser): Promise<boolean | FoundBrowser> {
  const platform = os.platform()
  const pickBrowserProps = pick([
    'name',
    'family',
    'displayName',
    'type',
    'version',
    'path'
  ])

  const logBrowser = (props: any) => {
    log('setting major version for %j', props)
  }

  const failed = (err: NotInstalledError) => {
    if (err.notInstalled) {
      log('browser %s not installed', browser.name)
      return false
    }
    throw err
  }

  log('checking one browser %s', browser.name)
  return lookup(platform, browser)
    .then(merge(browser))
    .then(pickBrowserProps)
    .then(tap(logBrowser))
    .then(setMajorVersion)
    .catch(failed)
}

/** returns list of detected browsers */
export const detect = (goalBrowsers?: Browser[]): Bluebird<FoundBrowser[]> => {
  // we can detect same browser under different aliases
  // tell them apart by the name and the version property
  if (!goalBrowsers) {
    goalBrowsers = browsers
  }

  const removeDuplicates = uniqBy((browser: FoundBrowser) =>
    props(['name', 'version'], browser)
  )
  const compactFalse = (browsers: any[]) => compact(browsers) as FoundBrowser[]
<<<<<<< HEAD

  return Bluebird.mapSeries(goalBrowsers, checkBrowser)
    .then(flatten)
    .then(compactFalse)
    .then(removeDuplicates)
}

export const detectByPath = (
  path: string,
  goalBrowsers?: Browser[]
): Bluebird<FoundBrowser> => {
  if (!goalBrowsers) {
    goalBrowsers = browsers
  }

  const helper = getHelper()

  const detectBrowserByVersionString = (stdout: string): FoundBrowser => {
    const browser = find(goalBrowsers, (goalBrowser: Browser) => {
      return goalBrowser.versionRegex.test(stdout)
    })

    if (!browser) {
      throw notDetectedAtPathErr(path, stdout)
    }

    const regexExec = browser.versionRegex.exec(stdout) as Array<string>

    return extend({}, browser, {
      displayName: `Custom ${browser.displayName}`,
      info: `Loaded from ${path}`,
      path,
      version: regexExec[1],
      majorVersion: regexExec[1].split('.', 2)[0]
    })
  }

  return helper
    .getVersionString(path)
    .then(detectBrowserByVersionString)
    .catch((err: NotDetectedAtPathError) => {
      if (err.notDetectedAtPath) {
        throw err
      }
      throw notDetectedAtPathErr(path, err.message)
    }) as Bluebird<FoundBrowser>
=======

  return Bluebird.mapSeries(goalBrowsers, checkBrowser)
    .then(flatten)
    .then(compactFalse)
    .then(removeDuplicates)
>>>>>>> e4081f59
}<|MERGE_RESOLUTION|>--- conflicted
+++ resolved
@@ -1,16 +1,11 @@
 import * as Bluebird from 'bluebird'
-<<<<<<< HEAD
 import { extend, compact, find } from 'lodash'
-=======
-import { extend, compact } from 'lodash'
->>>>>>> e4081f59
 import * as os from 'os'
 import { merge, pick, props, tap, uniqBy, flatten } from 'ramda'
 import { browsers } from './browsers'
 import * as darwinHelper from './darwin'
 import * as linuxHelper from './linux'
 import { log } from './log'
-<<<<<<< HEAD
 import {
   FoundBrowser,
   Browser,
@@ -19,10 +14,6 @@
 } from './types'
 import * as windowsHelper from './windows'
 import { notDetectedAtPathErr } from './errors'
-=======
-import { FoundBrowser, Browser, NotInstalledError } from './types'
-import { detectBrowserWindows } from './windows'
->>>>>>> e4081f59
 
 const setMajorVersion = (browser: FoundBrowser) => {
   if (browser.version) {
@@ -37,15 +28,9 @@
   return browser
 }
 
-<<<<<<< HEAD
 type PlatformHelper = {
   detect: (browser: Browser) => Promise<FoundBrowser>
   getVersionString: (path: string) => Promise<string>
-=======
-type BrowserDetector = (browser: Browser) => Promise<FoundBrowser>
-type Detectors = {
-  [index: string]: BrowserDetector
->>>>>>> e4081f59
 }
 
 type Helpers = {
@@ -67,19 +52,11 @@
   browser: Browser
 ): Promise<FoundBrowser> {
   log('looking up %s on %s platform', browser.name, platform)
-<<<<<<< HEAD
   const helper = getHelper(platform)
   if (!helper) {
     throw new Error(`Cannot lookup browser ${browser.name} on ${platform}`)
   }
   return helper.detect(browser)
-=======
-  const detector = detectors[platform]
-  if (!detector) {
-    throw new Error(`Cannot lookup browser ${browser.name} on ${platform}`)
-  }
-  return detector(browser)
->>>>>>> e4081f59
 }
 
 /**
@@ -140,7 +117,6 @@
     props(['name', 'version'], browser)
   )
   const compactFalse = (browsers: any[]) => compact(browsers) as FoundBrowser[]
-<<<<<<< HEAD
 
   return Bluebird.mapSeries(goalBrowsers, checkBrowser)
     .then(flatten)
@@ -187,11 +163,4 @@
       }
       throw notDetectedAtPathErr(path, err.message)
     }) as Bluebird<FoundBrowser>
-=======
-
-  return Bluebird.mapSeries(goalBrowsers, checkBrowser)
-    .then(flatten)
-    .then(compactFalse)
-    .then(removeDuplicates)
->>>>>>> e4081f59
 }