import { findApp } from './util'
import { FoundBrowser, Browser } from '../types'
import * as linuxHelper from '../linux'
import { log } from '../log'
import { merge, partial } from 'ramda'
import { get } from 'lodash'

const detectCanary = partial(findApp, [
  'Google Chrome Canary.app',
  'Contents/MacOS/Google Chrome Canary',
  'com.google.Chrome.canary',
  'KSVersion',
])
const detectChrome = partial(findApp, [
  'Google Chrome.app',
  'Contents/MacOS/Google Chrome',
  'com.google.Chrome',
  'KSVersion',
])
const detectChromium = partial(findApp, [
  'Chromium.app',
  'Contents/DMacOS/Chromium',
  'org.chromium.Chromium',
  'CFBundleShortVersionString',
])
<<<<<<< HEAD
const detectFirefox = partial(findApp, [
  'Firefox.app',
  'Contents/MacOS/firefox-bin',
  'org.mozilla.firefox',
  'CFBundleShortVersionString',
])
const detectFirefoxDeveloperEdition = partial(findApp, [
  'Firefox Developer Edition.app',
  'Contents/MacOS/firefox-bin',
  'org.mozilla.firefoxdeveloperedition',
  'CFBundleShortVersionString',
])
const detectFirefoxNightly = partial(findApp, [
  'Firefox Nightly.app',
  'Contents/MacOS/firefox-bin',
  'org.mozilla.nightly',
=======
const detectEdgeCanary = partial(findApp, [
  'Contents/MacOS/Microsoft Edge Canary',
  'com.microsoft.Edge.Canary',
  'CFBundleShortVersionString',
])
const detectEdgeBeta = partial(findApp, [
  'Contents/MacOS/Microsoft Edge Beta',
  'com.microsoft.Edge.Beta',
  'CFBundleShortVersionString',
])
const detectEdgeDev = partial(findApp, [
  'Contents/MacOS/Microsoft Edge Dev',
  'com.microsoft.Edge.Dev',
  'CFBundleShortVersionString',
])
const detectEdge = partial(findApp, [
  'Contents/MacOS/Microsoft Edge',
  'com.microsoft.Edge',
>>>>>>> 4a01cda6
  'CFBundleShortVersionString',
])

type Detectors = {
  [name: string]: {
    [channel: string]: Function
  }
}

const browsers: Detectors = {
  chrome: {
    stable: detectChrome,
    canary: detectCanary,
  },
  chromium: {
    stable: detectChromium,
  },
<<<<<<< HEAD
  firefox: {
    stable: detectFirefox,
    dev: detectFirefoxDeveloperEdition,
    nightly: detectFirefoxNightly,
=======
  edge: {
    stable: detectEdge,
    canary: detectEdgeCanary,
    beta: detectEdgeBeta,
    dev: detectEdgeDev,
>>>>>>> 4a01cda6
  },
}

export function getVersionString (path: string) {
  return linuxHelper.getVersionString(path)
}

export function detect (browser: Browser): Promise<FoundBrowser> {
  let fn = get(browsers, [browser.name, browser.channel])

  if (!fn) {
    // ok, maybe it is custom alias?
    log('detecting custom browser %s on darwin', browser.name)

    return linuxHelper.detect(browser)
  }

  return fn()
  .then(merge({ name: browser.name }))
  .catch(() => {
    log('could not detect %s using traditional Mac methods', browser.name)
    log('trying linux search')

    return linuxHelper.detect(browser)
  })
}<|MERGE_RESOLUTION|>--- conflicted
+++ resolved
@@ -23,7 +23,6 @@
   'org.chromium.Chromium',
   'CFBundleShortVersionString',
 ])
-<<<<<<< HEAD
 const detectFirefox = partial(findApp, [
   'Firefox.app',
   'Contents/MacOS/firefox-bin',
@@ -40,7 +39,6 @@
   'Firefox Nightly.app',
   'Contents/MacOS/firefox-bin',
   'org.mozilla.nightly',
-=======
 const detectEdgeCanary = partial(findApp, [
   'Contents/MacOS/Microsoft Edge Canary',
   'com.microsoft.Edge.Canary',
@@ -59,7 +57,6 @@
 const detectEdge = partial(findApp, [
   'Contents/MacOS/Microsoft Edge',
   'com.microsoft.Edge',
->>>>>>> 4a01cda6
   'CFBundleShortVersionString',
 ])
 
@@ -77,18 +74,16 @@
   chromium: {
     stable: detectChromium,
   },
-<<<<<<< HEAD
   firefox: {
     stable: detectFirefox,
     dev: detectFirefoxDeveloperEdition,
     nightly: detectFirefoxNightly,
-=======
+  },
   edge: {
     stable: detectEdge,
     canary: detectEdgeCanary,
     beta: detectEdgeBeta,
     dev: detectEdgeDev,
->>>>>>> 4a01cda6
   },
 }
 
