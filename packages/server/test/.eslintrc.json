{
  "globals": {
    "lib": false,
    "sinon": false,
    "mockery": "readonly",
    "nock": "readonly",
    "proxyquire": "readonly",
    "root": "readonly",
    "supertest": "readonly"
  },
  "extends": [
    "plugin:@cypress/dev/tests"
  ],
  "rules": {
<<<<<<< HEAD
    "prefer-rest-params": "off",
    "arrow-body-style": "off"
  },
  "parserOptions": {
    "sourceType": "module"
=======
    "no-console": "off"
>>>>>>> 230ffef5
  }
}<|MERGE_RESOLUTION|>--- conflicted
+++ resolved
@@ -12,14 +12,11 @@
     "plugin:@cypress/dev/tests"
   ],
   "rules": {
-<<<<<<< HEAD
+    "no-console": "off",
     "prefer-rest-params": "off",
     "arrow-body-style": "off"
   },
   "parserOptions": {
     "sourceType": "module"
-=======
-    "no-console": "off"
->>>>>>> 230ffef5
   }
 }