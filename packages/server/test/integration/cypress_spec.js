--- conflicted
+++ resolved
@@ -1,6 +1,5 @@
 /* eslint-disable no-restricted-properties */
 require('../spec_helper')
-const { clearCypressJsonCache } = require('../cache_helper')
 
 const R = require('ramda')
 const _ = require('lodash')
@@ -48,7 +47,7 @@
 const v = require(`${root}lib/util/validation`)
 const system = require(`${root}lib/util/system`)
 const appData = require(`${root}lib/util/app_data`)
-const electronApp = require(`${root}lib/util/electron-app`)
+const electronApp = require('../../lib/util/electron-app')
 const savedState = require(`${root}lib/saved_state`)
 
 const TYPICAL_BROWSERS = [
@@ -173,14 +172,12 @@
     try {
       // make sure every project
       // we spawn is closed down
-      openProject.getProject().isOpen = true
       await openProject.close()
     } catch (e) {
       // ...
     }
 
     Fixtures.remove()
-    clearCypressJsonCache()
   })
 
   context('test browsers', () => {
@@ -514,15 +511,10 @@
         return fs.statAsync(path.join(this.pristinePath, 'cypress', 'integration'))
       }).then(() => {
         throw new Error('integration folder should not exist!')
-<<<<<<< HEAD
-      }).catch((e) => {
-        expect(e.code).to.equal('ENOENT')
-=======
       }).catch((err) => {
         if (err.code !== 'ENOENT') {
           throw err
         }
->>>>>>> d24d2724
       })
     })
 
@@ -779,7 +771,7 @@
       .then(() => {
         return cypress.start([`--run-project=${this.todosPath}`])
       }).then(() => {
-        this.expectExitWithErr('CONFIG_FILE_ERROR', this.todosPath)
+        this.expectExitWithErr('ERROR_READING_FILE', this.todosPath)
       })
     })
 
@@ -1806,25 +1798,12 @@
         this.open = sinon.stub(ServerE2E.prototype, 'open').resolves([])
       })
 
-      afterEach(function () {
-        delete require.cache[path.join(this.pristinePath, this.filename)]
-      })
-
       it('reads config from a custom config file', function () {
-<<<<<<< HEAD
-        fs.outputJSON(path.join(this.pristinePath, this.filename), {
-          env: { foo: 'bar' },
-          port: 2020,
-        })
-
-        return cypress.start([
-=======
         return fs.writeJson(path.join(this.pristinePath, this.filename), {
           env: { foo: 'bar' },
           port: 2020,
         }).then(() => {
           cypress.start([
->>>>>>> d24d2724
           `--config-file=${this.filename}`,
           ])
           .then(() => {
