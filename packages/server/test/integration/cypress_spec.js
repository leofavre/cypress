require('../spec_helper')

const R = require('ramda')
const _ = require('lodash')
const path = require('path')
const EE = require('events')
const http = require('http')
const Promise = require('bluebird')
const electron = require('electron')
const commitInfo = require('@cypress/commit-info')
const Fixtures = require('../support/helpers/fixtures')
const snapshot = require('snap-shot-it')
const stripAnsi = require('strip-ansi')
const debug = require('debug')('test')
const pkg = require('@packages/root')
const detect = require('@packages/launcher/lib/detect')
const launch = require('@packages/launcher/lib/browsers')
const extension = require('@packages/extension')
const argsUtil = require(`${root}lib/util/args`)
const { fs } = require(`${root}lib/util/fs`)
const ciProvider = require(`${root}lib/util/ci_provider`)
const settings = require(`${root}lib/util/settings`)
const Events = require(`${root}lib/gui/events`)
const Windows = require(`${root}lib/gui/windows`)
const interactiveMode = require(`${root}lib/modes/interactive-e2e`)
const runMode = require(`${root}lib/modes/run`)
const api = require(`${root}lib/api`)
const cwd = require(`${root}lib/cwd`)
const user = require(`${root}lib/user`)
const config = require(`${root}lib/config`)
const cache = require(`${root}lib/cache`)
const errors = require(`${root}lib/errors`)
const plugins = require(`${root}lib/plugins`)
const cypress = require(`${root}lib/cypress`)
const { ProjectBase } = require(`${root}lib/project-base`)
const { ProjectE2E } = require(`${root}lib/project-e2e`)
const { ServerE2E } = require(`${root}lib/server-e2e`)
const Reporter = require(`${root}lib/reporter`)
const Watchers = require(`${root}lib/watchers`)
const browsers = require(`${root}lib/browsers`)
const videoCapture = require(`${root}lib/video_capture`)
const browserUtils = require(`${root}lib/browsers/utils`)
const chromeBrowser = require(`${root}lib/browsers/chrome`)
const openProject = require(`${root}lib/open_project`)
const env = require(`${root}lib/util/env`)
const v = require(`${root}lib/util/validation`)
const system = require(`${root}lib/util/system`)
const appData = require(`${root}lib/util/app_data`)
const electronApp = require('../../lib/util/electron-app')
const savedState = require(`${root}lib/saved_state`)

const TYPICAL_BROWSERS = [
  {
    name: 'chrome',
    family: 'chromium',
    channel: 'stable',
    displayName: 'Chrome',
    version: '60.0.3112.101',
    path: '/Applications/Google Chrome.app/Contents/MacOS/Google Chrome',
    majorVersion: '60',
  },
  {
    name: 'chromium',
    family: 'chromium',
    channel: 'stable',
    displayName: 'Chromium',
    version: '49.0.2609.0',
    path: '/Users/bmann/Downloads/chrome-mac/Chromium.app/Contents/MacOS/Chromium',
    majorVersion: '49',
  },
  {
    name: 'chrome',
    family: 'chromium',
    channel: 'canary',
    displayName: 'Canary',
    version: '62.0.3197.0',
    path: '/Applications/Google Chrome Canary.app/Contents/MacOS/Google Chrome Canary',
    majorVersion: '62',
  },
]

const ELECTRON_BROWSER = {
  name: 'electron',
  family: 'chromium',
  displayName: 'Electron',
  path: '',
  version: '99.101.1234',
  majorVersion: 99,
}

const previousCwd = process.cwd()

const snapshotConsoleLogs = function (name) {
  const args = _.chain(console.log.args)
  .map((innerArgs) => {
    return innerArgs.join(' ')
  })
  .join('\n')
  .value()

  // our cwd() is currently the project
  // so must switch back to original
  process.chdir(previousCwd)

  return snapshot(name, stripAnsi(args))
}

describe('lib/cypress', () => {
  require('mocha-banner').register()

  beforeEach(function () {
    this.timeout(8000)

    cache.__removeSync()

    Fixtures.scaffold()
    this.todosPath = Fixtures.projectPath('todos')
    this.pristinePath = Fixtures.projectPath('pristine')
    this.noScaffolding = Fixtures.projectPath('no-scaffolding')
    this.recordPath = Fixtures.projectPath('record')
    this.pluginConfig = Fixtures.projectPath('plugin-config')
    this.pluginBrowser = Fixtures.projectPath('plugin-browser')
    this.idsPath = Fixtures.projectPath('ids')

    // force cypress to call directly into main without
    // spawning a separate process
    sinon.stub(videoCapture, 'start').resolves({})
    sinon.stub(plugins, 'init').resolves(undefined)
    sinon.stub(electronApp, 'isRunning').returns(true)
    sinon.stub(extension, 'setHostAndPath').resolves()
    sinon.stub(detect, 'detect').resolves(TYPICAL_BROWSERS)
    sinon.stub(process, 'exit')
    sinon.stub(ServerE2E.prototype, 'reset')
    sinon.stub(errors, 'warning').callThrough().withArgs('INVOKED_BINARY_OUTSIDE_NPM_MODULE').returns(null)

    sinon.spy(errors, 'log')
    sinon.spy(errors, 'logException')
    sinon.spy(console, 'log')

    // to make sure our Electron browser mock object passes validation during tests
    sinon.stub(process, 'versions').value({
      chrome: ELECTRON_BROWSER.version,
      electron: '123.45.6789',
    })

    this.expectExitWith = (code) => {
      expect(process.exit).to.be.calledWith(code)
    }

    // returns error object
    this.expectExitWithErr = (type, msg1, msg2) => {
      expect(errors.log, 'error was logged').to.be.calledWithMatch({ type })
      expect(process.exit, 'process.exit was called').to.be.calledWith(1)

      const err = errors.log.getCall(0).args[0]

      if (msg1) {
        expect(err.message, 'error text').to.include(msg1)
      }

      if (msg2) {
        expect(err.message, 'second error text').to.include(msg2)
      }

      return err
    }
  })

  afterEach(async () => {
    try {
      // make sure every project
      // we spawn is closed down
      await openProject.close()
    } catch (e) {
      // ...
    }

<<<<<<< HEAD
    // make sure every project
    // we spawn is closed down
    return Promise.try(() => {
      return openProject.close()
    }).catch(() => {})
=======
    Fixtures.remove()
>>>>>>> 25f59d13
  })

  context('test browsers', () => {
    // sanity checks to make sure the browser objects we pass during tests
    // all pass the internal validation function
    it('has valid browsers', () => {
      expect(v.isValidBrowserList('browsers', TYPICAL_BROWSERS)).to.be.true
    })

    it('has valid electron browser', () => {
      expect(v.isValidBrowserList('browsers', [ELECTRON_BROWSER])).to.be.true
    })

    it('allows browser major to be a number', () => {
      const browser = {
        name: 'Edge Beta',
        family: 'chromium',
        displayName: 'Edge Beta',
        version: '80.0.328.2',
        path: '/some/path',
        majorVersion: 80,
      }

      expect(v.isValidBrowserList('browsers', [browser])).to.be.true
    })

    it('validates returned list', () => {
      return browserUtils.getBrowsers().then((list) => {
        expect(v.isValidBrowserList('browsers', list)).to.be.true
      })
    })
  })

  context('error handling', function () {
    it('exits if config cannot be parsed', function () {
      return cypress.start(['--config', 'xyz']).then(() => {
        const err = this.expectExitWithErr('COULD_NOT_PARSE_ARGUMENTS')

        snapshot('could not parse config error', stripAnsi(err.message))
      })
    })

    it('exits if env cannot be parsed', function () {
      return cypress.start(['--env', 'a123']).then(() => {
        const err = this.expectExitWithErr('COULD_NOT_PARSE_ARGUMENTS')

        snapshot('could not parse env error', stripAnsi(err.message))
      })
    })

    it('exits if reporter options cannot be parsed', function () {
      return cypress.start(['--reporterOptions', 'nonono']).then(() => {
        const err = this.expectExitWithErr('COULD_NOT_PARSE_ARGUMENTS')

        snapshot('could not parse reporter options error', stripAnsi(err.message))
      })
    })
  })

  context('invalid config', function () {
    beforeEach(function () {
      this.win = {
        on: sinon.stub(),
        webContents: {
          on: sinon.stub(),
        },
      }

      sinon.stub(electron.app, 'on').withArgs('ready').yieldsAsync()
      sinon.stub(Windows, 'open').resolves(this.win)
    })

    it('shows warning if config is not valid', function () {
      return cypress.start(['--config=test=false', '--cwd=/foo/bar']).then(() => {
        expect(errors.warning).to.be.calledWith('INVALID_CONFIG_OPTION')
        expect(console.log).to.be.calledWithMatch('`test` is not a valid configuration option')
        expect(console.log).to.be.calledWithMatch('https://on.cypress.io/configuration')
      })
    })

    it('shows warning when multiple config are not valid', function () {
      return cypress.start(['--config=test=false,foo=bar', '--cwd=/foo/bar']).then(() => {
        expect(errors.warning).to.be.calledWith('INVALID_CONFIG_OPTION')
        expect(console.log).to.be.calledWithMatch('`test` is not a valid configuration option')
        expect(console.log).to.be.calledWithMatch('`foo` is not a valid configuration option')
        expect(console.log).to.be.calledWithMatch('https://on.cypress.io/configuration')

        snapshotConsoleLogs('INVALID_CONFIG_OPTION')
      })
    })

    it('does not show warning if config is valid', function () {
      return cypress.start(['--config=trashAssetsBeforeRuns=false']).then(() => {
        expect(errors.warning).to.not.be.calledWith('INVALID_CONFIG_OPTION')
      })
    })
  })

  context('--get-key', () => {
    it('writes out key and exits on success', function () {
      return Promise.all([
        user.set({ name: 'brian', authToken: 'auth-token-123' }),

        ProjectBase.id(this.todosPath).then((id) => {
          this.projectId = id
        }),
      ])
      .then(() => {
        sinon.stub(api, 'getProjectToken').withArgs(this.projectId, 'auth-token-123').resolves('new-key-123')

        return cypress.start(['--get-key', `--project=${this.todosPath}`])
      })
      .then(() => {
        expect(console.log).to.be.calledWith('new-key-123')
        this.expectExitWith(0)
      })
    })

    it("logs error and exits when user isn't logged in", function () {
      return user
      .set({})
      .then(() => {
        return cypress.start(['--get-key', `--project=${this.todosPath}`])
      })
      .then(() => {
        this.expectExitWithErr('NOT_LOGGED_IN')
      })
    })

    it('logs error and exits when project does not have an id', function () {
      return user
      .set({ authToken: 'auth-token-123' })
      .then(() => {
        return cypress.start(['--get-key', `--project=${this.pristinePath}`])
      })
      .then(() => {
        this.expectExitWithErr('NO_PROJECT_ID', this.pristinePath)
      })
    })

    it('logs error and exits when project could not be found at the path', function () {
      return user
      .set({ authToken: 'auth-token-123' })
      .then(() => {
        return cypress.start(['--get-key', '--project=path/to/no/project'])
      })
      .then(() => {
        this.expectExitWithErr('NO_PROJECT_FOUND_AT_PROJECT_ROOT', 'path/to/no/project')
      })
    })

    it('logs error and exits when project token cannot be fetched', function () {
      return Promise.all([
        user.set({ authToken: 'auth-token-123' }),

        ProjectBase.id(this.todosPath).then((id) => {
          this.projectId = id
        }),
      ])
      .then(() => {
        sinon.stub(api, 'getProjectToken').withArgs(this.projectId, 'auth-token-123').rejects(new Error())

        return cypress.start(['--get-key', `--project=${this.todosPath}`])
      })
      .then(() => {
        this.expectExitWithErr('CANNOT_FETCH_PROJECT_TOKEN')
      })
    })
  })

  context('--new-key', () => {
    it('writes out key and exits on success', function () {
      return Promise.all([
        user.set({ name: 'brian', authToken: 'auth-token-123' }),

        ProjectBase.id(this.todosPath).then((id) => {
          this.projectId = id
        }),
      ])
      .then(() => {
        sinon.stub(api, 'updateProjectToken').withArgs(this.projectId, 'auth-token-123').resolves('new-key-123')

        return cypress.start(['--new-key', `--project=${this.todosPath}`])
      })
      .then(() => {
        expect(console.log).to.be.calledWith('new-key-123')
        this.expectExitWith(0)
      })
    })

    it("logs error and exits when user isn't logged in", function () {
      return user
      .set({})
      .then(() => {
        return cypress.start(['--new-key', `--project=${this.todosPath}`])
      })
      .then(() => {
        this.expectExitWithErr('NOT_LOGGED_IN')
      })
    })

    it('logs error and exits when project does not have an id', function () {
      return user
      .set({ authToken: 'auth-token-123' })
      .then(() => {
        return cypress.start(['--new-key', `--project=${this.pristinePath}`])
      })
      .then(() => {
        this.expectExitWithErr('NO_PROJECT_ID', this.pristinePath)
      })
    })

    it('logs error and exits when project could not be found at the path', function () {
      return user
      .set({ authToken: 'auth-token-123' })
      .then(() => {
        return cypress.start(['--new-key', '--project=path/to/no/project'])
      })
      .then(() => {
        this.expectExitWithErr('NO_PROJECT_FOUND_AT_PROJECT_ROOT', 'path/to/no/project')
      })
    })

    it('logs error and exits when project token cannot be fetched', function () {
      return Promise.all([
        user.set({ authToken: 'auth-token-123' }),

        ProjectBase.id(this.todosPath).then((id) => {
          this.projectId = id
        }),
      ])
      .then(() => {
        sinon.stub(api, 'updateProjectToken').withArgs(this.projectId, 'auth-token-123').rejects(new Error())

        return cypress.start(['--new-key', `--project=${this.todosPath}`])
      })
      .then(() => {
        this.expectExitWithErr('CANNOT_CREATE_PROJECT_TOKEN')
      })
    })
  })

  context('--run-project', () => {
    beforeEach(() => {
      sinon.stub(electron.app, 'on').withArgs('ready').yieldsAsync()
      sinon.stub(runMode, 'waitForSocketConnection').resolves()
      sinon.stub(runMode, 'listenForProjectEnd').resolves({ stats: { failures: 0 } })
      sinon.stub(browsers, 'open')
      sinon.stub(commitInfo, 'getRemoteOrigin').resolves('remoteOrigin')
    })

    it('runs project headlessly and exits with exit code 0', function () {
      return cypress.start([`--run-project=${this.todosPath}`]).then(() => {
        expect(browsers.open).to.be.calledWithMatch(ELECTRON_BROWSER)
        this.expectExitWith(0)
      })
    })

    it('sets --headed false if --headless', function () {
      sinon.spy(cypress, 'startInMode')

      return cypress.start([`--run-project=${this.todosPath}`, '--headless']).then(() => {
        expect(browsers.open).to.be.calledWithMatch(ELECTRON_BROWSER)
        this.expectExitWith(0)

        // check how --headless option sets --headed
        expect(cypress.startInMode).to.be.calledOnce
        expect(cypress.startInMode).to.be.calledWith('run')
        const startInModeOptions = cypress.startInMode.firstCall.args[1]

        expect(startInModeOptions).to.include({
          headless: true,
          headed: false,
        })
      })
    })

    it('throws an error if both --headed and --headless are true', function () {
      // error is thrown synchronously
      expect(() => cypress.start([`--run-project=${this.todosPath}`, '--headless', '--headed'])).to.throw(
        'Impossible options: both headless and headed are true'
      )
    })

    describe('strips --', () => {
      beforeEach(() => {
        sinon.spy(argsUtil, 'toObject')
      })

      it('strips leading', function () {
        return cypress.start(['--', `--run-project=${this.todosPath}`]).then(() => {
          expect(argsUtil.toObject).to.have.been.calledWith([`--run-project=${this.todosPath}`])
          expect(browsers.open).to.be.calledWithMatch(ELECTRON_BROWSER)
          this.expectExitWith(0)
        })
      })

      it('strips in the middle', function () {
        return cypress.start([`--run-project=${this.todosPath}`, '--', '--browser=electron']).then(() => {
          expect(argsUtil.toObject).to.have.been.calledWith([`--run-project=${this.todosPath}`, '--browser=electron'])
          expect(browsers.open).to.be.calledWithMatch(ELECTRON_BROWSER)
          this.expectExitWith(0)
        })
      })
    })

    it('runs project headlessly and exits with exit code 10', function () {
      sinon.stub(runMode, 'runSpecs').resolves({ totalFailed: 10 })

      return cypress.start([`--run-project=${this.todosPath}`]).then(() => {
        this.expectExitWith(10)
      })
    })

    it('does not generate a project id even if missing one', function () {
      sinon.stub(api, 'createProject')

      return user
      .set({ authToken: 'auth-token-123' })
      .then(() => {
        return cypress.start([`--run-project=${this.noScaffolding}`])
      })
      .then(() => {
        this.expectExitWith(0)
      })
      .then(() => {
        expect(api.createProject).not.to.be.called

        return new ProjectBase(this.noScaffolding)
        .getProjectId()
        .then(() => {
          throw new Error('should have caught error but did not')
        })
        .catch((err) => {
          expect(err.type).to.eq('NO_PROJECT_ID')
        })
      })
    })

    it('does not add project to the global cache', function () {
      return cache
      .getProjectRoots()
      .then((projects) => {
        // no projects in the cache
        expect(projects.length).to.eq(0)

        return cypress.start([`--run-project=${this.todosPath}`])
      })
      .then(() => {
        return cache.getProjectRoots()
      })
      .then((projects) => {
        // still not projects
        expect(projects.length).to.eq(0)
      })
    })

    it('runs project by relative spec and exits with status 0', function () {
      const relativePath = path.relative(cwd(), this.todosPath)

      return cypress
      .start([`--run-project=${this.todosPath}`, `--spec=${relativePath}/tests/test2.coffee`])
      .then(() => {
        expect(browsers.open).to.be.calledWithMatch(ELECTRON_BROWSER, {
          url: 'http://localhost:8888/__/#/tests/integration/test2.coffee',
        })

        this.expectExitWith(0)
      })
    })

    it('runs project by specific spec with default configuration', function () {
      return cypress
      .start([
        `--run-project=${this.idsPath}`,
        `--spec=${this.idsPath}/cypress/integration/bar.js`,
        '--config',
        'port=2020',
      ])
      .then(() => {
        expect(browsers.open).to.be.calledWithMatch(ELECTRON_BROWSER, {
          url: 'http://localhost:2020/__/#/tests/integration/bar.js',
        })

        this.expectExitWith(0)
      })
    })

    it('runs project by specific absolute spec and exits with status 0', function () {
      return cypress
      .start([`--run-project=${this.todosPath}`, `--spec=${this.todosPath}/tests/test2.coffee`])
      .then(() => {
        expect(browsers.open).to.be.calledWithMatch(ELECTRON_BROWSER, {
          url: 'http://localhost:8888/__/#/tests/integration/test2.coffee',
        })

        this.expectExitWith(0)
      })
    })

    it('runs project by limiting spec files via config.testFiles string glob pattern', function () {
      return cypress
      .start([`--run-project=${this.todosPath}`, `--config=testFiles=${this.todosPath}/tests/test2.coffee`])
      .then(() => {
        expect(browsers.open).to.be.calledWithMatch(ELECTRON_BROWSER, {
          url: 'http://localhost:8888/__/#/tests/integration/test2.coffee',
        })

        this.expectExitWith(0)
      })
    })

    it('runs project by limiting spec files via config.testFiles as a JSON array of string glob patterns', function () {
      return cypress
      .start([`--run-project=${this.todosPath}`, '--config=testFiles=["**/test2.coffee","**/test1.js"]'])
      .then(() => {
        expect(browsers.open).to.be.calledWithMatch(ELECTRON_BROWSER, {
          url: 'http://localhost:8888/__/#/tests/integration/test2.coffee',
        })
      })
      .then(() => {
        expect(browsers.open).to.be.calledWithMatch(ELECTRON_BROWSER, {
          url: 'http://localhost:8888/__/#/tests/integration/test1.js',
        })

        this.expectExitWith(0)
      })
    })

    it('does not watch settings or plugins in run mode', function () {
      const watch = sinon.spy(Watchers.prototype, 'watch')
      const watchTree = sinon.spy(Watchers.prototype, 'watchTree')

      return cypress.start([`--run-project=${this.pluginConfig}`]).then(() => {
        expect(watchTree).not.to.be.called
        expect(watch).not.to.be.called
        this.expectExitWith(0)
      })
    })

    it('scaffolds out integration and example specs if they do not exist when not runMode', function () {
      return config.get(this.pristinePath).then((cfg) => {
        return fs
        .statAsync(cfg.integrationFolder)
        .then(() => {
          throw new Error('integrationFolder should not exist!')
        })
        .catch(() => {
          return cypress.start([`--run-project=${this.pristinePath}`, '--no-run-mode'])
        })
        .then(() => {
          return fs.statAsync(cfg.integrationFolder)
        })
        .then(() => {
          return Promise.join(
            fs.statAsync(path.join(cfg.integrationFolder, 'examples', 'actions.spec.js')),
            fs.statAsync(path.join(cfg.integrationFolder, 'examples', 'files.spec.js')),
            fs.statAsync(path.join(cfg.integrationFolder, 'examples', 'viewport.spec.js'))
          )
        })
      })
    })

    it('does not scaffold when headless and exits with error when no existing project', function () {
      const ensureDoesNotExist = function (inspection, index) {
        if (!inspection.isRejected()) {
          throw new Error(`File or folder was scaffolded at index: ${index}`)
        }

        expect(inspection.reason()).to.have.property('code', 'ENOENT')
      }

      return Promise.all([
        fs.statAsync(path.join(this.pristinePath, 'cypress')).reflect(),
        fs.statAsync(path.join(this.pristinePath, 'cypress.json')).reflect(),
      ])
      .each(ensureDoesNotExist)
      .then(() => {
        return cypress.start([`--run-project=${this.pristinePath}`])
      })
      .then(() => {
        return Promise.all([
          fs.statAsync(path.join(this.pristinePath, 'cypress')).reflect(),
          fs.statAsync(path.join(this.pristinePath, 'cypress.json')).reflect(),
        ])
      })
      .each(ensureDoesNotExist)
      .then(() => {
        this.expectExitWithErr('CONFIG_FILE_NOT_FOUND', this.pristinePath)
      })
    })

    it('does not scaffold integration or example specs when runMode', function () {
      return settings
      .write(this.pristinePath, {})
      .then(() => {
        return cypress.start([`--run-project=${this.pristinePath}`])
      })
      .then(() => {
        return fs.statAsync(path.join(this.pristinePath, 'cypress', 'integration'))
      })
      .then(() => {
        throw new Error('integration folder should not exist!')
      })
      .catch({ code: 'ENOENT' }, () => {})
    })

    it('scaffolds out fixtures + files if they do not exist', function () {
      return config.get(this.pristinePath).then((cfg) => {
        return fs
        .statAsync(cfg.fixturesFolder)
        .then(() => {
          throw new Error('fixturesFolder should not exist!')
        })
        .catch(() => {
          return cypress.start([`--run-project=${this.pristinePath}`, '--no-run-mode'])
        })
        .then(() => {
          return fs.statAsync(cfg.fixturesFolder)
        })
        .then(() => {
          return fs.statAsync(path.join(cfg.fixturesFolder, 'example.json'))
        })
      })
    })

    it('scaffolds out support + files if they do not exist', function () {
      const supportFolder = path.join(this.pristinePath, 'cypress/support')

      return config.get(this.pristinePath).then(() => {
        return fs
        .statAsync(supportFolder)
        .then(() => {
          throw new Error('supportFolder should not exist!')
        })
        .catch({ code: 'ENOENT' }, () => {
          return cypress.start([`--run-project=${this.pristinePath}`, '--no-run-mode'])
        })
        .then(() => {
          return fs.statAsync(supportFolder)
        })
        .then(() => {
          return fs.statAsync(path.join(supportFolder, 'index.js'))
        })
        .then(() => {
          return fs.statAsync(path.join(supportFolder, 'commands.js'))
        })
      })
    })

    it('removes fixtures when they exist and fixturesFolder is false', function (done) {
      config
      .get(this.idsPath)
      .then((cfg) => {
        this.cfg = cfg

        return fs.statAsync(this.cfg.fixturesFolder)
      })
      .then(() => {
        return settings.read(this.idsPath)
      })
      .then((json) => {
        json.fixturesFolder = false

        return settings.write(this.idsPath, json)
      })
      .then(() => {
        return cypress.start([`--run-project=${this.idsPath}`])
      })
      .then(() => {
        return fs
        .statAsync(this.cfg.fixturesFolder)
        .then(() => {
          throw new Error('fixturesFolder should not exist!')
        })
        .catch(() => {
          return done()
        })
      })
    })

    it('runs project headlessly and displays gui', function () {
      return cypress.start([`--run-project=${this.todosPath}`, '--headed']).then(() => {
        expect(browsers.open).to.be.calledWithMatch(ELECTRON_BROWSER, {
          proxyServer: 'http://localhost:8888',
          show: true,
        })

        this.expectExitWith(0)
      })
    })

    it('turns on reporting', function () {
      sinon.spy(Reporter, 'create')

      return cypress.start([`--run-project=${this.todosPath}`]).then(() => {
        expect(Reporter.create).to.be.calledWith('spec')
        this.expectExitWith(0)
      })
    })

    it('can change the reporter to nyan', function () {
      sinon.spy(Reporter, 'create')

      return cypress.start([`--run-project=${this.todosPath}`, '--reporter=nyan']).then(() => {
        expect(Reporter.create).to.be.calledWith('nyan')
        this.expectExitWith(0)
      })
    })

    it('can change the reporter with cypress.json', function () {
      sinon.spy(Reporter, 'create')

      return config
      .get(this.idsPath)
      .then((cfg) => {
        this.cfg = cfg

        return settings.read(this.idsPath)
      })
      .then((json) => {
        json.reporter = 'dot'

        return settings.write(this.idsPath, json)
      })
      .then(() => {
        return cypress.start([`--run-project=${this.idsPath}`])
      })
      .then(() => {
        expect(Reporter.create).to.be.calledWith('dot')
        this.expectExitWith(0)
      })
    })

    it("runs tests even when user isn't logged in", function () {
      return user
      .set({})
      .then(() => {
        return cypress.start([`--run-project=${this.todosPath}`])
      })
      .then(() => {
        this.expectExitWith(0)
      })
    })

    it('logs warning when projectId and key but no record option', function () {
      return cypress.start([`--run-project=${this.todosPath}`, '--key=asdf']).then(() => {
        expect(errors.warning).to.be.calledWith('PROJECT_ID_AND_KEY_BUT_MISSING_RECORD_OPTION', 'abc123')
        expect(console.log).to.be.calledWithMatch(
          'You also provided your Record Key, but you did not pass the --record flag.'
        )

        expect(console.log).to.be.calledWithMatch('cypress run --record')
        expect(console.log).to.be.calledWithMatch('https://on.cypress.io/recording-project-runs')
      })
    })

    it('logs warning when removing old browser profiles fails', function () {
      const err = new Error('foo')

      sinon.stub(browsers, 'removeOldProfiles').rejects(err)

      return cypress.start([`--run-project=${this.todosPath}`]).then(() => {
        expect(errors.warning).to.be.calledWith('CANNOT_REMOVE_OLD_BROWSER_PROFILES', err.stack)
        expect(console.log).to.be.calledWithMatch(
          'Warning: We failed to remove old browser profiles from previous runs.'
        )

        expect(console.log).to.be.calledWithMatch(err.message)
      })
    })

    it('does not log warning when no projectId', function () {
      return cypress.start([`--run-project=${this.pristinePath}`, '--key=asdf']).then(() => {
        expect(errors.warning).not.to.be.calledWith('PROJECT_ID_AND_KEY_BUT_MISSING_RECORD_OPTION', 'abc123')
        expect(console.log).not.to.be.calledWithMatch('cypress run --key <record_key>')
      })
    })

    it('does not log warning when projectId but --record false', function () {
      return cypress.start([`--run-project=${this.todosPath}`, '--key=asdf', '--record=false']).then(() => {
        expect(errors.warning).not.to.be.calledWith('PROJECT_ID_AND_KEY_BUT_MISSING_RECORD_OPTION', 'abc123')
        expect(console.log).not.to.be.calledWithMatch('cypress run --key <record_key>')
      })
    })

    it("logs error when supportFile doesn't exist", function () {
      return settings
      .write(this.idsPath, { supportFile: '/does/not/exist' })
      .then(() => {
        return cypress.start([`--run-project=${this.idsPath}`])
      })
      .then(() => {
        this.expectExitWithErr('SUPPORT_FILE_NOT_FOUND', 'Your `supportFile` is set to `/does/not/exist`,')
      })
    })

    it('logs error when browser cannot be found', function () {
      browsers.open.restore()

      return cypress.start([`--run-project=${this.idsPath}`, '--browser=foo']).then(() => {
        this.expectExitWithErr('BROWSER_NOT_FOUND_BY_NAME')

        // get all the error args
        const argsSet = errors.log.args

        const found1 = _.find(argsSet, (args) => {
          return _.find(args, (arg) => {
            return (
              arg.message &&
              arg.message.includes("Browser: 'foo' was not found on your system or is not supported by Cypress.")
            )
          })
        })

        expect(found1, 'foo should not be found').to.be.ok

        const found2 = _.find(argsSet, (args) => {
          return _.find(args, (arg) => {
            return arg.message && arg.message.includes('Cypress supports the following browsers:')
          })
        })

        expect(found2, 'supported browsers should be listed').to.be.ok

        const found3 = _.find(argsSet, (args) => {
          return _.find(args, (arg) => {
            return (
              arg.message &&
              arg.message.includes(
                'Available browsers found on your system are:\n- chrome\n- chromium\n- chrome:canary\n- electron'
              )
            )
          })
        })

        expect(found3, 'browser names should be listed').to.be.ok
      })
    })

    describe('no specs found', function () {
      it('logs error and exits when spec file was specified and does not exist', function () {
        return cypress.start([`--run-project=${this.todosPath}`, '--spec=path/to/spec']).then(() => {
          // includes the search spec
          this.expectExitWithErr('NO_SPECS_FOUND', 'path/to/spec')
          this.expectExitWithErr('NO_SPECS_FOUND', 'We searched for any files matching this glob pattern:')
          // includes the project path
          this.expectExitWithErr('NO_SPECS_FOUND', this.todosPath)
        })
      })

      it('logs error and exits when spec absolute file was specified and does not exist', function () {
        return cypress
        .start([`--run-project=${this.todosPath}`, `--spec=${this.todosPath}/tests/path/to/spec`])
        .then(() => {
          // includes path to the spec
          this.expectExitWithErr('NO_SPECS_FOUND', 'tests/path/to/spec')
          // includes folder name
          this.expectExitWithErr('NO_SPECS_FOUND', this.todosPath)
        })
      })

      it('logs error and exits when no specs were found at all', function () {
        return cypress
        .start([`--run-project=${this.todosPath}`, '--config=integrationFolder=cypress/specs'])
        .then(() => {
          this.expectExitWithErr('NO_SPECS_FOUND', 'We searched for any files inside of this folder:')
          this.expectExitWithErr('NO_SPECS_FOUND', 'cypress/specs')
        })
      })
    })

    it('logs error and exits when project has cypress.json syntax error', function () {
      return fs
      .writeFileAsync(`${this.todosPath}/cypress.json`, "{'foo': 'bar}")
      .then(() => {
        return cypress.start([`--run-project=${this.todosPath}`])
      })
      .then(() => {
        this.expectExitWithErr('ERROR_READING_FILE', this.todosPath)
      })
    })

    it('logs error and exits when project has cypress.env.json syntax error', function () {
      return fs
      .writeFileAsync(`${this.todosPath}/cypress.env.json`, "{'foo': 'bar}")
      .then(() => {
        return cypress.start([`--run-project=${this.todosPath}`])
      })
      .then(() => {
        this.expectExitWithErr('ERROR_READING_FILE', this.todosPath)
      })
    })

    it('logs error and exits when project has invalid cypress.json values', function () {
      return settings
      .write(this.todosPath, { baseUrl: 'localhost:9999' })
      .then(() => {
        return cypress.start([`--run-project=${this.todosPath}`])
      })
      .then(() => {
        this.expectExitWithErr('SETTINGS_VALIDATION_ERROR', 'cypress.json')
      })
    })

    it('logs error and exits when project has invalid config values from the CLI', function () {
      return cypress.start([`--run-project=${this.todosPath}`, '--config=baseUrl=localhost:9999']).then(() => {
        this.expectExitWithErr('CONFIG_VALIDATION_ERROR', 'localhost:9999')
        this.expectExitWithErr('CONFIG_VALIDATION_ERROR', 'We found an invalid configuration value')
      })
    })

    it('logs error and exits when project has invalid config values from env vars', function () {
      process.env.CYPRESS_BASE_URL = 'localhost:9999'

      return cypress.start([`--run-project=${this.todosPath}`]).then(() => {
        this.expectExitWithErr('CONFIG_VALIDATION_ERROR', 'localhost:9999')
        this.expectExitWithErr('CONFIG_VALIDATION_ERROR', 'We found an invalid configuration value')
      })
    })

    const renamedConfigs = [
      {
        old: 'blacklistHosts',
        new: 'blockHosts',
      },
    ]

    renamedConfigs.forEach(function (config) {
      it(`logs error and exits when using an old configuration option: ${config.old}`, function () {
        return cypress.start([`--run-project=${this.todosPath}`, `--config=${config.old}=''`]).then(() => {
          this.expectExitWithErr('RENAMED_CONFIG_OPTION', config.old)
          this.expectExitWithErr('RENAMED_CONFIG_OPTION', config.new)
        })
      })
    })

    // TODO: make sure we have integration tests around this
    // for headed projects!
    // also make sure we test the rest of the integration functionality
    // for headed errors! <-- not unit tests, but integration tests!
    it('logs error and exits when project folder has read permissions only and cannot write cypress.json', function () {
      // test disabled if running as root - root can write all things at all times
      if (process.geteuid() === 0) {
        return
      }

      const permissionsPath = path.resolve('./permissions')

      const cypressJson = path.join(permissionsPath, 'cypress.json')

      return fs
      .outputFileAsync(cypressJson, '{}')
      .then(() => {
        // read only
        return fs.chmodAsync(permissionsPath, '555')
      })
      .then(() => {
        return cypress.start([`--run-project=${permissionsPath}`])
      })
      .then(() => {
        return fs.chmodAsync(permissionsPath, '777')
      })
      .then(() => {
        return fs.removeAsync(permissionsPath)
      })
      .then(() => {
        this.expectExitWithErr('ERROR_READING_FILE', path.join(permissionsPath, 'cypress.json'))
      })
    })

    it('logs error and exits when reporter does not exist', function () {
      return cypress.start([`--run-project=${this.todosPath}`, '--reporter', 'foobarbaz']).then(() => {
        this.expectExitWithErr('INVALID_REPORTER_NAME', 'foobarbaz')
      })
    })

    describe('state', () => {
      beforeEach(function () {
        return appData
        .remove()
        .then(() => {
          return savedState.formStatePath(this.todosPath)
        })
        .then((statePathStart) => {
          this.statePath = appData.projectsPath(statePathStart)
        })
      })

      it('does not save project state', function () {
        return cypress
        .start([`--run-project=${this.todosPath}`, `--spec=${this.todosPath}/tests/test2.coffee`])
        .then(() => {
          this.expectExitWith(0)

          // this should not save the project's state
          // because its a noop in 'cypress run' mode
          return openProject.getProject().saveState()
        })
        .then(() => {
          return fs
          .statAsync(this.statePath)
          .then(() => {
            throw new Error(`saved state should not exist but it did here: ${this.statePath}`)
          })
          .catch({ code: 'ENOENT' }, () => {})
        })
      })
    })

    describe('morgan', () => {
      it('sets morgan to false', function () {
        return cypress.start([`--run-project=${this.todosPath}`]).then(() => {
          expect(openProject.getProject().cfg.morgan).to.be.false
          this.expectExitWith(0)
        })
      })
    })

    describe('config overrides', () => {
      it('can override default values', function () {
        return cypress
        .start([`--run-project=${this.todosPath}`, '--config=requestTimeout=1234,videoCompression=false'])
        .then(() => {
          const { cfg } = openProject.getProject()

          expect(cfg.videoCompression).to.be.false
          expect(cfg.requestTimeout).to.eq(1234)

          expect(cfg.resolved.videoCompression).to.deep.eq({
            value: false,
            from: 'cli',
          })

          expect(cfg.resolved.requestTimeout).to.deep.eq({
            value: 1234,
            from: 'cli',
          })

          this.expectExitWith(0)
        })
      })

      it('can override values in plugins', function () {
        plugins.init.restore()

        return cypress
        .start([
          `--run-project=${this.pluginConfig}`,
          '--config=requestTimeout=1234,videoCompression=false',
          '--env=foo=foo,bar=bar',
        ])
        .then(() => {
          const { cfg } = openProject.getProject()

          expect(cfg.videoCompression).to.eq(20)
          expect(cfg.defaultCommandTimeout).to.eq(500)
          expect(cfg.env).to.deep.eq({
            foo: 'bar',
            bar: 'bar',
          })

          expect(cfg.resolved.videoCompression).to.deep.eq({
            value: 20,
            from: 'plugin',
          })

          expect(cfg.resolved.requestTimeout).to.deep.eq({
            value: 1234,
            from: 'cli',
          })

          expect(cfg.resolved.env.foo).to.deep.eq({
            value: 'bar',
            from: 'plugin',
          })

          expect(cfg.resolved.env.bar).to.deep.eq({
            value: 'bar',
            from: 'cli',
          })

          this.expectExitWith(0)
        })
      })
    })

    describe('plugins', () => {
      beforeEach(() => {
        plugins.init.restore()
        browsers.open.restore()

        const ee = new EE()

        ee.kill = () => {
          // ughh, would be nice to test logic inside the launcher
          // that cleans up after the browser exit
          // like calling client.close() if available to let the
          // browser free any resources
          return ee.emit('exit')
        }

        ee.destroy = () => {
          return ee.emit('closed')
        }

        ee.isDestroyed = () => {
          return false
        }

        ee.loadURL = () => {}
        ee.focusOnWebView = () => {}
        ee.webContents = {
          debugger: {
            on: sinon.stub(),
            attach: sinon.stub(),
            sendCommand: sinon.stub().resolves(),
          },
          getOSProcessId: sinon.stub(),
          setUserAgent: sinon.stub(),
          session: {
            clearCache: sinon.stub().resolves(),
            setProxy: sinon.stub().resolves(),
            setUserAgent: sinon.stub(),
            on: sinon.stub(),
            removeListener: sinon.stub(),
          },
        }

        ee.maximize = sinon.stub
        ee.setSize = sinon.stub

        sinon.stub(launch, 'launch').resolves(ee)
        sinon.stub(Windows, 'create').returns(ee)
      })

      context('before:browser:launch', () => {
        it('chrome', function () {
          // during testing, do not try to connect to the remote interface or
          // use the Chrome remote interface client
          const criClient = {
            ensureMinimumProtocolVersion: sinon.stub().resolves(),
            close: sinon.stub().resolves(),
            on: sinon.stub(),
            send: sinon.stub(),
          }

          sinon.stub(chromeBrowser, '_writeExtension').resolves()

          sinon.stub(chromeBrowser, '_connectToChromeRemoteInterface').resolves(criClient)
          // the "returns(resolves)" stub is due to curried method
          // it accepts URL to visit and then waits for actual CRI client reference
          // and only then navigates to that URL
          sinon.stub(chromeBrowser, '_navigateUsingCRI').resolves()
          sinon.stub(chromeBrowser, '_handleDownloads').resolves()

          sinon.stub(chromeBrowser, '_setAutomation').returns()

          return cypress.start([`--run-project=${this.pluginBrowser}`, '--browser=chrome']).then(() => {
            const { args } = launch.launch.firstCall

            // when we work with the browsers we set a few extra flags
            const chrome = _.find(TYPICAL_BROWSERS, { name: 'chrome' })
            const launchedChrome = R.merge(chrome, {
              isHeadless: false,
              isHeaded: true,
            })

            expect(args[0], 'found and used Chrome').to.deep.eq(launchedChrome)

            const browserArgs = args[2]

            expect(browserArgs.slice(0, 4), 'first 4 custom launch arguments to Chrome').to.deep.eq([
              'chrome',
              'foo',
              'bar',
              'baz',
            ])

            this.expectExitWith(0)

            expect(chromeBrowser._navigateUsingCRI).to.have.been.calledOnce
            expect(chromeBrowser._setAutomation).to.have.been.calledOnce

            expect(chromeBrowser._connectToChromeRemoteInterface).to.have.been.calledOnce
          })
        })

        it('electron', function () {
          const writeVideoFrame = sinon.stub()

          videoCapture.start.returns({ writeVideoFrame })

          return cypress.start([`--run-project=${this.pluginBrowser}`, '--browser=electron']).then(() => {
            expect(Windows.create).to.be.calledWithMatch(this.pluginBrowser, {
              browser: 'electron',
              foo: 'bar',
              onNewWindow: sinon.match.func,
              onScreencastFrame: sinon.match.func,
            })

            this.expectExitWith(0)
          })
        })
      })
    })

    describe('--port', () => {
      beforeEach(() => {
        return runMode.listenForProjectEnd.resolves({ stats: { failures: 0 } })
      })

      it('can change the default port to 5544', function () {
        const listen = sinon.spy(http.Server.prototype, 'listen')
        const open = sinon.spy(ServerE2E.prototype, 'open')

        return cypress.start([`--run-project=${this.todosPath}`, '--port=5544']).then(() => {
          expect(openProject.getProject().cfg.port).to.eq(5544)
          expect(listen).to.be.calledWith(5544)
          expect(open).to.be.calledWithMatch({ port: 5544 })
          this.expectExitWith(0)
        })
      })

      // TODO: handle PORT_IN_USE short integration test
      it('logs error and exits when port is in use', function () {
        let server = http.createServer()

        server = Promise.promisifyAll(server)

        return server
        .listenAsync(5544, '127.0.0.1')
        .then(() => {
          return cypress.start([`--run-project=${this.todosPath}`, '--port=5544'])
        })
        .then(() => {
          this.expectExitWithErr('PORT_IN_USE_LONG', '5544')
        })
      })
    })

    describe('--env', () => {
      beforeEach(() => {
        process.env = _.omit(process.env, 'CYPRESS_DEBUG')

        return runMode.listenForProjectEnd.resolves({ stats: { failures: 0 } })
      })

      it('can set specific environment variables', function () {
        return cypress
        .start([
          `--run-project=${this.todosPath}`,
          '--video=false',
          '--env',
          'version=0.12.1,foo=bar,host=http://localhost:8888,baz=quux=dolor',
        ])
        .then(() => {
          expect(openProject.getProject().cfg.env).to.deep.eq({
            version: '0.12.1',
            foo: 'bar',
            host: 'http://localhost:8888',
            baz: 'quux=dolor',
          })

          this.expectExitWith(0)
        })
      })

      it('parses environment variables with empty values', function () {
        return cypress
        .start([`--run-project=${this.todosPath}`, '--video=false', '--env=FOO=,BAR=,BAZ=ipsum'])
        .then(() => {
          expect(openProject.getProject().cfg.env).to.deep.eq({
            FOO: '',
            BAR: '',
            BAZ: 'ipsum',
          })

          this.expectExitWith(0)
        })
      })
    })

    describe('--config-file', () => {
      it('false does not require cypress.json to run', function () {
        return fs
        .statAsync(path.join(this.pristinePath, 'cypress.json'))
        .then(() => {
          throw new Error('cypress.json should not exist')
        })
        .catch({ code: 'ENOENT' }, () => {
          return cypress
          .start([`--run-project=${this.pristinePath}`, '--no-run-mode', '--config-file', 'false'])
          .then(() => {
            this.expectExitWith(0)
          })
        })
      })

      it("with a custom config file fails when it doesn't exist", function () {
        this.filename = 'abcdefgh.test.json'

        return fs
        .statAsync(path.join(this.todosPath, this.filename))
        .then(() => {
          throw new Error(`${this.filename} should not exist`)
        })
        .catch({ code: 'ENOENT' }, () => {
          return cypress
          .start([`--run-project=${this.todosPath}`, '--no-run-mode', '--config-file', this.filename])
          .then(() => {
            this.expectExitWithErr('CONFIG_FILE_NOT_FOUND', this.filename, this.todosPath)
          })
        })
      })
    })
  })

  // most record mode logic is covered in e2e tests.
  // we only need to cover the edge cases / warnings
  context('--record', () => {
    beforeEach(function () {
      sinon.stub(api, 'createRun').resolves()
      sinon.stub(electron.app, 'on').withArgs('ready').yieldsAsync()
      sinon.stub(browsers, 'open')
      sinon.stub(runMode, 'waitForSocketConnection').resolves()
      sinon.stub(runMode, 'waitForTestsToFinishRunning').resolves({
        stats: {
          tests: 1,
          passes: 2,
          failures: 3,
          pending: 4,
          skipped: 5,
          wallClockDuration: 6,
        },
        tests: [],
        hooks: [],
        video: 'path/to/video',
        shouldUploadVideo: true,
        screenshots: [],
        config: {},
        spec: {},
      })

      return Promise.all([
        // make sure we have no user object
        user.set({}),

        ProjectBase.id(this.todosPath).then((id) => {
          this.projectId = id
        }),
      ])
    })

    it('uses process.env.CYPRESS_PROJECT_ID', function () {
      sinon.stub(env, 'get').withArgs('CYPRESS_PROJECT_ID').returns(this.projectId)

      return cypress
      .start(['--cwd=/foo/bar', `--run-project=${this.noScaffolding}`, '--record', '--key=token-123'])
      .then(() => {
        expect(api.createRun).to.be.calledWithMatch({ projectId: this.projectId })
        expect(errors.warning).not.to.be.called
        this.expectExitWith(3)
      })
    })

    it('uses process.env.CYPRESS_RECORD_KEY', function () {
      sinon
      .stub(env, 'get')
      .withArgs('CYPRESS_PROJECT_ID')
      .returns('foo-project-123')
      .withArgs('CYPRESS_RECORD_KEY')
      .returns('token')

      return cypress.start(['--cwd=/foo/bar', `--run-project=${this.noScaffolding}`, '--record']).then(() => {
        expect(api.createRun).to.be.calledWithMatch({
          projectId: 'foo-project-123',
          recordKey: 'token',
        })

        expect(errors.warning).not.to.be.called
        this.expectExitWith(3)
      })
    })

    it('errors and exits when using --group but ciBuildId could not be generated', function () {
      sinon.stub(ciProvider, 'provider').returns(null)

      return cypress
      .start([`--run-project=${this.recordPath}`, '--record', '--key=token-123', '--group=e2e-tests'])
      .then(() => {
        this.expectExitWithErr('INDETERMINATE_CI_BUILD_ID')

        return snapshotConsoleLogs('INDETERMINATE_CI_BUILD_ID-group 1')
      })
    })

    it('errors and exits when using --parallel but ciBuildId could not be generated', function () {
      sinon.stub(ciProvider, 'provider').returns(null)

      return cypress
      .start([`--run-project=${this.recordPath}`, '--record', '--key=token-123', '--parallel'])
      .then(() => {
        this.expectExitWithErr('INDETERMINATE_CI_BUILD_ID')

        return snapshotConsoleLogs('INDETERMINATE_CI_BUILD_ID-parallel 1')
      })
    })

    it('errors and exits when using --parallel and --group but ciBuildId could not be generated', function () {
      sinon.stub(ciProvider, 'provider').returns(null)

      return cypress
      .start([
        `--run-project=${this.recordPath}`,
        '--record',
        '--key=token-123',
        '--group=e2e-tests-chrome',
        '--parallel',
      ])
      .then(() => {
        this.expectExitWithErr('INDETERMINATE_CI_BUILD_ID')

        return snapshotConsoleLogs('INDETERMINATE_CI_BUILD_ID-parallel-group 1')
      })
    })

    it('errors and exits when using --ci-build-id with no group or parallelization', function () {
      return cypress
      .start([`--run-project=${this.recordPath}`, '--record', '--key=token-123', '--ci-build-id=ciBuildId123'])
      .then(() => {
        this.expectExitWithErr('INCORRECT_CI_BUILD_ID_USAGE')

        return snapshotConsoleLogs('INCORRECT_CI_BUILD_ID_USAGE 1')
      })
    })

    it('errors and exits when using --ci-build-id without recording', function () {
      return cypress.start([`--run-project=${this.recordPath}`, '--ci-build-id=ciBuildId123']).then(() => {
        this.expectExitWithErr('RECORD_PARAMS_WITHOUT_RECORDING')

        return snapshotConsoleLogs('RECORD_PARAMS_WITHOUT_RECORDING-ciBuildId 1')
      })
    })

    it('errors and exits when using --group without recording', function () {
      return cypress.start([`--run-project=${this.recordPath}`, '--group=e2e-tests']).then(() => {
        this.expectExitWithErr('RECORD_PARAMS_WITHOUT_RECORDING')

        return snapshotConsoleLogs('RECORD_PARAMS_WITHOUT_RECORDING-group 1')
      })
    })

    it('errors and exits when using --parallel without recording', function () {
      return cypress.start([`--run-project=${this.recordPath}`, '--parallel']).then(() => {
        this.expectExitWithErr('RECORD_PARAMS_WITHOUT_RECORDING')

        return snapshotConsoleLogs('RECORD_PARAMS_WITHOUT_RECORDING-parallel 1')
      })
    })

    it('errors and exits when using --tag without recording', function () {
      return cypress.start([`--run-project=${this.recordPath}`, '--tag=nightly']).then(() => {
        this.expectExitWithErr('RECORD_PARAMS_WITHOUT_RECORDING')

        return snapshotConsoleLogs('RECORD_PARAMS_WITHOUT_RECORDING-tag 1')
      })
    })

    it('errors and exits when using --group and --parallel without recording', function () {
      return cypress
      .start([`--run-project=${this.recordPath}`, '--tag=nightly', '--group=electron-smoke-tests', '--parallel'])
      .then(() => {
        this.expectExitWithErr('RECORD_PARAMS_WITHOUT_RECORDING')

        return snapshotConsoleLogs('RECORD_PARAMS_WITHOUT_RECORDING-group-parallel 1')
      })
    })

    it('errors and exits when group name is not unique and explicitly passed ciBuildId', function () {
      const err = new Error()

      err.statusCode = 422
      err.error = {
        code: 'RUN_GROUP_NAME_NOT_UNIQUE',
        payload: {
          runUrl: 'https://dashboard.cypress.io/runs/12345',
        },
      }

      api.createRun.rejects(err)

      return cypress
      .start([
        `--run-project=${this.recordPath}`,
        '--record',
        '--key=token-123',
        '--group=electron-smoke-tests',
        '--ciBuildId=ciBuildId123',
      ])
      .then(() => {
        this.expectExitWithErr('DASHBOARD_RUN_GROUP_NAME_NOT_UNIQUE')

        return snapshotConsoleLogs('DASHBOARD_RUN_GROUP_NAME_NOT_UNIQUE 1')
      })
    })

    it('errors and exits when parallel group params are different', function () {
      sinon.stub(system, 'info').returns({
        osName: 'darwin',
        osVersion: 'v1',
      })

      sinon.stub(browsers, 'ensureAndGetByNameOrPath').resolves({
        version: '59.1.2.3',
        displayName: 'Electron',
      })

      const err = new Error()

      err.statusCode = 422
      err.error = {
        code: 'PARALLEL_GROUP_PARAMS_MISMATCH',
        payload: {
          runUrl: 'https://dashboard.cypress.io/runs/12345',
        },
      }

      api.createRun.rejects(err)

      return cypress
      .start([
        `--run-project=${this.recordPath}`,
        '--record',
        '--key=token-123',
        '--parallel',
        '--group=electron-smoke-tests',
        '--ciBuildId=ciBuildId123',
      ])
      .then(() => {
        this.expectExitWithErr('DASHBOARD_PARALLEL_GROUP_PARAMS_MISMATCH')

        return snapshotConsoleLogs('DASHBOARD_PARALLEL_GROUP_PARAMS_MISMATCH 1')
      })
    })

    it('errors and exits when parallel is not allowed', function () {
      const err = new Error()

      err.statusCode = 422
      err.error = {
        code: 'PARALLEL_DISALLOWED',
        payload: {
          runUrl: 'https://dashboard.cypress.io/runs/12345',
        },
      }

      api.createRun.rejects(err)

      return cypress
      .start([
        `--run-project=${this.recordPath}`,
        '--record',
        '--key=token-123',
        '--parallel',
        '--group=electron-smoke-tests',
        '--ciBuildId=ciBuildId123',
      ])
      .then(() => {
        this.expectExitWithErr('DASHBOARD_PARALLEL_DISALLOWED')

        return snapshotConsoleLogs('DASHBOARD_PARALLEL_DISALLOWED 1')
      })
    })

    it('errors and exits when parallel is required', function () {
      const err = new Error()

      err.statusCode = 422
      err.error = {
        code: 'PARALLEL_REQUIRED',
        payload: {
          runUrl: 'https://dashboard.cypress.io/runs/12345',
        },
      }

      api.createRun.rejects(err)

      return cypress
      .start([
        `--run-project=${this.recordPath}`,
        '--record',
        '--key=token-123',
        '--parallel',
        '--tag=nightly',
        '--group=electron-smoke-tests',
        '--ciBuildId=ciBuildId123',
      ])
      .then(() => {
        this.expectExitWithErr('DASHBOARD_PARALLEL_REQUIRED')

        return snapshotConsoleLogs('DASHBOARD_PARALLEL_REQUIRED 1')
      })
    })

    it('errors and exits when run is already complete', function () {
      const err = new Error()

      err.statusCode = 422
      err.error = {
        code: 'ALREADY_COMPLETE',
        payload: {
          runUrl: 'https://dashboard.cypress.io/runs/12345',
        },
      }

      api.createRun.rejects(err)

      return cypress
      .start([
        `--run-project=${this.recordPath}`,
        '--record',
        '--key=token-123',
        '--tag=nightly',
        '--group=electron-smoke-tests',
        '--ciBuildId=ciBuildId123',
      ])
      .then(() => {
        this.expectExitWithErr('DASHBOARD_ALREADY_COMPLETE')

        return snapshotConsoleLogs('DASHBOARD_ALREADY_COMPLETE 1')
      })
    })

    it('errors and exits when run is stale', function () {
      const err = new Error()

      err.statusCode = 422
      err.error = {
        code: 'STALE_RUN',
        payload: {
          runUrl: 'https://dashboard.cypress.io/runs/12345',
        },
      }

      api.createRun.rejects(err)

      return cypress
      .start([
        `--run-project=${this.recordPath}`,
        '--record',
        '--key=token-123',
        '--parallel',
        '--tag=nightly',
        '--group=electron-smoke-tests',
        '--ciBuildId=ciBuildId123',
      ])
      .then(() => {
        this.expectExitWithErr('DASHBOARD_STALE_RUN')

        return snapshotConsoleLogs('DASHBOARD_STALE_RUN 1')
      })
    })
  })

  context('--return-pkg', () => {
    beforeEach(() => {
      console.log.restore()

      sinon.stub(console, 'log')
    })

    it('logs package.json and exits', function () {
      return cypress.start(['--return-pkg']).then(() => {
        expect(console.log).to.be.calledWithMatch('{"name":"cypress"')
        this.expectExitWith(0)
      })
    })
  })

  context('--version', () => {
    beforeEach(() => {
      console.log.restore()

      sinon.stub(console, 'log')
    })

    it('logs version and exits', function () {
      return cypress.start(['--version']).then(() => {
        expect(console.log).to.be.calledWith(pkg.version)
        this.expectExitWith(0)
      })
    })
  })

  context('--smoke-test', () => {
    beforeEach(() => {
      console.log.restore()

      sinon.stub(console, 'log')
    })

    it('logs pong value and exits', function () {
      return cypress.start(['--smoke-test', '--ping=abc123']).then(() => {
        expect(console.log).to.be.calledWith('abc123')
        this.expectExitWith(0)
      })
    })
  })

  context('interactive', () => {
    beforeEach(function () {
      this.win = {
        on: sinon.stub(),
        webContents: {
          on: sinon.stub(),
        },
      }

      sinon.stub(electron.app, 'on').withArgs('ready').yieldsAsync()
      sinon.stub(Windows, 'open').resolves(this.win)
      sinon.stub(ServerE2E.prototype, 'startWebsockets')
      sinon.spy(Events, 'start')
      sinon.stub(electron.ipcMain, 'on')
    })

    it('passes options to interactiveMode.ready', () => {
      sinon.stub(interactiveMode, 'ready')

      return cypress.start(['--updating', '--port=2121', '--config=pageLoadTimeout=1000']).then(() => {
        expect(interactiveMode.ready).to.be.calledWithMatch({
          updating: true,
          config: {
            port: 2121,
            pageLoadTimeout: 1000,
          },
        })
      })
    })

    it('passes options to Events.start', () => {
      return cypress.start(['--port=2121', '--config=pageLoadTimeout=1000']).then(() => {
        expect(Events.start).to.be.calledWithMatch({
          config: {
            pageLoadTimeout: 1000,
            port: 2121,
          },
        })
      })
    })

    it('passes filtered options to Project#open and sets cli config', function () {
      const getConfig = sinon.spy(ProjectE2E.prototype, 'getConfig')
      const open = sinon.stub(ServerE2E.prototype, 'open').resolves([])

      process.env.CYPRESS_FILE_SERVER_FOLDER = 'foo'
      process.env.CYPRESS_BASE_URL = 'http://localhost'
      process.env.CYPRESS_port = '2222'
      process.env.CYPRESS_responseTimeout = '5555'
      process.env.CYPRESS_watch_for_file_changes = 'false'

      return user
      .set({ name: 'brian', authToken: 'auth-token-123' })
      .then(() => {
        return settings.read(this.todosPath)
      })
      .then((json) => {
        // this should be overriden by the env argument
        json.baseUrl = 'http://localhost:8080'

        return settings.write(this.todosPath, json)
      })
      .then(() => {
        return cypress.start(['--port=2121', '--config', 'pageLoadTimeout=1000', '--foo=bar', '--env=baz=baz'])
      })
      .then(() => {
        const options = Events.start.firstCall.args[0]

        return Events.handleEvent(options, {}, {}, 123, 'open:project', this.todosPath)
      })
      .then(() => {
        expect(getConfig).to.be.calledWithMatch({
          port: 2121,
          pageLoadTimeout: 1000,
          report: false,
          env: { baz: 'baz' },
        })

        expect(open).to.be.called

        const cfg = open.getCall(0).args[0]

        expect(cfg.fileServerFolder).to.eq(path.join(this.todosPath, 'foo'))
        expect(cfg.pageLoadTimeout).to.eq(1000)
        expect(cfg.port).to.eq(2121)
        expect(cfg.baseUrl).to.eq('http://localhost')
        expect(cfg.watchForFileChanges).to.be.false
        expect(cfg.responseTimeout).to.eq(5555)
        expect(cfg.env.baz).to.eq('baz')
        expect(cfg.env).not.to.have.property('fileServerFolder')
        expect(cfg.env).not.to.have.property('port')
        expect(cfg.env).not.to.have.property('BASE_URL')
        expect(cfg.env).not.to.have.property('watchForFileChanges')
        expect(cfg.env).not.to.have.property('responseTimeout')

        expect(cfg.resolved.fileServerFolder).to.deep.eq({
          value: 'foo',
          from: 'env',
        })

        expect(cfg.resolved.pageLoadTimeout).to.deep.eq({
          value: 1000,
          from: 'cli',
        })

        expect(cfg.resolved.port).to.deep.eq({
          value: 2121,
          from: 'cli',
        })

        expect(cfg.resolved.baseUrl).to.deep.eq({
          value: 'http://localhost',
          from: 'env',
        })

        expect(cfg.resolved.watchForFileChanges).to.deep.eq({
          value: false,
          from: 'env',
        })

        expect(cfg.resolved.responseTimeout).to.deep.eq({
          value: 5555,
          from: 'env',
        })

        expect(cfg.resolved.env.baz).to.deep.eq({
          value: 'baz',
          from: 'cli',
        })
      })
    })

    it('sends warning when baseUrl cannot be verified', function () {
      const bus = new EE()
      const event = { sender: { send: sinon.stub() } }
      const warning = { message: 'Blah blah baseUrl blah blah' }

      sinon.stub(ServerE2E.prototype, 'open').resolves([2121, warning])

      return cypress
      .start(['--port=2121', '--config', 'pageLoadTimeout=1000', '--foo=bar', '--env=baz=baz'])
      .then(() => {
        const options = Events.start.firstCall.args[0]

        Events.handleEvent(options, bus, event, 123, 'on:project:warning')

        return Events.handleEvent(options, bus, event, 123, 'open:project', this.todosPath)
      })
      .then(() => {
        expect(event.sender.send.withArgs('response').firstCall.args[1].data).to.eql(warning)
      })
    })

    describe('--config-file', () => {
      beforeEach(function () {
        this.filename = 'foo.bar.baz.asdf.quux.json'
        this.open = sinon.stub(ServerE2E.prototype, 'open').resolves([])
      })

      it('reads config from a custom config file', function () {
        sinon.stub(fs, 'readJsonAsync')
        fs.readJsonAsync.withArgs(path.join(this.pristinePath, this.filename)).resolves({
          env: { foo: 'bar' },
          port: 2020,
        })

        fs.readJsonAsync.callThrough()

        return cypress
        .start([`--config-file=${this.filename}`])
        .then(() => {
          const options = Events.start.firstCall.args[0]

          return Events.handleEvent(options, {}, {}, 123, 'open:project', this.pristinePath)
        })
        .then(() => {
          expect(this.open).to.be.called

          const cfg = this.open.getCall(0).args[0]

          expect(cfg.env.foo).to.equal('bar')

          expect(cfg.port).to.equal(2020)
        })
      })

      it('creates custom config file if it does not exist', function () {
        return cypress
        .start([`--config-file=${this.filename}`])
        .then(() => {
          debug('cypress started with config %s', this.filename)
          const options = Events.start.firstCall.args[0]

          debug('first call arguments %o', Events.start.firstCall.args)

          return Events.handleEvent(options, {}, {}, 123, 'open:project', this.pristinePath)
        })
        .then(() => {
          expect(this.open, 'open was called').to.be.called

          return fs.readJsonAsync(path.join(this.pristinePath, this.filename)).then((json) => {
            expect(json, 'json file is empty').to.deep.equal({})
          })
        })
      })
    })
  })

  context('--cwd', () => {
    beforeEach(() => {
      errors.warning.restore()
      sinon.stub(electron.app, 'on').withArgs('ready').yieldsAsync()
      sinon.stub(interactiveMode, 'ready').resolves()
      sinon.spy(errors, 'warning')
    })

    it('shows warning if Cypress has been started directly', () => {
      return cypress.start().then(() => {
        expect(errors.warning).to.be.calledWith('INVOKED_BINARY_OUTSIDE_NPM_MODULE')
        expect(console.log).to.be.calledWithMatch('It looks like you are running the Cypress binary directly.')
        expect(console.log).to.be.calledWithMatch('https://on.cypress.io/installing-cypress')
      })
    })

    it('does not show warning if finds --cwd', () => {
      return cypress.start(['--cwd=/foo/bar']).then(() => {
        expect(errors.warning).not.to.be.called
      })
    })
  })

  context('no args', () => {
    beforeEach(() => {
      sinon.stub(electron.app, 'on').withArgs('ready').yieldsAsync()
      sinon.stub(interactiveMode, 'ready').resolves()
    })

    it('runs interactiveMode and does not exit', () => {
      return cypress.start().then(() => {
        expect(interactiveMode.ready).to.be.calledOnce
      })
    })
  })
})<|MERGE_RESOLUTION|>--- conflicted
+++ resolved
@@ -175,15 +175,7 @@
       // ...
     }
 
-<<<<<<< HEAD
-    // make sure every project
-    // we spawn is closed down
-    return Promise.try(() => {
-      return openProject.close()
-    }).catch(() => {})
-=======
     Fixtures.remove()
->>>>>>> 25f59d13
   })
 
   context('test browsers', () => {
