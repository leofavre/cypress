describe "visits", ->
  it "scrolls automatically to div with id=foo", ->
    cy
      .visit("/hash.html#foo")
      .window().its("scrollY").should("eq", 1000)

  it "can load an http page with a huge amount of elements without timing out", ->
    cy.visit("http://localhost:3434/elements.html", {timeout: 5000})

  it "can load a local file with a huge amount of elements without timing out", ->
    cy.visit("/elements.html", {timeout: 5000})

<<<<<<< HEAD
  ## https://github.com/cypress-io/cypress/issues/5602
  it.only "can load a website which uses invalid HTTP header chars", ->
    cy.visit("http://localhost:3434/invalid-header-char")
    .contains('foo')
=======
  ## https://github.com/cypress-io/cypress/issues/5446
  it "can load a site via TLSv1", ->
    cy.visit("https://localhost:6776")
>>>>>>> ec027e9c

  context "issue #225: hash urls", ->
    rand = Math.random()

    it "can visit a hash url and loads", ->
      cy
        .visit("/hash.html#foo", {timeout: 5000})
        .window().then (win) ->
          win[rand] = true

    it "can visit the same hash url and loads", ->
      cy
        .visit("/hash.html#foo", {timeout: 5000})
        .window().then (win) ->
          expect(win[rand]).to.be.undefined

    it "can visit a different hash url and loads", ->
      count = 0
      urls = []

      {origin} = Cypress.Location.create(window.location.href)

      cy.on "window:load", ->
        urls.push cy.getRemoteLocation("href")

        count += 1

      cy
        ## about:blank yes (1)
        .visit("/hash.html?foo#bar") ## yes (2)
        .visit("/hash.html?foo#foo") ## no (2)
        .window().its("scrollY").should("eq", 1000)
        .visit("/hash.html?bar#bar") ## yes (3)
        .window().its("scrollY").should("eq", 0)
        .visit("/index.html?bar#bar") ## yes (4)
        .visit("/index.html?baz#bar") ## yes (5)
        .visit("/index.html#bar") ## yes (6)
        .visit("/index.html") ## yes (7)
        .visit("/index.html#baz") ## no (7)
        .visit("/index.html#") ## no (7)
        .then ->
          expect(count).to.eq(7)
          expect(urls).to.deep.eq([
            "about:blank"
            origin + "/hash.html?foo#bar"
            origin + "/hash.html?bar#bar"
            origin + "/index.html?bar#bar"
            origin + "/index.html?baz#bar"
            origin + "/index.html#bar"
            origin + "/index.html"
          ])

  context "issue #230: User Agent headers", ->
    beforeEach ->
      cy.visit("http://localhost:3434/agent.html")

    it "submits user agent on cy.visit", ->
      cy.get("#agent").invoke("text").then (text) ->
        ua = JSON.parse(text)

        expect(navigator.userAgent).to.deep.eq(ua.source)

    it "submits user agent on page load", ->
      cy
        .get("a").click()
        .get("#agent").invoke("text").then (text) ->
          ua = JSON.parse(text)

          expect(navigator.userAgent).to.deep.eq(ua.source)

    it "submits user agent on cy.request", ->
      cy
        .request("http://localhost:3434/agent.json")
        .its("body")
        .then (body) ->
          expect(navigator.userAgent).to.deep.eq(body.agent.source)

  context "issue #255: url with like two domain", ->
    it "passes", ->
      cy
        .visit("http://localhost:3434/index.html")
        .visit("http://localhost:3434/jquery.html?email=brian@cypress.io")

  context "issue #309: request accept header not set", ->
    it "sets accept header to text/html,*/*", ->
      cy
        .visit("http://localhost:3434/headers.html")
        .get("#headers").invoke("text").then (text) ->
          headers = JSON.parse(text)

          expect(headers.accept).to.eq("text/html,*/*")
          expect(headers.host).to.eq("localhost:3434")<|MERGE_RESOLUTION|>--- conflicted
+++ resolved
@@ -10,16 +10,14 @@
   it "can load a local file with a huge amount of elements without timing out", ->
     cy.visit("/elements.html", {timeout: 5000})
 
-<<<<<<< HEAD
   ## https://github.com/cypress-io/cypress/issues/5602
-  it.only "can load a website which uses invalid HTTP header chars", ->
+  it "can load a website which uses invalid HTTP header chars", ->
     cy.visit("http://localhost:3434/invalid-header-char")
     .contains('foo')
-=======
+
   ## https://github.com/cypress-io/cypress/issues/5446
   it "can load a site via TLSv1", ->
     cy.visit("https://localhost:6776")
->>>>>>> ec027e9c
 
   context "issue #225: hash urls", ->
     rand = Math.random()
