--- conflicted
+++ resolved
@@ -375,36 +375,10 @@
   },
 
   setup (options = {}) {
-<<<<<<< HEAD
-    const npmI = options.npmInstall
-
-    if (npmI) {
-      before(async function () {
-        // npm install needs extra time
-        this.timeout(human('2 minutes'))
-
-        await cp.execAsync('npm install', {
-          cwd: Fixtures.path('projects/e2e'),
-          maxBuffer: 1024 * 1000,
-        })
-
-        // symlinks mess up fs.copySync
-        // and bin files aren't necessary for these tests
-        await fs.removeAsync(Fixtures.path('projects/e2e/node_modules/.bin'))
-      })
-
-      // now cleanup the node modules after because these add a lot
-      // of copy time for the Fixtures scaffolding
-      after(() => {
-        return fs.removeAsync(Fixtures.path('projects/e2e/node_modules'))
-      })
-    }
-=======
     // cleanup old node_modules that may have been around from legacy tests
     before(() => {
       return fs.removeAsync(Fixtures.path('projects/e2e/node_modules'))
     })
->>>>>>> bd478ed2
 
     beforeEach(async function () {
       // after installing node modules copying all of the fixtures
@@ -455,10 +429,6 @@
     _.defaults(options, {
       browser: 'electron',
       project: e2ePath,
-<<<<<<< HEAD
-      noExit: process.env.NO_EXIT ? true : null,
-=======
->>>>>>> bd478ed2
       timeout: 120000,
       originalTitle: null,
       expectedExitCode: 0,
