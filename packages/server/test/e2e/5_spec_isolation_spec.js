// TODO: rename this file to 5_module_api_spec

const path = require('path')
const snapshot = require('snap-shot-it')
const fs = require('../../lib/util/fs')
const e2e = require('../support/helpers/e2e').default
const Fixtures = require('../support/helpers/fixtures')
const { expectCorrectModuleApiResult } = require('../support/helpers/resultsUtils')
const e2ePath = Fixtures.projectPath('e2e')
const it = e2e.it

const outputPath = path.join(e2ePath, 'output.json')

const specs = [
  'simple_passing_spec.coffee',
  'simple_hooks_spec.coffee',
  'simple_failing_spec.coffee',
  'simple_failing_h*_spec.coffee', // simple failing hook spec
].join(',')

describe('e2e spec_isolation', () => {
  e2e.setup()

  it('fails', {
    spec: specs,
    outputPath,
    snapshot: false,
    expectedExitCode: 5,
    async onRun (exec) {
      await exec()

      // now what we want to do is read in the outputPath
      // and snapshot it so its what we expect after normalizing it
      const json = await fs.readJsonAsync(outputPath)

      // also mutates into normalized obj ready for snapshot
      expectCorrectModuleApiResult(json, {
        e2ePath, runs: 4,
      })

      snapshot('e2e spec isolation fails', json, { allowSharedSnapshot: true })
    },
  })

<<<<<<< HEAD
  e2e.it.only('failing with retries enabled', {
    spec: 'simple_failing_hook_spec.coffee',
=======
  it('failing with retries enabled', {
    spec: 'simple_failing_hook_spec.coffee,simple_retrying_spec.js',
>>>>>>> aacf76c1
    outputPath,
    snapshot: true,
    expectedExitCode: 4,
    config: {
      retries: 1,
    },
    async onRun (execFn) {
      await execFn()
      const json = await fs.readJsonAsync(outputPath)

      // also mutates into normalized obj ready for snapshot
      expectCorrectModuleApiResult(json, { e2ePath, runs: 2 })

      snapshot('failing with retries enabled', json)
    },
  })
})<|MERGE_RESOLUTION|>--- conflicted
+++ resolved
@@ -42,13 +42,8 @@
     },
   })
 
-<<<<<<< HEAD
-  e2e.it.only('failing with retries enabled', {
-    spec: 'simple_failing_hook_spec.coffee',
-=======
   it('failing with retries enabled', {
     spec: 'simple_failing_hook_spec.coffee,simple_retrying_spec.js',
->>>>>>> aacf76c1
     outputPath,
     snapshot: true,
     expectedExitCode: 4,
