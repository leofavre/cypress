const e2e = require('../support/helpers/e2e')

describe('e2e headless', function () {
  e2e.setup()

  // cypress run --headless
  e2e.it('tests in headless mode pass', {
    spec: 'headless_spec.js',
    browser: ['chrome', 'electron'],
    config: {
      env: {
        'CI': process.env.CI,
        'EXPECT_HEADLESS': '1',
      },
    },
    headed: false,
    snapshot: true,
  })

  // cypress run --headed
  // currently, Electron differs because it displays a
  // "can not record video in headed mode" error
  ;[
    'electron',
    '!electron',
  ].map((b) => {
    e2e.it(`tests in headed mode pass in ${b}`, {
      spec: 'headless_spec.js',
      config: {
        env: {
          'CI': process.env.CI,
        },
      },
<<<<<<< HEAD
      expectedExitCode: 0,
      headed: true,
      snapshot: true,
      browser: b,
    })
=======
    },
    headed: true,
    snapshot: true,
    // currently, Electron differs because it displays a
    // "can not record video in headed mode" error
    useSeparateBrowserSnapshots: true,
>>>>>>> 259a65ef
  })
})<|MERGE_RESOLUTION|>--- conflicted
+++ resolved
@@ -17,9 +17,11 @@
     snapshot: true,
   })
 
-  // cypress run --headed
+  // NOTE: cypress run --headed
   // currently, Electron differs because it displays a
   // "can not record video in headed mode" error
+  // this trick allows us to have 1 snapshot for electron
+  // and 1 for every other browser
   ;[
     'electron',
     '!electron',
@@ -31,19 +33,10 @@
           'CI': process.env.CI,
         },
       },
-<<<<<<< HEAD
       expectedExitCode: 0,
       headed: true,
       snapshot: true,
       browser: b,
     })
-=======
-    },
-    headed: true,
-    snapshot: true,
-    // currently, Electron differs because it displays a
-    // "can not record video in headed mode" error
-    useSeparateBrowserSnapshots: true,
->>>>>>> 259a65ef
   })
 })