--- conflicted
+++ resolved
@@ -26,13 +26,6 @@
       }
 
       sinon.stub(chrome, "_getArgs").returns(@args)
-<<<<<<< HEAD
-      sinon.stub(utils, "writeExtension").resolves("/path/to/ext")
-      sinon.stub(plugins, "has")
-      sinon.stub(plugins, "execute")
-      sinon.stub(utils, "launch")
-      sinon.stub(utils, "ensureProfile").resolves("/profile/dir")
-=======
       sinon.stub(chrome, "_writeExtension").resolves("/path/to/ext")
       sinon.stub(chrome, "_connectToChromeRemoteInterface").resolves(@criClient)
       sinon.stub(plugins, "has")
@@ -50,7 +43,6 @@
         expect(@criClient.send).to.have.been.calledTwice
         expect(@criClient.send).to.have.been.calledWith("Page.bringToFront")
         expect(@criClient.send).to.have.been.calledWith("Page.navigate")
->>>>>>> 9a00c611
 
     it "is noop without before:browser:launch", ->
       plugins.has.returns(false)
