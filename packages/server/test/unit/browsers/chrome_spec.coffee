require("../../spec_helper")

os = require("os")

extension = require("@packages/extension")
plugins = require("#{root}../lib/plugins")
utils = require("#{root}../lib/browsers/utils")
chrome = require("#{root}../lib/browsers/chrome")
fs = require("#{root}../lib/util/fs")
errors = require("#{root}../lib/errors")

describe "lib/browsers/chrome", ->
  context "#open", ->
    beforeEach ->
      @args = []
      # mock CRI client during testing
      @criClient = {
        ensureMinimumProtocolVersion: sinon.stub().resolves()
        send: sinon.stub().resolves()
        Page: {
          screencastFrame: sinon.stub().returns()
        },
        close: sinon.stub().resolves()
      }
      @automation = {
        use: sinon.stub().returns()
      }
      # mock launched browser child process object
      @launchedBrowser = {
        kill: sinon.stub().returns()
      }

<<<<<<< HEAD
      sinon.spy(errors, "warning")
      sinon.stub(chrome, "_getArgs").returns(@args)
=======
>>>>>>> 6f39bba6
      sinon.stub(chrome, "_writeExtension").resolves("/path/to/ext")
      sinon.stub(chrome, "_connectToChromeRemoteInterface").resolves(@criClient)
      sinon.spy(plugins, "execute")
      sinon.stub(utils, "launch").resolves(@launchedBrowser)
      sinon.stub(utils, "getProfileDir").returns("/profile/dir")
      sinon.stub(utils, "ensureCleanCache").resolves("/profile/dir/CypressCache")

      readJson = sinon.stub(fs, 'readJson')
      readJson.withArgs('/profile/dir/Default/Preferences').rejects({ code: 'ENOENT' })
      readJson.withArgs('/profile/dir/Default/Secure Preferences').rejects({ code: 'ENOENT' })
      readJson.withArgs('/profile/dir/Local State').rejects({ code: 'ENOENT' })

      # port for Chrome remote interface communication
      sinon.stub(utils, "getPort").resolves(50505)

    afterEach ->
      expect(@criClient.ensureMinimumProtocolVersion).to.be.calledOnce

    it "focuses on the page and calls CRI Page.visit", ->
      chrome.open("chrome", "http://", {}, @automation)
      .then =>
        expect(utils.getPort).to.have.been.calledOnce # to get remote interface port
        expect(@criClient.send).to.have.been.calledTwice
        expect(@criClient.send).to.have.been.calledWith("Page.bringToFront")
        expect(@criClient.send).to.have.been.calledWith("Page.navigate")

    it "is noop without before:browser:launch", ->
      chrome.open("chrome", "http://", {}, @automation)
      .then ->
        expect(plugins.execute).not.to.be.called

    it "is noop if newArgs are not returned", ->
<<<<<<< HEAD
      plugins.register 'before:browser:launch', (browser, config) ->
        Promise.resolve(null)
=======
      sinon.stub(chrome, "_getArgs").returns(@args)

      plugins.has.returns(true)
      plugins.execute.resolves(null)
>>>>>>> 6f39bba6

      chrome.open("chrome", "http://", {}, @automation)
      .then =>
        # to initialize remote interface client and prepare for true tests
        # we load the browser with blank page first
        expect(utils.launch).to.be.calledWith("chrome", "about:blank", @args)

    it "does not load extension in headless mode", ->
      chrome._writeExtension.restore()

      pathToTheme = extension.getPathToTheme()

      chrome.open({ isHeadless: true, isHeaded: false }, "http://", {}, @automation)
      .then =>
        args = utils.launch.firstCall.args[2]

        expect(args).to.include.members([
          "--headless"
          "--remote-debugging-port=50505"
          "--remote-debugging-address=127.0.0.1"
          "--user-data-dir=/profile/dir"
          "--disk-cache-dir=/profile/dir/CypressCache"
        ])

    it "DEPRECATED: normalizes --load-extension if provided in plugin", ->
      plugins.register 'before:browser:launch', (browser, config) ->
        return Promise.resolve(["--foo=bar", "--load-extension=/foo/bar/baz.js"])

      pathToTheme = extension.getPathToTheme()

      ## this should get obliterated
      @args.push("--something=else")

      chrome.open("chrome", "http://", {}, @automation)
      .then =>
        args = utils.launch.firstCall.args[2]

        expect(args).to.deep.eq([
          "--foo=bar"
          "--load-extension=/foo/bar/baz.js,/path/to/ext,#{pathToTheme}"
          "--user-data-dir=/profile/dir"
          "--disk-cache-dir=/profile/dir/CypressCache"
        ])

        expect(errors.warning).calledOnce

    it "normalizes --load-extension if provided in plugin", ->
      plugins.register 'before:browser:launch', (browser, config) ->
        return Promise.resolve({args: ["--foo=bar", "--load-extension=/foo/bar/baz.js"]})


      pathToTheme = extension.getPathToTheme()

      ## this should get obliterated
      @args.push("--something=else")

      chrome.open("chrome", "http://", {}, @automation)
      .then =>
        args = utils.launch.firstCall.args[2]

        expect(args).to.deep.eq([
          "--foo=bar"
          "--load-extension=/foo/bar/baz.js,/path/to/ext,#{pathToTheme}"
          "--user-data-dir=/profile/dir"
          "--disk-cache-dir=/profile/dir/CypressCache"
        ])

        expect(errors.warning).not.calledOnce

    it "DEPRECATED: normalizes multiple extensions from plugins", ->
      plugins.register 'before:browser:launch', (browser, config) ->
        return Promise.resolve ["--foo=bar", "--load-extension=/foo/bar/baz.js,/quux.js"]


      pathToTheme = extension.getPathToTheme()

      ## this should get obliterated
      @args.push("--something=else")

      onWarning = sinon.stub()
      chrome.open("chrome", "http://", {onWarning}, @automation)
      .then =>
        args = utils.launch.firstCall.args[2]

        expect(args).to.deep.eq([
          "--foo=bar"
          "--load-extension=/foo/bar/baz.js,/quux.js,/path/to/ext,#{pathToTheme}"
          "--user-data-dir=/profile/dir"
          "--disk-cache-dir=/profile/dir/CypressCache"
        ])

        expect(onWarning).calledOnce

    it "normalizes multiple extensions from plugins", ->
      plugins.register 'before:browser:launch', (browser, config) ->
        return Promise.resolve {args: ["--foo=bar", "--load-extension=/foo/bar/baz.js,/quux.js"]}

      pathToTheme = extension.getPathToTheme()

      ## this should get obliterated
      @args.push("--something=else")

      chrome.open("chrome", "http://", {}, @automation)
      .then =>
        args = utils.launch.firstCall.args[2]

        expect(args).to.deep.eq([
          "--foo=bar"
          "--load-extension=/foo/bar/baz.js,/quux.js,/path/to/ext,#{pathToTheme}"
          "--user-data-dir=/profile/dir"
          "--disk-cache-dir=/profile/dir/CypressCache"
        ])

        expect(errors.warning).not.calledOnce

    it "prints depecration message if before:browser:launch argument is mutated as array", ->
      plugins.register 'before:browser:launch', (browser, config) ->
        config.concat([])
        config.push("--foo=bar")
        config.unshift("--load-extension=/foo/bar/baz.js")
        return Promise.resolve()

      pathToTheme = extension.getPathToTheme()

      ## this should be persisted
      @args.push("--something=else")

      chrome.open("chrome", "http://", {}, @automation)
      .then =>
        args = utils.launch.firstCall.args[2]

        expect(args).to.deep.eq([
          "--something=else"
          "--foo=bar"
          "--load-extension=/foo/bar/baz.js,/path/to/ext,#{pathToTheme}"
          "--user-data-dir=/profile/dir"
          "--disk-cache-dir=/profile/dir/CypressCache"
        ])

        expect(errors.warning).calledOnce


    it "cleans up an unclean browser profile exit status", ->
      sinon.stub(fs, "readJson").withArgs("/profile/dir/Default/Preferences").resolves({
        profile: {
          exit_type: "Abnormal"
          exited_cleanly: false
        }
      })
      sinon.stub(fs, "writeJson")

      chrome.open("chrome", "http://", {}, @automation)
      .then ->
        expect(fs.writeJson).to.be.calledWith("/profile/dir/Default/Preferences", {
          profile: {
            exit_type: "Normal"
            exited_cleanly: true
          }
        })

    it "calls cri client close on kill", ->
      ## need a reference here since the stub will be monkey-patched
      kill = @launchedBrowser.kill

      chrome.open("chrome", "http://", {}, @automation)
      .then =>
        expect(@launchedBrowser.kill).to.be.a("function")
        @launchedBrowser.kill()
      .then =>
        expect(@criClient.close).to.be.calledOnce
        expect(kill).to.be.calledOnce

    it "rejects if CDP version check fails", ->
      @criClient.ensureMinimumProtocolVersion.rejects()

      expect(chrome.open("chrome", "http://", {}, @automation)).to.be.rejectedWith('Cypress requires at least Chrome 64.')

  context "#_getArgs", ->
    it "disables gpu when linux", ->
      sinon.stub(os, "platform").returns("linux")

      args = chrome._getArgs({}, {})

      expect(args).to.include("--disable-gpu")

    it "does not disable gpu when not linux", ->
      sinon.stub(os, "platform").returns("darwin")

      args = chrome._getArgs({}, {})

      expect(args).not.to.include("--disable-gpu")

    it "turns off sandbox when linux", ->
      sinon.stub(os, "platform").returns("linux")

      args = chrome._getArgs({}, {})

      expect(args).to.include("--no-sandbox")

    it "does not turn off sandbox when not linux", ->
      sinon.stub(os, "platform").returns("win32")

      args = chrome._getArgs({}, {})

      expect(args).not.to.include("--no-sandbox")

    it "adds user agent when options.userAgent", ->
      args = chrome._getArgs({}, {
        userAgent: "foo"
      })

      expect(args).to.include("--user-agent=foo")

    it "does not add user agent", ->
      args = chrome._getArgs({}, {})

      expect(args).not.to.include("--user-agent=foo")

    it "disables RootLayerScrolling in versions 66 or 67", ->
      arg = "--disable-blink-features=RootLayerScrolling"

      disabledRootLayerScrolling = (version, bool) ->
        args = chrome._getArgs({
          majorVersion: version
        }, {})

        if bool
          expect(args).to.include(arg)
        else
          expect(args).not.to.include(arg)

      disabledRootLayerScrolling("65", false)
      disabledRootLayerScrolling("66", true)
      disabledRootLayerScrolling("67", true)
      disabledRootLayerScrolling("68", false)

    ## https://github.com/cypress-io/cypress/issues/1872
    it "adds <-loopback> proxy bypass rule in version 72+", ->
      arg = "--proxy-bypass-list=<-loopback>"

      chromeVersionHasLoopback = (version, bool) ->
        args = chrome._getArgs({
          majorVersion: version
        }, {})

        if bool
          expect(args).to.include(arg)
        else
          expect(args).not.to.include(arg)

      chromeVersionHasLoopback("71", false)
      chromeVersionHasLoopback("72", true)
      chromeVersionHasLoopback("73", true)

  context "#_getChromePreferences", ->
    it "returns map of empty if the files do not exist", ->
      readJson = sinon.stub(fs, 'readJson')
      readJson.withArgs('/foo/Default/Preferences').rejects({ code: 'ENOENT' })
      readJson.withArgs('/foo/Default/Secure Preferences').rejects({ code: 'ENOENT' })
      readJson.withArgs('/foo/Local State').rejects({ code: 'ENOENT' })
      expect(chrome._getChromePreferences('/foo')).to.eventually.deep.eq({
        default: {},
        defaultSecure: {},
        localState: {}
      })

    it "returns map of json objects if the files do exist", ->
      readJson = sinon.stub(fs, 'readJson')
      readJson.withArgs('/foo/Default/Preferences').resolves({ foo: 'bar' })
      readJson.withArgs('/foo/Default/Secure Preferences').resolves({ bar: 'baz' })
      readJson.withArgs('/foo/Local State').resolves({ baz: 'quux' })
      expect(chrome._getChromePreferences('/foo')).to.eventually.deep.eq({
        default: { foo: 'bar' },
        defaultSecure: { bar: 'baz' },
        localState: { baz: 'quux' }
      })

  context "#_mergeChromePreferences", ->
    it "merges as expected", ->
      originalPrefs = {
        default: {},
        defaultSecure: {
          foo: 'bar'
          deleteThis: 'nephew'
        },
        localState: {}
      }

      newPrefs = {
        default: {
          something: {
            nested: 'here'
          },
        },
        defaultSecure: {
          deleteThis: null
        },
        someGarbage: true
      }

      expected = {
        default: {
          something: {
            nested: 'here'
          }
        },
        defaultSecure: {
          foo: 'bar'
        },
        localState: {}
      }

      expect(chrome._mergeChromePreferences(originalPrefs, newPrefs)).to.deep.eq(expected)

  context "#_writeChromePreferences", ->
    it "writes json as expected", ->
      outputJson = sinon.stub(fs, 'outputJson')
      defaultPrefs = outputJson.withArgs('/foo/Default/Preferences').resolves()
      securePrefs = outputJson.withArgs('/foo/Default/Secure Preferences').resolves()
      statePrefs = outputJson.withArgs('/foo/Local State').resolves()

      originalPrefs = {
        default: {},
        defaultSecure: {
          foo: 'bar'
          deleteThis: 'nephew'
        },
        localState: {}
      }

      newPrefs = chrome._mergeChromePreferences(originalPrefs, {
        default: {
          something: {
            nested: 'here'
          },
        },
        defaultSecure: {
          deleteThis: null
        },
        someGarbage: true
      })

      expect(chrome._writeChromePreferences('/foo', originalPrefs, newPrefs)).to.eventually.equal()
      .then ->
        expect(defaultPrefs).to.be.calledWith('/foo/Default/Preferences', {
          something: {
            nested: 'here'
          },
        })

        expect(securePrefs).to.be.calledWith('/foo/Default/Secure Preferences', {
          foo: 'bar'
        })

        ## no changes were made
        expect(statePrefs).to.not.be.called<|MERGE_RESOLUTION|>--- conflicted
+++ resolved
@@ -30,11 +30,7 @@
         kill: sinon.stub().returns()
       }
 
-<<<<<<< HEAD
       sinon.spy(errors, "warning")
-      sinon.stub(chrome, "_getArgs").returns(@args)
-=======
->>>>>>> 6f39bba6
       sinon.stub(chrome, "_writeExtension").resolves("/path/to/ext")
       sinon.stub(chrome, "_connectToChromeRemoteInterface").resolves(@criClient)
       sinon.spy(plugins, "execute")
@@ -67,15 +63,10 @@
         expect(plugins.execute).not.to.be.called
 
     it "is noop if newArgs are not returned", ->
-<<<<<<< HEAD
-      plugins.register 'before:browser:launch', (browser, config) ->
-        Promise.resolve(null)
-=======
       sinon.stub(chrome, "_getArgs").returns(@args)
 
       plugins.has.returns(true)
       plugins.execute.resolves(null)
->>>>>>> 6f39bba6
 
       chrome.open("chrome", "http://", {}, @automation)
       .then =>
