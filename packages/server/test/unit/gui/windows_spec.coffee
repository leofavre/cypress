--- conflicted
+++ resolved
@@ -75,12 +75,9 @@
 
         expect(win.loadURL).to.be.calledWith(cyDesktop.getPathToIndex())
 
-<<<<<<< HEAD
-    it "resolves with code on DASHBOARD_LOGIN for will-navigate", ->
-=======
-    it "updates the user agent for GITHUB_LOGIN", ->
+    it "updates the user agent for DASHBOARD_LOGIN", ->
       options = {
-        type: "GITHUB_LOGIN"
+        type: "DASHBOARD_LOGIN"
       }
 
       sinon.stub(user, "getLoginUrl").resolves("about:blank")
@@ -91,8 +88,7 @@
         expected = "Mozilla/5.0 (X11; Linux x86_64) AppleWebKit/537.36 (KHTML, like Gecko) Cypress/0.0.0 Chrome/72.0.3626.121 Electron/4.0.5 Safari/537.36"
         expect(newUserAgent).to.eq(expected)
 
-    it "resolves with code on GITHUB_LOGIN for will-navigate", ->
->>>>>>> 6e5ff7df
+    it "resolves with code on DASHBOARD_LOGIN for will-navigate", ->
       options = {
         type: "DASHBOARD_LOGIN"
       }
