const path = require('path')

require('../../spec_helper')
<<<<<<< HEAD
const { fs } = require(`../../../lib/util/fs`)
const setting = require(`../../../lib/util/settings`)
=======
const { fs } = require('../../../lib/util/fs')
const settings = require(`../../../lib/util/settings`)

const projectRoot = process.cwd()
const defaultOptions = {
  configFile: 'cypress.json',
}
>>>>>>> d24d2724

let readStub

describe('lib/util/settings', () => {
<<<<<<< HEAD
  describe('pathToConfigFile', () => {
    beforeEach(() => {
      readStub = sinon.stub(fs, 'readdirSync').returns(['cypress.json'])
    })

=======
  context('with default configFile option', () => {
    beforeEach(function () {
      this.setup = (obj = {}) => {
        return fs.writeJsonAsync('cypress.json', obj)
      }
    })

    afterEach(() => {
      return fs.removeAsync('cypress.json')
    })

    context('nested cypress object', () => {
      it('flattens object on read', function () {
        return this.setup({ cypress: { foo: 'bar' } })
        .then(() => {
          return settings.read(projectRoot, defaultOptions)
        }).then((obj) => {
          expect(obj).to.deep.eq({ foo: 'bar' })

          return fs.readJsonAsync('cypress.json')
        }).then((obj) => {
          expect(obj).to.deep.eq({ foo: 'bar' })
        })
      })
    })

    context('.readEnv', () => {
      afterEach(() => {
        return fs.removeAsync('cypress.env.json')
      })

      it('parses json', () => {
        const json = { foo: 'bar', baz: 'quux' }

        fs.writeJsonSync('cypress.env.json', json)

        return settings.readEnv(projectRoot)
        .then((obj) => {
          expect(obj).to.deep.eq(json)
        })
      })

      it('throws when invalid json', () => {
        fs.writeFileSync('cypress.env.json', '{\'foo;: \'bar}')

        return settings.readEnv(projectRoot)
        .catch((err) => {
          expect(err.type).to.eq('ERROR_READING_FILE')
          expect(err.message).to.include('SyntaxError')

          expect(err.message).to.include(projectRoot)
        })
      })

      it('does not write initial file', () => {
        return settings.readEnv(projectRoot)
        .then((obj) => {
          expect(obj).to.deep.eq({})
        }).then(() => {
          return fs.pathExists('cypress.env.json')
        }).then((found) => {
          expect(found).to.be.false
        })
      })
    })

    context('.id', () => {
      beforeEach(function () {
        this.projectRoot = path.join(projectRoot, '_test-output/path/to/project/')

        return fs.ensureDirAsync(this.projectRoot)
      })

      afterEach(function () {
        return fs.removeAsync(`${this.projectRoot}cypress.json`)
      })

      it('returns project id for project', function () {
        return fs.writeJsonAsync(`${this.projectRoot}cypress.json`, {
          projectId: 'id-123',
        })
        .then(() => {
          return settings.id(this.projectRoot, defaultOptions)
        }).then((id) => {
          expect(id).to.equal('id-123')
        })
      })
    })

    context('.read', () => {
      it('promises cypress.json', function () {
        return this.setup({ foo: 'bar' })
        .then(() => {
          return settings.read(projectRoot, defaultOptions)
        }).then((obj) => {
          expect(obj).to.deep.eq({ foo: 'bar' })
        })
      })

      it('promises cypress.json and merges CT specific properties for via testingType: component', function () {
        return this.setup({ a: 'b', component: { a: 'c' } })
        .then(() => {
          return settings.read(projectRoot, { ...defaultOptions, testingType: 'component' })
        }).then((obj) => {
          expect(obj).to.deep.eq({ a: 'c', component: { a: 'c' } })
        })
      })

      it('promises cypress.json and merges e2e specific properties', function () {
        return this.setup({ a: 'b', e2e: { a: 'c' } })
        .then(() => {
          return settings.read(projectRoot, defaultOptions)
        }).then((obj) => {
          expect(obj).to.deep.eq({ a: 'c', e2e: { a: 'c' } })
        })
      })

      it('renames commandTimeout -> defaultCommandTimeout', function () {
        return this.setup({ commandTimeout: 30000, foo: 'bar' })
        .then(() => {
          return settings.read(projectRoot, defaultOptions)
        }).then((obj) => {
          expect(obj).to.deep.eq({ defaultCommandTimeout: 30000, foo: 'bar' })
        })
      })

      it('renames supportFolder -> supportFile', function () {
        return this.setup({ supportFolder: 'foo', foo: 'bar' })
        .then(() => {
          return settings.read(projectRoot, defaultOptions)
        }).then((obj) => {
          expect(obj).to.deep.eq({ supportFile: 'foo', foo: 'bar' })
        })
      })

      it('renames visitTimeout -> pageLoadTimeout', function () {
        return this.setup({ visitTimeout: 30000, foo: 'bar' })
        .then(() => {
          return settings.read(projectRoot, defaultOptions)
        }).then((obj) => {
          expect(obj).to.deep.eq({ pageLoadTimeout: 30000, foo: 'bar' })
        })
      })

      it('renames visitTimeout -> pageLoadTimeout on nested cypress obj', function () {
        return this.setup({ cypress: { visitTimeout: 30000, foo: 'bar' } })
        .then(() => {
          return settings.read(projectRoot, defaultOptions)
        }).then((obj) => {
          expect(obj).to.deep.eq({ pageLoadTimeout: 30000, foo: 'bar' })
        })
      })

      it('errors if in run mode and can\'t find file', function () {
        return settings.read(projectRoot, { ...defaultOptions, args: { runProject: 'path' } })
        .then(() => {
          throw Error('read should have failed with no config file in run mode')
        }).catch((err) => {
          expect(err.type).to.equal('CONFIG_FILE_NOT_FOUND')

          return fs.access(path.join(projectRoot, 'cypress.json'))
          .then(() => {
            throw Error('file should not have been created here')
          }).catch((err) => {
            expect(err.code).to.equal('ENOENT')
          })
        })
      })
    })

    context('.write', () => {
      it('promises cypress.json updates', function () {
        return this.setup().then(() => {
          return settings.write(projectRoot, { foo: 'bar' }, defaultOptions)
        }).then((obj) => {
          expect(obj).to.deep.eq({ foo: 'bar' })
        })
      })

      it('only writes over conflicting keys', function () {
        return this.setup({ projectId: '12345', autoOpen: true })
        .then(() => {
          return settings.write(projectRoot, { projectId: 'abc123' }, defaultOptions)
        }).then((obj) => {
          expect(obj).to.deep.eq({ projectId: 'abc123', autoOpen: true })
        })
      })
    })
  })

  context('with configFile: false', () => {
    beforeEach(function () {
      this.projectRoot = path.join(projectRoot, '_test-output/path/to/project/')

      this.options = {
        configFile: false,
      }
    })

    it('.write does not create a file', function () {
      return settings.write(this.projectRoot, {}, this.options)
      .then(() => {
        return fs.access(path.join(this.projectRoot, 'cypress.json'))
        .then(() => {
          throw Error('file shuold not have been created here')
        }).catch((err) => {
          expect(err.code).to.equal('ENOENT')
        })
      })
    })

    it('.read returns empty object', function () {
      return settings.read(this.projectRoot, this.options)
      .then((settings) => {
        expect(settings).to.deep.equal({})
      })
    })
  })

  context('with js files', () => {
    it('.read returns from configFile when its a JavaScript file', function () {
      this.projectRoot = path.join(projectRoot, '_test-output/path/to/project/')

      return fs.writeFile(path.join(this.projectRoot, 'cypress.custom.js'), `module.exports = { baz: 'lurman' }`)
      .then(() => {
        return settings.read(this.projectRoot, { configFile: 'cypress.custom.js' })
        .then((settings) => {
          expect(settings).to.deep.equal({ baz: 'lurman' })
        }).then(() => {
          return fs.remove(path.join(this.projectRoot, 'cypress.custom.js'))
        })
      })
    })
  })

  describe('.pathToConfigFile', () => {
>>>>>>> d24d2724
    it('supports relative path', () => {
      const path = settings.pathToConfigFile('/users/tony/cypress', {
        configFile: 'e2e/config.json',
      })

      expect(path).to.equal('/users/tony/cypress/e2e/config.json')
    })

    it('supports absolute path', () => {
      const path = settings.pathToConfigFile('/users/tony/cypress', {
        configFile: '/users/pepper/cypress/e2e/cypress.config.json',
      })

      expect(path).to.equal('/users/pepper/cypress/e2e/cypress.config.json')
    })

    it('errors if there is json & js', () => {
      readStub.returns(['cypress.json', 'cypress.config.js'])
      expect(() => setting.pathToConfigFile('/cypress')).to.throw('`cypress.config.js` and a `cypress.json`')
    })

    it('errors if there is ts & js', () => {
      readStub.returns(['cypress.config.ts', 'cypress.config.js'])
      expect(() => setting.pathToConfigFile('/cypress')).to.throw('`cypress.config.js` and a `cypress.config.ts`')
    })

    it('errors if all three are there', () => {
      readStub.returns(['cypress.config.ts', 'cypress.json', 'cypress.config.js'])
      expect(() => setting.pathToConfigFile('/cypress')).to.throw('`cypress.config.js` and a `cypress.config.ts`')
    })
  })
})<|MERGE_RESOLUTION|>--- conflicted
+++ resolved
@@ -1,266 +1,15 @@
-const path = require('path')
-
 require('../../spec_helper')
-<<<<<<< HEAD
 const { fs } = require(`../../../lib/util/fs`)
-const setting = require(`../../../lib/util/settings`)
-=======
-const { fs } = require('../../../lib/util/fs')
 const settings = require(`../../../lib/util/settings`)
-
-const projectRoot = process.cwd()
-const defaultOptions = {
-  configFile: 'cypress.json',
-}
->>>>>>> d24d2724
 
 let readStub
 
 describe('lib/util/settings', () => {
-<<<<<<< HEAD
   describe('pathToConfigFile', () => {
     beforeEach(() => {
       readStub = sinon.stub(fs, 'readdirSync').returns(['cypress.json'])
     })
 
-=======
-  context('with default configFile option', () => {
-    beforeEach(function () {
-      this.setup = (obj = {}) => {
-        return fs.writeJsonAsync('cypress.json', obj)
-      }
-    })
-
-    afterEach(() => {
-      return fs.removeAsync('cypress.json')
-    })
-
-    context('nested cypress object', () => {
-      it('flattens object on read', function () {
-        return this.setup({ cypress: { foo: 'bar' } })
-        .then(() => {
-          return settings.read(projectRoot, defaultOptions)
-        }).then((obj) => {
-          expect(obj).to.deep.eq({ foo: 'bar' })
-
-          return fs.readJsonAsync('cypress.json')
-        }).then((obj) => {
-          expect(obj).to.deep.eq({ foo: 'bar' })
-        })
-      })
-    })
-
-    context('.readEnv', () => {
-      afterEach(() => {
-        return fs.removeAsync('cypress.env.json')
-      })
-
-      it('parses json', () => {
-        const json = { foo: 'bar', baz: 'quux' }
-
-        fs.writeJsonSync('cypress.env.json', json)
-
-        return settings.readEnv(projectRoot)
-        .then((obj) => {
-          expect(obj).to.deep.eq(json)
-        })
-      })
-
-      it('throws when invalid json', () => {
-        fs.writeFileSync('cypress.env.json', '{\'foo;: \'bar}')
-
-        return settings.readEnv(projectRoot)
-        .catch((err) => {
-          expect(err.type).to.eq('ERROR_READING_FILE')
-          expect(err.message).to.include('SyntaxError')
-
-          expect(err.message).to.include(projectRoot)
-        })
-      })
-
-      it('does not write initial file', () => {
-        return settings.readEnv(projectRoot)
-        .then((obj) => {
-          expect(obj).to.deep.eq({})
-        }).then(() => {
-          return fs.pathExists('cypress.env.json')
-        }).then((found) => {
-          expect(found).to.be.false
-        })
-      })
-    })
-
-    context('.id', () => {
-      beforeEach(function () {
-        this.projectRoot = path.join(projectRoot, '_test-output/path/to/project/')
-
-        return fs.ensureDirAsync(this.projectRoot)
-      })
-
-      afterEach(function () {
-        return fs.removeAsync(`${this.projectRoot}cypress.json`)
-      })
-
-      it('returns project id for project', function () {
-        return fs.writeJsonAsync(`${this.projectRoot}cypress.json`, {
-          projectId: 'id-123',
-        })
-        .then(() => {
-          return settings.id(this.projectRoot, defaultOptions)
-        }).then((id) => {
-          expect(id).to.equal('id-123')
-        })
-      })
-    })
-
-    context('.read', () => {
-      it('promises cypress.json', function () {
-        return this.setup({ foo: 'bar' })
-        .then(() => {
-          return settings.read(projectRoot, defaultOptions)
-        }).then((obj) => {
-          expect(obj).to.deep.eq({ foo: 'bar' })
-        })
-      })
-
-      it('promises cypress.json and merges CT specific properties for via testingType: component', function () {
-        return this.setup({ a: 'b', component: { a: 'c' } })
-        .then(() => {
-          return settings.read(projectRoot, { ...defaultOptions, testingType: 'component' })
-        }).then((obj) => {
-          expect(obj).to.deep.eq({ a: 'c', component: { a: 'c' } })
-        })
-      })
-
-      it('promises cypress.json and merges e2e specific properties', function () {
-        return this.setup({ a: 'b', e2e: { a: 'c' } })
-        .then(() => {
-          return settings.read(projectRoot, defaultOptions)
-        }).then((obj) => {
-          expect(obj).to.deep.eq({ a: 'c', e2e: { a: 'c' } })
-        })
-      })
-
-      it('renames commandTimeout -> defaultCommandTimeout', function () {
-        return this.setup({ commandTimeout: 30000, foo: 'bar' })
-        .then(() => {
-          return settings.read(projectRoot, defaultOptions)
-        }).then((obj) => {
-          expect(obj).to.deep.eq({ defaultCommandTimeout: 30000, foo: 'bar' })
-        })
-      })
-
-      it('renames supportFolder -> supportFile', function () {
-        return this.setup({ supportFolder: 'foo', foo: 'bar' })
-        .then(() => {
-          return settings.read(projectRoot, defaultOptions)
-        }).then((obj) => {
-          expect(obj).to.deep.eq({ supportFile: 'foo', foo: 'bar' })
-        })
-      })
-
-      it('renames visitTimeout -> pageLoadTimeout', function () {
-        return this.setup({ visitTimeout: 30000, foo: 'bar' })
-        .then(() => {
-          return settings.read(projectRoot, defaultOptions)
-        }).then((obj) => {
-          expect(obj).to.deep.eq({ pageLoadTimeout: 30000, foo: 'bar' })
-        })
-      })
-
-      it('renames visitTimeout -> pageLoadTimeout on nested cypress obj', function () {
-        return this.setup({ cypress: { visitTimeout: 30000, foo: 'bar' } })
-        .then(() => {
-          return settings.read(projectRoot, defaultOptions)
-        }).then((obj) => {
-          expect(obj).to.deep.eq({ pageLoadTimeout: 30000, foo: 'bar' })
-        })
-      })
-
-      it('errors if in run mode and can\'t find file', function () {
-        return settings.read(projectRoot, { ...defaultOptions, args: { runProject: 'path' } })
-        .then(() => {
-          throw Error('read should have failed with no config file in run mode')
-        }).catch((err) => {
-          expect(err.type).to.equal('CONFIG_FILE_NOT_FOUND')
-
-          return fs.access(path.join(projectRoot, 'cypress.json'))
-          .then(() => {
-            throw Error('file should not have been created here')
-          }).catch((err) => {
-            expect(err.code).to.equal('ENOENT')
-          })
-        })
-      })
-    })
-
-    context('.write', () => {
-      it('promises cypress.json updates', function () {
-        return this.setup().then(() => {
-          return settings.write(projectRoot, { foo: 'bar' }, defaultOptions)
-        }).then((obj) => {
-          expect(obj).to.deep.eq({ foo: 'bar' })
-        })
-      })
-
-      it('only writes over conflicting keys', function () {
-        return this.setup({ projectId: '12345', autoOpen: true })
-        .then(() => {
-          return settings.write(projectRoot, { projectId: 'abc123' }, defaultOptions)
-        }).then((obj) => {
-          expect(obj).to.deep.eq({ projectId: 'abc123', autoOpen: true })
-        })
-      })
-    })
-  })
-
-  context('with configFile: false', () => {
-    beforeEach(function () {
-      this.projectRoot = path.join(projectRoot, '_test-output/path/to/project/')
-
-      this.options = {
-        configFile: false,
-      }
-    })
-
-    it('.write does not create a file', function () {
-      return settings.write(this.projectRoot, {}, this.options)
-      .then(() => {
-        return fs.access(path.join(this.projectRoot, 'cypress.json'))
-        .then(() => {
-          throw Error('file shuold not have been created here')
-        }).catch((err) => {
-          expect(err.code).to.equal('ENOENT')
-        })
-      })
-    })
-
-    it('.read returns empty object', function () {
-      return settings.read(this.projectRoot, this.options)
-      .then((settings) => {
-        expect(settings).to.deep.equal({})
-      })
-    })
-  })
-
-  context('with js files', () => {
-    it('.read returns from configFile when its a JavaScript file', function () {
-      this.projectRoot = path.join(projectRoot, '_test-output/path/to/project/')
-
-      return fs.writeFile(path.join(this.projectRoot, 'cypress.custom.js'), `module.exports = { baz: 'lurman' }`)
-      .then(() => {
-        return settings.read(this.projectRoot, { configFile: 'cypress.custom.js' })
-        .then((settings) => {
-          expect(settings).to.deep.equal({ baz: 'lurman' })
-        }).then(() => {
-          return fs.remove(path.join(this.projectRoot, 'cypress.custom.js'))
-        })
-      })
-    })
-  })
-
-  describe('.pathToConfigFile', () => {
->>>>>>> d24d2724
     it('supports relative path', () => {
       const path = settings.pathToConfigFile('/users/tony/cypress', {
         configFile: 'e2e/config.json',
@@ -279,17 +28,17 @@
 
     it('errors if there is json & js', () => {
       readStub.returns(['cypress.json', 'cypress.config.js'])
-      expect(() => setting.pathToConfigFile('/cypress')).to.throw('`cypress.config.js` and a `cypress.json`')
+      expect(() => settings.pathToConfigFile('/cypress')).to.throw('`cypress.config.js` and a `cypress.json`')
     })
 
     it('errors if there is ts & js', () => {
       readStub.returns(['cypress.config.ts', 'cypress.config.js'])
-      expect(() => setting.pathToConfigFile('/cypress')).to.throw('`cypress.config.js` and a `cypress.config.ts`')
+      expect(() => settings.pathToConfigFile('/cypress')).to.throw('`cypress.config.js` and a `cypress.config.ts`')
     })
 
     it('errors if all three are there', () => {
       readStub.returns(['cypress.config.ts', 'cypress.json', 'cypress.config.js'])
-      expect(() => setting.pathToConfigFile('/cypress')).to.throw('`cypress.config.js` and a `cypress.config.ts`')
+      expect(() => settings.pathToConfigFile('/cypress')).to.throw('`cypress.config.js` and a `cypress.config.ts`')
     })
   })
 })