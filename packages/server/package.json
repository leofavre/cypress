--- conflicted
+++ resolved
@@ -132,12 +132,7 @@
     "underscore.string": "3.3.5",
     "url-parse": "1.4.7",
     "uuid": "3.3.2",
-<<<<<<< HEAD
-    "web-ext": "^2.3.0",
-    "which": "1.3.1",
-=======
     "which": "2.0.2",
->>>>>>> 16b76f4d
     "widest-line": "3.1.0",
     "winston": "2.4.4"
   },
