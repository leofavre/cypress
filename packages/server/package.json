--- conflicted
+++ resolved
@@ -49,11 +49,7 @@
     "content-type": "1.0.4",
     "cookie-parser": "1.4.5",
     "data-uri-to-buffer": "2.0.1",
-<<<<<<< HEAD
     "debug": "4.3.2",
-=======
-    "debug": "4.3.1",
->>>>>>> 436ddfae
     "dependency-tree": "7.0.2",
     "duplexify": "4.1.1",
     "electron-context-menu": "2.2.0",
