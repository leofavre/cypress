--- conflicted
+++ resolved
@@ -52,13 +52,8 @@
     "@babel/plugin-transform-runtime": "7.4.4",
     "@babel/preset-env": "7.4.4",
     "@babel/preset-react": "7.0.0",
-<<<<<<< HEAD
-    "@babel/runtime": "7.3.4",
-    "@cypress/debugging-proxy": "^2.0.1",
-=======
     "@babel/runtime": "7.4.4",
     "@cypress/debugging-proxy": "2.0.1",
->>>>>>> 943c578a
     "@cypress/json-schemas": "5.31.3",
     "@cypress/sinon-chai": "1.1.0",
     "babel-plugin-add-module-exports": "1.0.2",
