--- conflicted
+++ resolved
@@ -901,20 +901,17 @@
         The \`experimentalShadowDomSupport\` configuration option was removed in Cypress version \`5.2.0\`. It is no longer necessary when utilizing the \`includeShadowDom\` option.
 
         You can safely remove this option from your config.`
-<<<<<<< HEAD
     case 'EXPERIMENTAL_FETCH_POLYFILL_DEPRECATED':
       return stripIndent`\
         The \`experimentalFetchPolyfill\` configuration option was deprecated in Cypress version \`6.0.0\`. It will be removed in a future release.
 
         Consider using \`cy.http()\` to intercept fetch calls instead.`
-=======
     case 'EXPERIMENTAL_NETWORK_STUBBING_REMOVED':
       return stripIndent`\
-        The \`experimentalNetworkStubbing\` configuration option was removed in Cypress version \`6.0.0\`. 
+        The \`experimentalNetworkStubbing\` configuration option was removed in Cypress version \`6.0.0\`.
         It is no longer necessary for using \`cy.http()\` (formerly \`cy.route2()\`).
 
         You can safely remove this option from your config.`
->>>>>>> bb0d98d3
     case 'INCOMPATIBLE_PLUGIN_RETRIES':
       return stripIndent`\
       We've detected that the incompatible plugin \`cypress-plugin-retries\` is installed at \`${arg1}\`.
@@ -928,7 +925,7 @@
     case 'INVALID_CONFIG_OPTION':
       return stripIndent`\
         ${arg1.map((arg) => `\`${arg}\` is not a valid configuration option`)}
-        
+
         https://on.cypress.io/configuration
         `
     default:
