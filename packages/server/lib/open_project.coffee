_         = require("lodash")
la        = require("lazy-ass")
debug     = require("debug")("cypress:server:openproject")
Promise   = require("bluebird")
files     = require("./controllers/files")
config    = require("./config")
Project   = require("./project")
browsers  = require("./browsers")
specsUtil = require("./util/specs")
preprocessor = require("./background/preprocessor")
serverEvents = require("./background/server_events")

create = ->
  openProject     = null
  specIntervalId  = null
  relaunchBrowser = null

  reset = ->
    openProject     = null
    relaunchBrowser = null

  tryToCall = (method) ->
    return (args...) ->
      if openProject
        openProject[method].apply(openProject, args)
      else
        Promise.resolve(null)

  specEnd = ->
    Promise.try ->
      return if not openProject? or openProject.isTextTerminal

      serverEvents.execute("spec:end", openProject.spec)

  return {
    reset: tryToCall("reset")

    ## for testing purposes
    __reset: reset

    getConfig: tryToCall("getConfig")

    createCiProject: tryToCall("createCiProject")

    getRecordKeys: tryToCall("getRecordKeys")

    getRuns: tryToCall("getRuns")

    requestAccess: tryToCall("requestAccess")

    emit: tryToCall("emit")

    specEnd

    getProject: -> openProject

    launchBrowser: (browser, spec, options = {}) ->
      debug("resetting project state, preparing to launch browser")

      la(_.isPlainObject(browser), "expected browser object:", browser)

      ## reset to reset server and socket state because
      ## of potential domain changes, request buffers, etc
      @reset()
      .then ->
        openProject.getSpecUrl(spec.absolute)
      .then (url) ->
        openProject.getConfig()
        .then (cfg) ->
          options.browsers          = cfg.browsers
          options.proxyUrl          = cfg.proxyUrl
          options.userAgent         = cfg.userAgent
          options.proxyServer       = cfg.proxyUrl
          options.socketIoRoute     = cfg.socketIoRoute
          options.chromeWebSecurity = cfg.chromeWebSecurity

          options.url = url

          options.isTextTerminal = cfg.isTextTerminal

          ## if we don't have the isHeaded property
          ## then we're in interactive mode and we
          ## can assume its a headed browser
          ## TODO: we should clean this up
          if not _.has(browser, "isHeaded")
            browser.isHeaded = true
            browser.isHeadless = false

          ## set the current browser object on options
          ## so we can pass it down
          options.browser = browser

          openProject.setCurrentSpecAndBrowser(spec, browser)

          automation = openProject.getAutomation()

          ## use automation middleware if its
          ## been defined here
          if am = options.automationMiddleware
            automation.use(am)

          automation.use({
            onBeforeRequest: (message, data) ->
              if message is "take:screenshot"
                data.specName = spec.name
                data
          })

          onBrowserClose = options.onBrowserClose
          options.onBrowserClose = ->
            if spec and spec.absolute
              preprocessor.removeFile(spec.absolute, cfg)

            if onBrowserClose
              onBrowserClose()

          do relaunchBrowser = ->
            debug(
              "launching browser: %o, spec: %s",
              browser,
              spec.relative
            )

<<<<<<< HEAD
            Promise.try ->
              if not openProject.isTextTerminal
                serverEvents.execute("spec:start", spec)
            .then ->
              browsers.open(browserName, options, automation)
=======
            browsers.open(browser, options, automation)
>>>>>>> 9d455545

    getSpecChanges: (options = {}) ->
      currentSpecs = null

      _.defaults(options, {
        onChange: ->
        onError: ->
      })

      sendIfChanged = (specs = []) ->
        ## dont do anything if the specs haven't changed
        return if _.isEqual(specs, currentSpecs)

        currentSpecs = specs
        options.onChange(specs)

      checkForSpecUpdates = =>
        if not openProject
          return @clearSpecInterval()

        get()
        .then(sendIfChanged)
        .catch(options.onError)

      get = ->
        openProject.getConfig()
        .then (cfg) ->
          specsUtil.find(cfg)
        .then (specs = []) ->
          ## TODO: put back 'integration' property
          ## on the specs
          return {
            integration: specs
          }

      specIntervalId = setInterval(checkForSpecUpdates, 2500)

      ## immediately check the first time around
      checkForSpecUpdates()

    clearSpecInterval: ->
      if specIntervalId
        clearInterval(specIntervalId)
        specIntervalId = null

    closeBrowser: ->
      browsers.close()
      .then ->
        specEnd()

    close:  ->
      debug("closing opened project")

      @clearSpecInterval()

      Promise.try ->
        openProject.close() if openProject
      .then ->
        reset()

    create: (path, args = {}, options = {}) ->
      ## store the currently open project
      openProject = Project(path, options)

      _.defaults(options, {
        onReloadBrowser: (url, browser) =>
          if relaunchBrowser
            relaunchBrowser()
      })

      options = _.extend {}, args.config, options

      ## open the project and return
      ## the config for the project instance
      debug("opening project %s", path)

      openProject.open(options)
      .return(@)
  }

module.exports = create()
module.exports.Factory = create<|MERGE_RESOLUTION|>--- conflicted
+++ resolved
@@ -121,15 +121,11 @@
               spec.relative
             )
 
-<<<<<<< HEAD
             Promise.try ->
               if not openProject.isTextTerminal
                 serverEvents.execute("spec:start", spec)
             .then ->
-              browsers.open(browserName, options, automation)
-=======
-            browsers.open(browser, options, automation)
->>>>>>> 9d455545
+              browsers.open(browser, options, automation)
 
     getSpecChanges: (options = {}) ->
       currentSpecs = null
