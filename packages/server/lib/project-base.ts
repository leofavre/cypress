import check from 'check-more-types'
import Debug from 'debug'
import EE from 'events'
import _ from 'lodash'
import path from 'path'

import browsers from './browsers'
import pkg from '@packages/root'
import { ServerCt, SocketCt } from '@packages/server-ct'
import { SocketE2E } from './socket-e2e'
import api from './api'
import { Automation } from './automation'
import * as config from './config'
import cwd from './cwd'
import errors from './errors'
import Reporter from './reporter'
import runEvents from './plugins/run_events'
import savedState from './saved_state'
import scaffold from './scaffold'
import { ServerE2E } from './server-e2e'
import system from './util/system'
import user from './user'
import { ensureProp } from './util/class-helpers'
import { fs } from './util/fs'
import settings from './util/settings'
import plugins from './plugins'
import specsUtil from './util/specs'
import Watchers from './watchers'
import devServer from './plugins/dev-server'
import preprocessor from './plugins/preprocessor'
import { SpecsStore } from './specs-store'
import { createRoutes as createE2ERoutes } from './routes'
import { createRoutes as createCTRoutes } from '@packages/server-ct/src/routes-ct'
import { checkSupportFile } from './project_utils'
import type { LaunchArgs } from './open_project'

// Cannot just use RuntimeConfigOptions as is because some types are not complete.
// Instead, this is an interface of values that have been manually validated to exist
// and are required when creating a project.
// TODO: Figure out how to type this better.
type ReceivedCypressOptions =
  Partial<Pick<Cypress.RuntimeConfigOptions, 'hosts' | 'projectName' | 'clientRoute' | 'devServerPublicPathRoute' | 'namespace' | 'report' | 'socketIoCookie' | 'configFile' | 'isTextTerminal' | 'isNewProject' | 'proxyUrl' | 'browsers' | 'browserUrl' | 'socketIoRoute'>>
  & Partial<Pick<Cypress.ResolvedConfigOptions, 'chromeWebSecurity' | 'supportFolder' | 'experimentalSourceRewriting' | 'fixturesFolder' | 'reporter' | 'reporterOptions' | 'screenshotsFolder' | 'pluginsFile' | 'supportFile' | 'integrationFolder' | 'baseUrl' | 'viewportHeight' | 'viewportWidth' | 'port' | 'experimentalInteractiveRunEvents' | 'componentFolder' | 'userAgent' | 'downloadsFolder'>>

export interface Cfg extends ReceivedCypressOptions {
  projectRoot: string
  proxyServer?: Cypress.RuntimeConfigOptions['proxyUrl']
  state?: {
    firstOpened?: number
    lastOpened?: number
  }
}

type WebSocketOptionsCallback = (...args: any[]) => any

export interface OpenProjectLaunchOptions {
  args?: LaunchArgs

  configFile?: string | boolean
  browsers?: Cypress.Browser[]

  // Callback to reload the Desktop GUI when cypress.json is changed.
  onSettingsChanged?: false | (() => void)

  // Optional callbacks used for triggering events via the web socket
  onReloadBrowser?: WebSocketOptionsCallback
  onFocusTests?: WebSocketOptionsCallback
  onSpecChanged?: WebSocketOptionsCallback
  onSavedStateChanged?: WebSocketOptionsCallback
<<<<<<< HEAD
  onConnect?: WebSocketOptionsCallback
=======
  onChange?: WebSocketOptionsCallback
>>>>>>> 790e7b2b

  [key: string]: any
}

const localCwd = cwd()

const debug = Debug('cypress:server:project')
const debugScaffold = Debug('cypress:server:scaffold')

type StartWebsocketOptions = Pick<Cfg, 'socketIoCookie' | 'namespace' | 'screenshotsFolder' | 'report' | 'reporter' | 'reporterOptions' | 'projectRoot'>

export class ProjectBase<TServer extends ServerE2E | ServerCt> extends EE {
  protected watchers: Watchers
  protected _cfg?: Cfg
  protected _server?: TServer
  protected _automation?: Automation
  private _recordTests?: any = null

  public browser: any
  public options: OpenProjectLaunchOptions
  public testingType: Cypress.TestingType
  public spec: Cypress.Cypress['spec'] | null
  private generatedProjectIdTimestamp: any
  projectRoot: string
  isOpen: boolean = false

  constructor ({
    projectRoot,
    testingType,
    options,
  }: {
    projectRoot: string
    testingType: Cypress.TestingType
    options: OpenProjectLaunchOptions
  }) {
    super()

    if (!projectRoot) {
      throw new Error('Instantiating lib/project requires a projectRoot!')
    }

    if (!check.unemptyString(projectRoot)) {
      throw new Error(`Expected project root path, not ${projectRoot}`)
    }

    this.testingType = testingType
    this.projectRoot = path.resolve(projectRoot)
    this.watchers = new Watchers()
    this.spec = null
    this.browser = null

    debug('Project created %o', {
      testingType: this.testingType,
      projectRoot: this.projectRoot,
    })

    this.options = {
      report: false,
      onFocusTests () {},
      onError () {},
      onWarning () {},
      onSettingsChanged: false,
      ...options,
    }
  }

  protected ensureProp = ensureProp

  setOnTestsReceived (fn) {
    this._recordTests = fn
  }

  get server () {
    return this.ensureProp(this._server, 'open')
  }

  get automation () {
    return this.ensureProp(this._automation, 'open')
  }

  get cfg () {
    return this._cfg!
  }

  get state () {
    return this.cfg.state
  }

  injectCtSpecificConfig (cfg) {
    cfg.resolved.testingType = { value: 'component' }

    // This value is normally set up in the `packages/server/lib/plugins/index.js#110`
    // But if we don't return it in the plugins function, it never gets set
    // Since there is no chance that it will have any other value here, we set it to "component"
    // This allows users to not return config in the `cypress/plugins/index.js` file
    // https://github.com/cypress-io/cypress/issues/16860
    const rawJson = cfg.rawJson as Cfg

    return {
      ...cfg,
      componentTesting: true,
      viewportHeight: rawJson.viewportHeight ?? 500,
      viewportWidth: rawJson.viewportWidth ?? 500,
    }
  }

  createServer (testingType: Cypress.TestingType) {
    return testingType === 'e2e'
      ? new ServerE2E() as TServer
      : new ServerCt() as TServer
  }

  async open () {
    debug('opening project instance %s', this.projectRoot)
    debug('project open options %o', this.options)

    let cfg = this.getConfig()

    if (typeof cfg.configFile === 'string'
      && /\.json$/.test(cfg.configFile)
      // don't show the deprecation warning in e2e tests to avoid polluting snapshots
      && process.env.CYPRESS_INTERNAL_ENV !== 'test') {
      this.options.onWarning(errors.get('DEPRECATED_CYPRESS_JSON', cfg.configFile))
    }

    process.chdir(this.projectRoot)

    // TODO: we currently always scaffold the plugins file
    // even when headlessly or else it will cause an error when
    // we try to load it and it's not there. We must do this here
    // else initialing the plugins will instantly fail.
    if (cfg.pluginsFile && (!cfg.configFile || /\.json$/.test(cfg.configFile))) {
      debug('scaffolding with plugins file %s', cfg.pluginsFile)

      await scaffold.plugins(path.dirname(cfg.pluginsFile), cfg)
    }

    this._server = this.createServer(this.testingType)

    cfg = await this.initializePlugins(cfg, this.options)

    const {
      specsStore,
      startSpecWatcher,
      ctDevServerPort,
    } = await this.initializeSpecStore(cfg)

    if (this.testingType === 'component') {
      cfg.baseUrl = `http://localhost:${ctDevServerPort}`
    }

    const [port, warning] = await this._server.open(cfg, {
      getCurrentBrowser: () => this.browser,
      getSpec: () => this.spec,
      onError: this.options.onError,
      onWarning: this.options.onWarning,
      shouldCorrelatePreRequests: this.shouldCorrelatePreRequests,
      testingType: this.testingType,
      SocketCtor: this.testingType === 'e2e' ? SocketE2E : SocketCt,
      createRoutes: this.testingType === 'e2e' ? createE2ERoutes : createCTRoutes,
      specsStore,
    })

    // if we didnt have a cfg.port
    // then get the port once we
    // open the server
    if (!cfg.port) {
      cfg.port = port

      // and set all the urls again
      _.extend(cfg, config.setUrls(cfg))
    }

    cfg.proxyServer = cfg.proxyUrl

    // store the cfg from
    // opening the server
    this._cfg = cfg

    debug('project config: %o', _.omit(cfg, 'resolved'))

    if (warning) {
      this.options.onWarning(warning)
    }

    // save the last time they opened the project
    // along with the first time they opened it
    const now = Date.now()
    const stateToSave = {
      lastOpened: now,
    } as any

    if (!cfg.state || !cfg.state.firstOpened) {
      stateToSave.firstOpened = now
    }

    this.watchSettings({
      onSettingsChanged: this.options.onSettingsChanged,
      projectRoot: this.projectRoot,
      configFile: this.options.configFile,
    })

    this.startWebsockets({
      onReloadBrowser: this.options.onReloadBrowser,
      onFocusTests: this.options.onFocusTests,
      onSpecChanged: this.options.onSpecChanged,
      onConnect: this.options.onConnect,
    }, {
      socketIoCookie: cfg.socketIoCookie,
      namespace: cfg.namespace,
      screenshotsFolder: cfg.screenshotsFolder,
      report: cfg.report,
      reporter: cfg.reporter,
      reporterOptions: cfg.reporterOptions,
      projectRoot: this.projectRoot,
    })

    await Promise.all([
      this.scaffold(cfg),
      this.saveState(stateToSave),
    ])

    await Promise.all([
      checkSupportFile({ configFile: cfg.configFile, supportFile: cfg.supportFile }),
      this.watchPluginsFile(cfg, this.options),
    ])

    if (cfg.isTextTerminal) {
      return
    }

    // start watching specs
    // whenever a spec file is added or removed, we notify the
    // <SpecList>
    // This is only used for CT right now by general users.
    // It is is used with E2E if the CypressInternal_UseInlineSpecList flag is true.
    startSpecWatcher()

    if (!cfg.experimentalInteractiveRunEvents) {
      return
    }

    const sys = await system.info()
    const beforeRunDetails = {
      config: cfg,
      cypressVersion: pkg.version,
      system: _.pick(sys, 'osName', 'osVersion'),
    }

    this.isOpen = true

    return runEvents.execute('before:run', cfg, beforeRunDetails)
  }

  async getRuns () {
    const [projectId, authToken] = await Promise.all([
      this.getProjectId(),
      user.ensureAuthToken(),
    ])

    return api.getProjectRuns(projectId, authToken)
  }

  reset () {
    debug('resetting project instance %s', this.projectRoot)

    this.spec = null
    this.browser = null

    if (this._automation) {
      this._automation.reset()
    }

    if (this._server) {
      return this._server.reset()
    }

    return
  }

  async close () {
    if (!this.isOpen) {
      return Promise.resolve()
    }

    debug('closing project instance %s', this.projectRoot)

    this.spec = null
    this.browser = null

    const closePreprocessor = (this.testingType === 'e2e' && preprocessor.close) ?? undefined

    await Promise.all([
      this.server?.close(),
      this.watchers?.close(),
      typeof closePreprocessor === 'function' ? closePreprocessor() : Promise.resolve(),
    ])

    process.chdir(localCwd)

    const config = this.getConfig()

    if (config.isTextTerminal || !config.experimentalInteractiveRunEvents) return

    this.isOpen = false

    return runEvents.execute('after:run', config)
  }

  _onError<Options extends Record<string, any>> (err: Error, options: Options) {
    debug('got plugins error', err.stack)

    browsers.close()

    options.onError(err)
  }

  async initializeSpecStore (updatedConfig: Cfg): Promise<{
    specsStore: SpecsStore
    ctDevServerPort: number | undefined
    startSpecWatcher: () => void
  }> {
    const allSpecs = await specsUtil.find(updatedConfig)
    const specs = allSpecs.filter((spec: Cypress.Cypress['spec']) => {
      if (this.testingType === 'component') {
        return spec.specType === 'component'
      }

      if (this.testingType === 'e2e') {
        return spec.specType === 'integration'
      }

      throw Error(`Cannot return specType for testingType: ${this.testingType}`)
    })

    return this.initSpecStore({ specs, config: updatedConfig })
  }

  async initializePlugins (cfg, options) {
    // only init plugins with the
    // allowed config values to
    // prevent tampering with the
    // internals and breaking cypress
    const allowedCfg = config.allowed(cfg)

    const configFile = settings.pathToConfigFile(this.projectRoot, options)

    const modifiedCfg = await plugins.init(allowedCfg, {
      projectRoot: this.projectRoot,
      configFile,
      testingType: options.testingType,
      onError: (err: Error) => this._onError(err, options),
      onWarning: options.onWarning,
    })

    debug('plugin config yielded: %o', modifiedCfg)

    const finalConfig = config.updateWithPluginValues(cfg, modifiedCfg)

    // desktop-gui receives the proper config file, even if it is one of the defaults
    // we can't know in advance which one json, js or ts file will be present
    // but we need it to be forwarded to the gui for display and help
    if (configFile !== false) {
      finalConfig.configFile = path.relative(this.projectRoot, finalConfig.configFile ?? configFile)
    }

    return finalConfig
  }

  async startCtDevServer (specs: Cypress.Cypress['spec'][], config: any) {
    // CT uses a dev-server to build the bundle.
    // We start the dev server here.
    const devServerOptions = await devServer.start({ specs, config })

    if (!devServerOptions) {
      throw new Error([
        'It looks like nothing was returned from on(\'dev-server:start\', {here}).',
        'Make sure that the dev-server:start function returns an object.',
        'For example: on("dev-server:start", () => startWebpackDevServer({ webpackConfig }))',
      ].join('\n'))
    }

    return { port: devServerOptions.port }
  }

  async initSpecStore ({
    specs,
    config,
  }: {
    specs: Cypress.Cypress['spec'][]
    config: any
  }) {
    const specsStore = new SpecsStore(config, this.testingType)

    const startSpecWatcher = () => {
      return specsStore.watch({
        onSpecsChanged: (specs) => {
        // both e2e and CT watch the specs and send them to the
        // client to be shown in the SpecList.
          this.server.sendSpecList(specs, this.testingType)

          if (this.testingType === 'component') {
          // ct uses the dev-server to build and bundle the speces.
          // send new files to dev server
            devServer.updateSpecs(specs)
          }
        },
      })
    }

    let ctDevServerPort: number | undefined

    if (this.testingType === 'component') {
      const { port } = await this.startCtDevServer(specs, config)

      ctDevServerPort = port
    }

    return specsStore.storeSpecFiles()
    .return({
      specsStore,
      ctDevServerPort,
      startSpecWatcher,
    })
  }

  async watchPluginsFile (cfg, options) {
    debug(`attempt watch plugins file: ${cfg.pluginsFile}`)
    if (!cfg.pluginsFile || options.isTextTerminal) {
      return Promise.resolve()
    }

    const found = await fs.pathExists(cfg.pluginsFile)

    debug(`plugins file found? ${found}`)
    // ignore if not found. plugins#init will throw the right error
    if (!found) {
      return
    }

    debug('watch plugins file')

    return this.watchers.watchTree(cfg.pluginsFile, {
      onChange: () => {
        // TODO: completely re-open project instead?
        debug('plugins file changed')

        // re-init plugins after a change
        this.initializePlugins(cfg, options)
        .catch((err) => {
          options.onError(err)
        })
      },
    })
  }

  watchSettings ({
    onSettingsChanged,
    configFile,
    projectRoot,
  }: {
    onSettingsChanged?: false | (() => void)
    configFile?: string | boolean
    projectRoot: string
  }) {
    // bail if we havent been told to
    // watch anything (like in run mode)
    if (!onSettingsChanged) {
      return
    }

    debug('watch settings files')

    const obj = {
      onChange: () => {
        debug('settings files have changed')

        // dont fire change events if we generated
        // a project id less than 1 second ago
        if (this.generatedProjectIdTimestamp &&
          ((Date.now() - this.generatedProjectIdTimestamp) < 1000)) {
          return
        }

        debug('run onSettingsChanged')

        // call our callback function
        // when settings change!
        onSettingsChanged()
      },
    }

    if (configFile !== false) {
      this.watchers.watchTree(settings.pathToConfigFile(projectRoot, { configFile }), obj)
    }

    return this.watchers.watch(settings.pathToCypressEnvJson(projectRoot), obj)
  }

  initializeReporter ({
    report,
    reporter,
    projectRoot,
    reporterOptions,
  }: Pick<Cfg, 'report' | 'reporter' | 'projectRoot' | 'reporterOptions'>) {
    if (!report) {
      return
    }

    try {
      Reporter.loadReporter(reporter, projectRoot)
    } catch (err) {
      const paths = Reporter.getSearchPathsForReporter(reporter, projectRoot)

      // only include the message if this is the standard MODULE_NOT_FOUND
      // else include the whole stack
      const errorMsg = err.code === 'MODULE_NOT_FOUND' ? err.message : err.stack

      errors.throw('INVALID_REPORTER_NAME', {
        paths,
        error: errorMsg,
        name: reporter,
      })
    }

    return Reporter.create(reporter, reporterOptions, projectRoot)
  }

  startWebsockets (options: Omit<OpenProjectLaunchOptions, 'args'>, { socketIoCookie, namespace, screenshotsFolder, report, reporter, reporterOptions, projectRoot }: StartWebsocketOptions) {
  // if we've passed down reporter
  // then record these via mocha reporter
    const reporterInstance = this.initializeReporter({
      report,
      reporter,
      reporterOptions,
      projectRoot,
    })

    const onBrowserPreRequest = (browserPreRequest) => {
      this.server.addBrowserPreRequest(browserPreRequest)
    }

    const onRequestEvent = (eventName, data) => {
      this.server.emitRequestEvent(eventName, data)
    }

    this._automation = new Automation(namespace, socketIoCookie, screenshotsFolder, onBrowserPreRequest, onRequestEvent)

    this.server.startWebsockets(this.automation, this.cfg, {
      onReloadBrowser: options.onReloadBrowser,
      onFocusTests: options.onFocusTests,
      onSpecChanged: options.onSpecChanged,
      onSavedStateChanged: (state: any) => this.saveState(state),

      onCaptureVideoFrames: (data: any) => {
        // TODO: move this to browser automation middleware
        this.emit('capture:video:frames', data)
      },

      onConnect: (id: string, socket, cySocket) => {
        options.onConnect?.(id, socket, cySocket)
        this.emit('socket:connected', id)
      },

      onTestsReceivedAndMaybeRecord: async (runnables: unknown[], cb: () => void) => {
        debug('received runnables %o', runnables)

        if (reporterInstance) {
          reporterInstance.setRunnables(runnables)
        }

        if (this._recordTests) {
          await this._recordTests?.(runnables, cb)

          this._recordTests = null

          return
        }

        cb()
      },

      onMocha: async (event, runnable) => {
        debug('onMocha', event)
        // bail if we dont have a
        // reporter instance
        if (!reporterInstance) {
          return
        }

        reporterInstance.emit(event, runnable)

        if (event === 'end') {
          const [stats = {}] = await Promise.all([
            (reporterInstance != null ? reporterInstance.end() : undefined),
            this.server.end(),
          ])

          this.emit('end', stats)
        }

        return
      },
    })
  }

  changeToUrl (url) {
    this.server.changeToUrl(url)
  }

  shouldCorrelatePreRequests = () => {
    if (!this.browser) {
      return false
    }

    const { family, majorVersion } = this.browser

    return family === 'chromium' || (family === 'firefox' && majorVersion >= 86)
  }

  setCurrentSpecAndBrowser (spec, browser: Cypress.Browser) {
    this.spec = spec
    this.browser = browser
  }

  async setBrowsers (browsers = []) {
    debug('getting config before setting browsers %o', browsers)

    const cfg = this.getConfig()

    debug('setting config browsers to %o', browsers)

    cfg.browsers = browsers
  }

  getAutomation () {
    return this.automation
  }

  async initializeConfig (): Promise<Cfg> {
    let theCfg: Cfg = await config.get(this.projectRoot, this.options)

    if (theCfg.browsers) {
      theCfg.browsers = theCfg.browsers?.map((browser) => {
        if (browser.family === 'chromium' || theCfg.chromeWebSecurity) {
          return browser
        }

        return {
          ...browser,
          warning: browser.warning || errors.getMsgByType('CHROME_WEB_SECURITY_NOT_SUPPORTED', browser.name),
        }
      })
    }

    theCfg = this.testingType === 'e2e'
      ? theCfg
      : this.injectCtSpecificConfig(theCfg)

    if (theCfg.isTextTerminal) {
      this._cfg = theCfg

      return this._cfg
    }

    // decide if new project by asking scaffold
    // and looking at previously saved user state
    if (!theCfg.integrationFolder) {
      throw new Error('Missing integration folder')
    }

    const untouchedScaffold = await this.determineIsNewProject(theCfg)
    const userHasSeenBanner = _.get(theCfg, 'state.showedNewProjectBanner', false)

    debugScaffold(`untouched scaffold ${untouchedScaffold} banner closed ${userHasSeenBanner}`)
    theCfg.isNewProject = untouchedScaffold && !userHasSeenBanner

    const cfgWithSaved = await this._setSavedState(theCfg)

    this._cfg = cfgWithSaved

    return this._cfg
  }

  // returns project config (user settings + defaults + cypress.json)
  // with additional object "state" which are transient things like
  // window width and height, DevTools open or not, etc.
  getConfig (): Cfg {
    if (!this._cfg) {
      throw Error('Must call #initializeConfig before accessing config.')
    }

    debug('project has config %o', this._cfg)

    return this._cfg
  }

  // Saved state

  // forces saving of project's state by first merging with argument
  async saveState (stateChanges = {}) {
    if (!this.cfg) {
      throw new Error('Missing project config')
    }

    if (!this.projectRoot) {
      throw new Error('Missing project root')
    }

    let state = await savedState.create(this.projectRoot, this.cfg.isTextTerminal)

    state.set(stateChanges)
    state = await state.get()
    this.cfg.state = state

    return state
  }

  async _setSavedState (cfg: Cfg) {
    debug('get saved state')

    let state = await savedState.create(this.projectRoot, cfg.isTextTerminal)

    state = await state.get()
    cfg.state = state

    return cfg
  }

  // Scaffolding
  removeScaffoldedFiles () {
    if (!this.cfg) {
      throw new Error('Missing project config')
    }

    return scaffold.removeIntegration(this.cfg.integrationFolder, this.cfg)
  }

  // do not check files again and again - keep previous promise
  // to refresh it - just close and open the project again.
  determineIsNewProject (folder) {
    return scaffold.isNewProject(folder)
  }

  scaffold (cfg: Cfg) {
    debug('scaffolding project %s', this.projectRoot)

    const scaffolds = []

    const push = scaffolds.push.bind(scaffolds) as any

    // TODO: we are currently always scaffolding support
    // even when headlessly - this is due to a major breaking
    // change of 0.18.0
    // we can later force this not to always happen when most
    // of our users go beyond 0.18.0
    //
    // ensure support dir is created
    // and example support file if dir doesnt exist
    push(scaffold.support(cfg.supportFolder, cfg))

    // if we're in headed mode add these other scaffolding tasks
    debug('scaffold flags %o', {
      isTextTerminal: cfg.isTextTerminal,
      CYPRESS_INTERNAL_FORCE_SCAFFOLD: process.env.CYPRESS_INTERNAL_FORCE_SCAFFOLD,
    })

    const scaffoldExamples = !cfg.isTextTerminal || process.env.CYPRESS_INTERNAL_FORCE_SCAFFOLD

    if (scaffoldExamples) {
      debug('will scaffold integration and fixtures folder')
      push(scaffold.integration(cfg.integrationFolder, cfg))
      push(scaffold.fixture(cfg.fixturesFolder, cfg))
    } else {
      debug('will not scaffold integration or fixtures folder')
    }

    return Promise.all(scaffolds)
  }

  // These methods are not related to start server/sockets/runners

  async getProjectId (config?: Cfg): Promise<string> {
    await this.verifyExistence()
    const readSettings = config || await settings.read(this.projectRoot, this.options)

    if (readSettings && readSettings.projectId) {
      return readSettings.projectId
    }

    return errors.throw('NO_PROJECT_ID', settings.configFile(this.projectRoot, this.options), this.projectRoot)
  }

  async verifyExistence () {
    try {
      await fs.statAsync(this.projectRoot)
    } catch (err) {
      errors.throw('NO_PROJECT_FOUND_AT_PROJECT_ROOT', this.projectRoot)
    }
  }

  async getRecordKeys () {
    const [projectId, authToken] = await Promise.all([
      this.getProjectId(),
      user.ensureAuthToken(),
    ])

    return api.getProjectRecordKeys(projectId, authToken)
  }

  async requestAccess (projectId) {
    const authToken = await user.ensureAuthToken()

    return api.requestAccess(projectId, authToken)
  }

  // For testing
  // Do not use this method outside of testing
  // pass all your options when you create a new instance!
  __setOptions (options: OpenProjectLaunchOptions) {
    this.options = options
  }

  __setConfig (cfg: Cfg) {
    this._cfg = cfg
  }
}<|MERGE_RESOLUTION|>--- conflicted
+++ resolved
@@ -67,11 +67,7 @@
   onFocusTests?: WebSocketOptionsCallback
   onSpecChanged?: WebSocketOptionsCallback
   onSavedStateChanged?: WebSocketOptionsCallback
-<<<<<<< HEAD
-  onConnect?: WebSocketOptionsCallback
-=======
   onChange?: WebSocketOptionsCallback
->>>>>>> 790e7b2b
 
   [key: string]: any
 }
@@ -278,7 +274,7 @@
       onReloadBrowser: this.options.onReloadBrowser,
       onFocusTests: this.options.onFocusTests,
       onSpecChanged: this.options.onSpecChanged,
-      onConnect: this.options.onConnect,
+      onConnect: this.options.onChange,
     }, {
       socketIoCookie: cfg.socketIoCookie,
       namespace: cfg.namespace,
