--- conflicted
+++ resolved
@@ -1,20 +1,12 @@
 import _ from 'lodash'
 import Bluebird from 'bluebird'
 import cdp from 'devtools-protocol'
-<<<<<<< HEAD
 import { cors } from '@packages/network'
+import debugModule from 'debug'
 import tough from 'tough-cookie'
-
-=======
-import debugModule from 'debug'
-import _ from 'lodash'
-import tough from 'tough-cookie'
-
-const cors = require('../util/cors')
 
 const debugVerbose = debugModule('cypress-verbose:server:browsers:cdp_automation')
 
->>>>>>> 4c194fca
 interface CyCookie {
   name: string
   value: string
