_          = require("lodash")
utils      = require("fluent-ffmpeg/lib/utils")
debug      = require("debug")("cypress:server:video")
# extra verbose logs for logging individual frames
debugFrames = require("debug")("cypress:server:video:frames")
ffmpeg     = require("fluent-ffmpeg")
stream     = require("stream")
Promise    = require("bluebird")
ffmpegPath = require("@ffmpeg-installer/ffmpeg").path
fs         = require("./util/fs")

debug("using ffmpeg from %s", ffmpegPath)
ffmpeg.setFfmpegPath(ffmpegPath)

module.exports = {
  copy: (src, dest) ->
    debug("copying from %s to %s", src, dest)
    fs
    .copyAsync(src, dest, {overwrite: true})
    .catch {code: "ENOENT"}, ->
      ## dont yell about ENOENT errors

  start: (name, options = {}) ->
    pt         = stream.PassThrough()
    ended      = Promise.pending()
    done       = false
    errored    = false
    written    = false
    logErrors  = true
    wantsWrite = true
    skipped    = 0

    _.defaults(options, {
      onError: ->
    })

    endVideoCapture = ->
      done = true

      if not written
        ## when no data has been written this will
        ## result in an 'pipe:0: End of file' error
        ## for so we need to account for that
        ## and not log errors to the console
        logErrors = false

      pt.end()

      ## return the ended promise which will eventually
      ## get resolve or rejected
      return ended.promise

    writeVideoFrame = (data) ->
      ## make sure we haven't ended
      ## our stream yet because paint
      ## events can linger beyond
      ## finishing the actual video
      return if done

      ## we have written at least 1 byte
      written = true

      debugFrames("writing video frame")

      if wantsWrite
        if not wantsWrite = pt.write(data)
          pt.once "drain", ->
            debugFrames("video stream drained")
      
            wantsWrite = true
      else
        skipped += 1

<<<<<<< HEAD
    # see ffmpeg options at https://ffmpeg.org/ffmpeg-formats.html
    cmd = ffmpeg({
      source: pt
      priority: 20
    })
    .inputFormat("image2pipe")
    .inputOptions("-use_wallclock_as_timestamps 1")
    .videoCodec("libx264")
    .outputOptions("-preset ultrafast")
    .on "start", (command) ->
      debug("capture started %o", { command })

      started.resolve(new Date)

    .on "codecData", (data) ->
      debug("capture codec data: %o", data)

    .on "stderr", (stderr) ->
      debug("capture stderr log %o", { message: stderr })

    .on "error", (err, stdout, stderr) ->
      debug("capture errored: %o", { error: err.message, stdout, stderr })
=======
        debugFrames("skipping video frame %o", { skipped })

    startCapturing = ->
      new Promise (resolve) ->
        cmd = ffmpeg({
          source: pt
          priority: 20
        })
        .inputFormat("image2pipe")
        .inputOptions("-use_wallclock_as_timestamps 1")
        .videoCodec("libx264")
        .outputOptions("-preset ultrafast")
        .on "start", (command) ->
          debug("capture started %o", { command })

          resolve({
            cmd
            startedVideoCapture: new Date,
          })
>>>>>>> 65db0410

        .on "codecData", (data) ->
          debug("capture codec data: %o", data)

        .on "stderr", (stderr) ->
          debug("capture stderr log %o", { message: stderr })

        .on "error", (err, stdout, stderr) ->
          debug("capture errored: %o", { error: err.message, stdout, stderr })

          ## if we're supposed log errors then
          ## bubble them up
          if logErrors
            options.onError(err, stdout, stderr)

          err.recordingVideoFailed = true

          ## reject the ended promise
          ended.reject(err)

        .on "end", ->
          debug("capture ended")

          ended.resolve()
        .save(name)
        
    startCapturing()
    .then ({ cmd, startedVideoCapture }) ->
      return {
        cmd,    
        endVideoCapture,
        writeVideoFrame,
        startedVideoCapture,          
      }

  process: (name, cname, videoCompression, onProgress = ->) ->
    total = null

    new Promise (resolve, reject) ->
      debug("processing video from %s to %s video compression %o",
        name, cname, videoCompression)
      cmd = ffmpeg()
      .input(name)
      .videoCodec("libx264")
      .outputOptions([
        "-preset fast"
        "-crf #{videoCompression}"
      ])
      .on "start", (command) ->
        debug("compression started %o", { command })

      .on "codecData", (data) ->
        debug("compression codec data: %o", data)

        total = utils.timemarkToSeconds(data.duration)

      .on "stderr", (stderr) ->
        debug("compression stderr log %o", { message: stderr })

      .on "progress", (progress) ->
        ## bail if we dont have total yet
        return if not total

        debug("compression progress: %o", progress)

        progressed = utils.timemarkToSeconds(progress.timemark)

        onProgress(progressed / total)

      .on "error", (err, stdout, stderr) ->
        debug("compression errored: %o", { error: err.message, stdout, stderr })

        reject(err)

      .on "end", ->
        debug("compression ended")

        ## we are done progressing
        onProgress(1)

        ## rename and obliterate the original
        fs.moveAsync(cname, name, {
          overwrite: true
        })
        .then ->
          resolve()
      .save(cname)

}<|MERGE_RESOLUTION|>--- conflicted
+++ resolved
@@ -71,30 +71,6 @@
       else
         skipped += 1
 
-<<<<<<< HEAD
-    # see ffmpeg options at https://ffmpeg.org/ffmpeg-formats.html
-    cmd = ffmpeg({
-      source: pt
-      priority: 20
-    })
-    .inputFormat("image2pipe")
-    .inputOptions("-use_wallclock_as_timestamps 1")
-    .videoCodec("libx264")
-    .outputOptions("-preset ultrafast")
-    .on "start", (command) ->
-      debug("capture started %o", { command })
-
-      started.resolve(new Date)
-
-    .on "codecData", (data) ->
-      debug("capture codec data: %o", data)
-
-    .on "stderr", (stderr) ->
-      debug("capture stderr log %o", { message: stderr })
-
-    .on "error", (err, stdout, stderr) ->
-      debug("capture errored: %o", { error: err.message, stdout, stderr })
-=======
         debugFrames("skipping video frame %o", { skipped })
 
     startCapturing = ->
@@ -114,7 +90,6 @@
             cmd
             startedVideoCapture: new Date,
           })
->>>>>>> 65db0410
 
         .on "codecData", (data) ->
           debug("capture codec data: %o", data)
