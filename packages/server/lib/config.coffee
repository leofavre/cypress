--- conflicted
+++ resolved
@@ -263,12 +263,8 @@
   mergeDefaults: (config = {}, options = {}) ->
     resolved = {}
 
-<<<<<<< HEAD
     _.extend config, _.pick(options, "morgan", "isTextTerminal", "socketId", "report", "browsers")
     debug("merged config with options, got %o", config)
-=======
-    _.extend config, _.pick(options, "configFile", "morgan", "isTextTerminal", "socketId", "report", "browsers")
->>>>>>> 24ba72f4
 
     _
     .chain(@whitelist(options))
