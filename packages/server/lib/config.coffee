--- conflicted
+++ resolved
@@ -74,15 +74,11 @@
   videoCompression
   videoUploadOnPasses
   watchForFileChanges
-<<<<<<< HEAD
-  waitForAnimations
-  numTestRetries
-  enableTestRetriesInOpenMode
-=======
   waitForAnimations               resolvedNodeVersion
   nodeVersion                     resolvedNodePath
   firefoxGcInterval
->>>>>>> 9caf21a6
+  numTestRetries
+  enableTestRetriesInOpenMode
 """
 
 # Deprecated and retired public configuration properties
@@ -178,12 +174,8 @@
   reporter: v.isString
   requestTimeout: v.isNumber
   responseTimeout: v.isNumber
-<<<<<<< HEAD
   numTestRetries: v.isNumber
   enableTestRetriesInOpenMode: v.isBoolean
-  testFiles: v.isString
-=======
->>>>>>> 9caf21a6
   supportFile: v.isStringOrFalse
   taskTimeout: v.isNumber
   testFiles: v.isStringOrArrayOfStrings
