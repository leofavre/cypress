--- conflicted
+++ resolved
@@ -25,7 +25,6 @@
 const specsUtil = require('../util/specs')
 const humanTime = require('../util/human_time')
 const electronApp = require('../util/electron_app')
-const settings = require('../util/settings')
 const chromePolicyCheck = require('../util/chrome_policy_check')
 
 const DELAY_TO_LET_VIDEO_FINISH_MS = 1000
@@ -475,12 +474,8 @@
 const createAndOpenProject = function (socketId, options) {
   const { projectRoot, projectId } = options
 
-<<<<<<< HEAD
-  return Project.ensureExists(projectRoot)
-=======
   return Project
   .ensureExists(projectRoot, options)
->>>>>>> 24ba72f4
   .then(() => {
     // open this project without
     // adding it to the global cache
@@ -1222,32 +1217,19 @@
 
     // ensure the project exists
     // and open up the project
-<<<<<<< HEAD
     return createAndOpenProject(socketId, options).then(
       ({ project, projectId, config }) => {
+        debug('project created and opened with config %o', config)
+
         // if we have a project id and a key but record hasnt been given
         recordMode.warnIfProjectIdButNoRecordOption(projectId, options)
+
         recordMode.throwIfRecordParamsWithoutRecording(
           record,
           ciBuildId,
           parallel,
           group
         )
-=======
-    return createAndOpenProject(socketId, options)
-    .then(({ project, projectId, config }) => {
-      debug('project created and opened with config %o', config)
-
-      // if we have a project id and a key but record hasnt been given
-      recordMode.warnIfProjectIdButNoRecordOption(projectId, options)
-      recordMode.throwIfRecordParamsWithoutRecording(record, ciBuildId, parallel, group)
-
-      if (record) {
-        recordMode.throwIfNoProjectId(projectId, settings.configFile(options))
-        recordMode.throwIfIncorrectCiBuildIdUsage(ciBuildId, parallel, group)
-        recordMode.throwIfIndeterminateCiBuildId(ciBuildId, parallel, group)
-      }
->>>>>>> 24ba72f4
 
         if (record) {
           recordMode.throwIfNoProjectId(projectId)
