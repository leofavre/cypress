const _ = require('lodash')
const R = require('ramda')
const path = require('path')
const Promise = require('bluebird')
const deepDiff = require('return-deep-diff')
const errors = require('./errors')
const scaffold = require('./scaffold')
const fs = require('./util/fs')
const keys = require('./util/keys')
const origin = require('./util/origin')
const coerce = require('./util/coerce')
const settings = require('./util/settings')
const v = require('./util/validation')
const debug = require('debug')('cypress:server:config')
const pathHelpers = require('./util/path_helpers')
const findSystemNode = require('./util/find_system_node')

const CYPRESS_ENV_PREFIX = 'CYPRESS_'
const CYPRESS_ENV_PREFIX_LENGTH = 'CYPRESS_'.length
const CYPRESS_RESERVED_ENV_VARS = [
  'CYPRESS_INTERNAL_ENV',
]
const CYPRESS_SPECIAL_ENV_VARS = [
  'CI_KEY',
  'RECORD_KEY',
]

const dashesOrUnderscoresRe = /^(_-)+/
const oneOrMoreSpacesRe = /\s+/

const toWords = (str) => {
  return str.trim().split(oneOrMoreSpacesRe)
}

const isCypressEnvLike = (key) => {
  return _.chain(key)
  .invoke('toUpperCase')
  .startsWith(CYPRESS_ENV_PREFIX)
  .value() &&
  !_.includes(CYPRESS_RESERVED_ENV_VARS, key)
}

const removeEnvPrefix = (key) => {
  return key.slice(CYPRESS_ENV_PREFIX_LENGTH)
}

const folders = toWords(`\
fileServerFolder   fixturesFolder   integrationFolder   pluginsFile
screenshotsFolder  supportFile      supportFolder       unitFolder
videosFolder\
`)

// for experimentalComponentTesting
folders.push('componentFolder')

// Public configuration properties, like "cypress.json" fields
const configKeys = toWords(`\
animationDistanceThreshold      fileServerFolder
baseUrl                         fixturesFolder
blacklistHosts
chromeWebSecurity
modifyObstructiveCode           integrationFolder
env                             pluginsFile
hosts                           screenshotsFolder
numTestsKeptInMemory            supportFile
port                            supportFolder
projectId                       videosFolder
reporter
reporterOptions
ignoreTestFiles
testFiles                       defaultCommandTimeout
trashAssetsBeforeRuns           execTimeout
userAgent                       pageLoadTimeout
viewportWidth                   requestTimeout
viewportHeight                  responseTimeout
video                           taskTimeout
videoCompression
videoUploadOnPasses
watchForFileChanges
waitForAnimations               resolvedNodeVersion
nodeVersion                     resolvedNodePath
firefoxGcInterval
retries
`)

// NOTE: If you add a config value, make sure to update the following
// - cli/types/index.d.ts (including whitelisted config options on TestOptions)
// - cypress.schema.json

// experimentalComponentTesting
configKeys.push('componentFolder')

// Deprecated and retired public configuration properties
const breakingConfigKeys = toWords(`\
videoRecording
screenshotOnHeadlessFailure
trashAssetsBeforeHeadlessRuns\
`)

// Internal configuration properties the user should be able to overwrite
const systemConfigKeys = toWords(`\
browsers\
`)

// Know experimental flags / values
// each should start with "experimental" and be camel cased
// example: experimentalComponentTesting
const experimentalConfigKeys = ['experimentalGetCookiesSameSite', 'experimentalSourceRewriting', 'experimentalComponentTesting', 'experimentalShadowDomSupport']

const CONFIG_DEFAULTS = {
  port: null,
  hosts: null,
  morgan: true,
  baseUrl: null,
  // will be replaced by detected list of browsers
  browsers: [],
  socketId: null,
  projectId: null,
  userAgent: null,
  isTextTerminal: false,
  reporter: 'spec',
  reporterOptions: null,
  blacklistHosts: null,
  clientRoute: '/__/',
  xhrRoute: '/xhrs/',
  socketIoRoute: '/__socket.io',
  socketIoCookie: '__socket.io',
  reporterRoute: '/__cypress/reporter',
  ignoreTestFiles: '*.hot-update.js',
  testFiles: '**/*.*',
  defaultCommandTimeout: 4000,
  requestTimeout: 5000,
  responseTimeout: 30000,
  pageLoadTimeout: 60000,
  execTimeout: 60000,
  taskTimeout: 60000,
  video: true,
  videoCompression: 32,
  videoUploadOnPasses: true,
  modifyObstructiveCode: true,
  chromeWebSecurity: true,
  waitForAnimations: true,
  animationDistanceThreshold: 5,
  numTestsKeptInMemory: 50,
  watchForFileChanges: true,
  trashAssetsBeforeRuns: true,
  autoOpen: false,
  viewportWidth: 1000,
  viewportHeight: 660,
  fileServerFolder: '',
  videosFolder: 'cypress/videos',
  supportFile: 'cypress/support',
  fixturesFolder: 'cypress/fixtures',
  integrationFolder: 'cypress/integration',
  screenshotsFolder: 'cypress/screenshots',
  namespace: '__cypress',
  pluginsFile: 'cypress/plugins',
  nodeVersion: 'default',
  configFile: 'cypress.json',
  firefoxGcInterval: { runMode: 1, openMode: null },

  // deprecated
  javascripts: [],

  // experimental keys (should all start with "experimental" prefix)
  experimentalComponentTesting: false,

  // setting related to component testing experiments
  componentFolder: 'cypress/component',
  // TODO: example for component testing with subkeys
  // experimentalComponentTesting: { componentFolder: 'cypress/component' }
  experimentalGetCookiesSameSite: false,
  experimentalSourceRewriting: false,
<<<<<<< HEAD
  retries: null,
=======
  experimentalShadowDomSupport: false,
>>>>>>> f5bc2ed5
}

const validationRules = {
  animationDistanceThreshold: v.isNumber,
  baseUrl: v.isFullyQualifiedUrl,
  blacklistHosts: v.isStringOrArrayOfStrings,
  browsers: v.isValidBrowserList,
  chromeWebSecurity: v.isBoolean,
  configFile: v.isStringOrFalse,
  defaultCommandTimeout: v.isNumber,
  env: v.isPlainObject,
  execTimeout: v.isNumber,
  fileServerFolder: v.isString,
  fixturesFolder: v.isStringOrFalse,
  ignoreTestFiles: v.isStringOrArrayOfStrings,
  integrationFolder: v.isString,
  modifyObstructiveCode: v.isBoolean,
  nodeVersion: v.isOneOf('default', 'bundled', 'system'),
  numTestsKeptInMemory: v.isNumber,
  pageLoadTimeout: v.isNumber,
  pluginsFile: v.isStringOrFalse,
  port: v.isNumber,
  reporter: v.isString,
  requestTimeout: v.isNumber,
  responseTimeout: v.isNumber,
  supportFile: v.isStringOrFalse,
  taskTimeout: v.isNumber,
  testFiles: v.isStringOrArrayOfStrings,
  trashAssetsBeforeRuns: v.isBoolean,
  userAgent: v.isString,
  video: v.isBoolean,
  videoCompression: v.isNumberOrFalse,
  videosFolder: v.isString,
  videoUploadOnPasses: v.isBoolean,
  viewportHeight: v.isNumber,
  viewportWidth: v.isNumber,
  waitForAnimations: v.isBoolean,
  watchForFileChanges: v.isBoolean,
  firefoxGcInterval: v.isValidFirefoxGcInterval,
  // experimental flag validation here
  experimentalComponentTesting: v.isBoolean,
  // validation for component testing experiment
  componentFolder: v.isStringOrFalse,
  // experimental flag validation below
  experimentalGetCookiesSameSite: v.isBoolean,
  experimentalSourceRewriting: v.isBoolean,
<<<<<<< HEAD
  retries: v.isValidRetriesConfig,
=======
  experimentalShadowDomSupport: v.isBoolean,
>>>>>>> f5bc2ed5
}

const convertRelativeToAbsolutePaths = (projectRoot, obj, defaults = {}) => {
  return _.reduce(folders, (memo, folder) => {
    const val = obj[folder]

    if ((val != null) && (val !== false)) {
      memo[folder] = path.resolve(projectRoot, val)
    }

    return memo
  }
  , {})
}

const validateNoBreakingConfig = (cfg) => {
  return _.each(breakingConfigKeys, (key) => {
    if (_.has(cfg, key)) {
      switch (key) {
        case 'screenshotOnHeadlessFailure':
          return errors.throw('SCREENSHOT_ON_HEADLESS_FAILURE_REMOVED')
        case 'trashAssetsBeforeHeadlessRuns':
          return errors.throw('RENAMED_CONFIG_OPTION', key, 'trashAssetsBeforeRuns')
        case 'videoRecording':
          return errors.throw('RENAMED_CONFIG_OPTION', key, 'video')
        default:
      }
    }
  })
}

const validate = (cfg, onErr) => {
  return _.each(cfg, (value, key) => {
  // does this key have a validation rule?
    let validationFn

    validationFn = validationRules[key]

    if (validationFn) {
    // and is the value different from the default?
      if (value !== CONFIG_DEFAULTS[key]) {
        const result = validationFn(key, value)

        if (result !== true) {
          return onErr(result)
        }
      }
    }
  })
}

const validateFile = (file) => {
  return (settings) => {
    return validate(settings, (errMsg) => {
      return errors.throw('SETTINGS_VALIDATION_ERROR', file, errMsg)
    })
  }
}

const hideSpecialVals = function (val, key) {
  if (_.includes(CYPRESS_SPECIAL_ENV_VARS, key)) {
    return keys.hide(val)
  }

  return val
}

// an object with a few utility methods
// for easy stubbing from unit tests
const utils = {
  resolveModule (name) {
    return require.resolve(name)
  },

  // tries to find support or plugins file
  // returns:
  //   false - if the file should not be set
  //   string - found filename
  //   null - if there is an error finding the file
  discoverModuleFile (options) {
    debug('discover module file %o', options)
    const { filename, isDefault } = options

    if (!isDefault) {
      // they have it explicitly set, so it should be there
      return fs.pathExists(filename)
      .then((found) => {
        if (found) {
          debug('file exists, assuming it will load')

          return filename
        }

        debug('could not find %o', { filename })

        return null
      })
    }

    // support or plugins file doesn't exist on disk?
    debug(`support file is default, check if ${path.dirname(filename)} exists`)

    return fs.pathExists(filename)
    .then((found) => {
      if (found) {
        debug('is there index.ts in the support or plugins folder %s?', filename)
        const tsFilename = path.join(filename, 'index.ts')

        return fs.pathExists(tsFilename)
        .then((foundTsFile) => {
          if (foundTsFile) {
            debug('found index TS file %s', tsFilename)

            return tsFilename
          }

          // if the directory exists, set it to false so it's ignored
          debug('setting support or plugins file to false')

          return false
        })
      }

      debug('folder does not exist, set to default index.js')

      // otherwise, set it up to be scaffolded later
      return path.join(filename, 'index.js')
    })
  },
}

module.exports = {
  utils,

  getConfigKeys () {
    return configKeys.concat(experimentalConfigKeys)
  },

  isValidCypressInternalEnvValue (value) {
    // names of config environments, see "config/app.yml"
    const names = ['development', 'test', 'staging', 'production']

    return _.includes(names, value)
  },

  whitelist (obj = {}) {
    const propertyNames = configKeys
    .concat(breakingConfigKeys)
    .concat(systemConfigKeys)
    .concat(experimentalConfigKeys)

    return _.pick(obj, propertyNames)
  },

  get (projectRoot, options = {}) {
    return Promise.all([
      settings.read(projectRoot, options).then(validateFile('cypress.json')),
      settings.readEnv(projectRoot).then(validateFile('cypress.env.json')),
    ])
    .spread((settings, envFile) => {
      return this.set({
        projectName: this.getNameFromRoot(projectRoot),
        projectRoot,
        config: settings,
        envFile,
        options,
      })
    })
  },

  set (obj = {}) {
    debug('setting config object')
    let { projectRoot, projectName, config, envFile, options } = obj

    // just force config to be an object
    // so we dont have to do as much
    // work in our tests
    if (config == null) {
      config = {}
    }

    debug('config is %o', config)

    // flatten the object's properties
    // into the master config object
    config.envFile = envFile
    config.projectRoot = projectRoot
    config.projectName = projectName

    return this.mergeDefaults(config, options)
  },

  mergeDefaults (config = {}, options = {}) {
    let url
    const resolved = {}

    _.extend(config, _.pick(options, 'configFile', 'morgan', 'isTextTerminal', 'socketId', 'report', 'browsers'))
    debug('merged config with options, got %o', config)

    _
    .chain(this.whitelist(options))
    .omit('env')
    .omit('browsers')
    .each((val, key) => {
      resolved[key] = 'cli'
      config[key] = val
    }).value()

    url = config.baseUrl

    if (url) {
      // replace multiple slashes at the end of string to single slash
      // so http://localhost/// will be http://localhost/
      // https://regexr.com/48rvt
      config.baseUrl = url.replace(/\/\/+$/, '/')
    }

    _.defaults(config, CONFIG_DEFAULTS)

    // split out our own app wide env from user env variables
    // and delete envFile
    config.env = this.parseEnv(config, options.env, resolved)

    config.cypressEnv = process.env['CYPRESS_INTERNAL_ENV']
    debug('using CYPRESS_INTERNAL_ENV %s', config.cypressEnv)
    if (!this.isValidCypressInternalEnvValue(config.cypressEnv)) {
      errors.throw('INVALID_CYPRESS_INTERNAL_ENV', config.cypressEnv)
    }

    delete config.envFile

    // when headless
    if (config.isTextTerminal && !process.env.CYPRESS_INTERNAL_FORCE_FILEWATCH) {
      // dont ever watch for file changes
      config.watchForFileChanges = false

      // and forcibly reset numTestsKeptInMemory
      // to zero
      config.numTestsKeptInMemory = 0
    }

    config = this.setResolvedConfigValues(config, CONFIG_DEFAULTS, resolved)

    if (config.port) {
      config = this.setUrls(config)
    }

    config = this.setAbsolutePaths(config, CONFIG_DEFAULTS)

    config = this.setParentTestsPaths(config)

    // validate config again here so that we catch
    // configuration errors coming from the CLI overrides
    // or env var overrides
    validate(config, (errMsg) => {
      return errors.throw('CONFIG_VALIDATION_ERROR', errMsg)
    })

    validateNoBreakingConfig(config)

    return this.setSupportFileAndFolder(config)
    .then(this.setPluginsFile)
    .then(this.setScaffoldPaths)
    .then(_.partialRight(this.setNodeBinary, options.onWarning))
  },

  setResolvedConfigValues (config, defaults, resolved) {
    const obj = _.clone(config)

    obj.resolved = this.resolveConfigValues(config, defaults, resolved)
    debug('resolved config is %o', obj.resolved.browsers)

    return obj
  },

  // Given an object "resolvedObj" and a list of overrides in "obj"
  // marks all properties from "obj" inside "resolvedObj" using
  // {value: obj.val, from: "plugin"}
  setPluginResolvedOn (resolvedObj, obj) {
    return _.each(obj, (val, key) => {
      if (_.isObject(val) && !_.isArray(val)) {
        // recurse setting overrides
        // inside of this nested objected
        return this.setPluginResolvedOn(resolvedObj[key], val)
      }

      resolvedObj[key] = {
        value: val,
        from: 'plugin',
      }
    })
  },

  updateWithPluginValues (cfg, overrides) {
    if (!overrides) {
      overrides = {}
    }

    debug('updateWithPluginValues %o', { cfg, overrides })

    // make sure every option returned from the plugins file
    // passes our validation functions
    validate(overrides, (errMsg) => {
      if (cfg.pluginsFile && cfg.projectRoot) {
        const relativePluginsPath = path.relative(cfg.projectRoot, cfg.pluginsFile)

        return errors.throw('PLUGINS_CONFIG_VALIDATION_ERROR', relativePluginsPath, errMsg)
      }

      return errors.throw('CONFIG_VALIDATION_ERROR', errMsg)
    })

    let originalResolvedBrowsers = cfg && cfg.resolved && cfg.resolved.browsers && R.clone(cfg.resolved.browsers)

    if (!originalResolvedBrowsers) {
      // have something to resolve with if plugins return nothing
      originalResolvedBrowsers = {
        value: cfg.browsers,
        from: 'default',
      }
    }

    const diffs = deepDiff(cfg, overrides, true)

    debug('config diffs %o', diffs)

    const userBrowserList = diffs && diffs.browsers && R.clone(diffs.browsers)

    if (userBrowserList) {
      debug('user browser list %o', userBrowserList)
    }

    // for each override go through
    // and change the resolved values of cfg
    // to point to the plugin
    if (diffs) {
      debug('resolved config before diffs %o', cfg.resolved)
      this.setPluginResolvedOn(cfg.resolved, diffs)
      debug('resolved config object %o', cfg.resolved)
    }

    // merge cfg into overrides
    const merged = _.defaultsDeep(diffs, cfg)

    debug('merged config object %o', merged)

    // the above _.defaultsDeep combines arrays,
    // if diffs.browsers = [1] and cfg.browsers = [1, 2]
    // then the merged result merged.browsers = [1, 2]
    // which is NOT what we want
    if (Array.isArray(userBrowserList) && userBrowserList.length) {
      merged.browsers = userBrowserList
      merged.resolved.browsers.value = userBrowserList
    }

    if (overrides.browsers === null) {
      // null breaks everything when merging lists
      debug('replacing null browsers with original list %o', originalResolvedBrowsers)
      merged.browsers = cfg.browsers
      if (originalResolvedBrowsers) {
        merged.resolved.browsers = originalResolvedBrowsers
      }
    }

    debug('merged plugins config %o', merged)

    return merged
  },

  // combines the default configuration object with values specified in the
  // configuration file like "cypress.json". Values in configuration file
  // overwrite the defaults.
  resolveConfigValues (config, defaults, resolved = {}) {
    // pick out only known configuration keys
    return _
    .chain(config)
    .pick(configKeys.concat(systemConfigKeys).concat(experimentalConfigKeys))
    .mapValues((val, key) => {
      let r
      const source = (s) => {
        return {
          value: val,
          from: s,
        }
      }

      r = resolved[key]

      if (r) {
        if (_.isObject(r)) {
          return r
        }

        return source(r)
      }

      if (!(!_.isEqual(config[key], defaults[key]) && key !== 'browsers')) {
        // "browsers" list is special, since it is dynamic by default
        // and can only be ovewritten via plugins file
        return source('default')
      }

      return source('config')
    }).value()
  },

  // instead of the built-in Node process, specify a path to 3rd party Node
  setNodeBinary: Promise.method((obj, onWarning) => {
    if (obj.nodeVersion !== 'system') {
      obj.resolvedNodeVersion = process.versions.node

      return obj
    }

    return findSystemNode.findNodePathAndVersion()
    .then(({ path, version }) => {
      obj.resolvedNodePath = path
      obj.resolvedNodeVersion = version
    }).catch((err) => {
      onWarning(errors.get('COULD_NOT_FIND_SYSTEM_NODE', process.versions.node))
      obj.resolvedNodeVersion = process.versions.node
    }).return(obj)
  }),

  setScaffoldPaths (obj) {
    obj = _.clone(obj)

    obj.integrationExampleName = scaffold.integrationExampleName()
    obj.integrationExamplePath = path.join(obj.integrationFolder, obj.integrationExampleName)

    debug('set scaffold paths')

    return scaffold.fileTree(obj)
    .then((fileTree) => {
      debug('got file tree')
      obj.scaffoldedFiles = fileTree

      return obj
    })
  },

  // async function
  setSupportFileAndFolder (obj) {
    if (!obj.supportFile) {
      return Promise.resolve(obj)
    }

    obj = _.clone(obj)

    // TODO move this logic to find support file into util/path_helpers
    const sf = obj.supportFile

    debug(`setting support file ${sf}`)
    debug(`for project root ${obj.projectRoot}`)

    return Promise
    .try(() => {
      // resolve full path with extension
      obj.supportFile = utils.resolveModule(sf)

      return debug('resolved support file %s', obj.supportFile)
    }).then(() => {
      if (pathHelpers.checkIfResolveChangedRootFolder(obj.supportFile, sf)) {
        debug('require.resolve switched support folder from %s to %s', sf, obj.supportFile)
        // this means the path was probably symlinked, like
        // /tmp/foo -> /private/tmp/foo
        // which can confuse the rest of the code
        // switch it back to "normal" file
        obj.supportFile = path.join(sf, path.basename(obj.supportFile))

        return fs.pathExists(obj.supportFile)
        .then((found) => {
          if (!found) {
            errors.throw('SUPPORT_FILE_NOT_FOUND', obj.supportFile, obj.configFile || CONFIG_DEFAULTS.configFile)
          }

          return debug('switching to found file %s', obj.supportFile)
        })
      }
    }).catch({ code: 'MODULE_NOT_FOUND' }, () => {
      debug('support JS module %s does not load', sf)

      const loadingDefaultSupportFile = sf === path.resolve(obj.projectRoot, CONFIG_DEFAULTS.supportFile)

      return utils.discoverModuleFile({
        filename: sf,
        isDefault: loadingDefaultSupportFile,
        projectRoot: obj.projectRoot,
      })
      .then((result) => {
        if (result === null) {
          const configFile = obj.configFile || CONFIG_DEFAULTS.configFile

          return errors.throw('SUPPORT_FILE_NOT_FOUND', path.resolve(obj.projectRoot, sf), configFile)
        }

        debug('setting support file to %o', { result })
        obj.supportFile = result

        return obj
      })
    })
    .then(() => {
      if (obj.supportFile) {
        // set config.supportFolder to its directory
        obj.supportFolder = path.dirname(obj.supportFile)
        debug(`set support folder ${obj.supportFolder}`)
      }

      return obj
    })
  },

  // set pluginsFile to an absolute path with the following rules:
  // - do nothing if pluginsFile is falsey
  // - look up the absolute path via node, so 'cypress/plugins' can resolve
  //   to 'cypress/plugins/index.js' or 'cypress/plugins/index.coffee'
  // - if not found
  //   * and the pluginsFile is set to the default
  //     - and the path to the pluginsFile directory exists
  //       * assume the user doesn't need a pluginsFile, set it to false
  //         so it's ignored down the pipeline
  //     - and the path to the pluginsFile directory does not exist
  //       * set it to cypress/plugins/index.js, it will get scaffolded
  //   * and the pluginsFile is NOT set to the default
  //     - throw an error, because it should be there if the user
  //       explicitly set it
  setPluginsFile: Promise.method((obj) => {
    if (!obj.pluginsFile) {
      return obj
    }

    obj = _.clone(obj)

    const {
      pluginsFile,
    } = obj

    debug(`setting plugins file ${pluginsFile}`)
    debug(`for project root ${obj.projectRoot}`)

    return Promise
    .try(() => {
      // resolve full path with extension
      obj.pluginsFile = utils.resolveModule(pluginsFile)

      return debug(`set pluginsFile to ${obj.pluginsFile}`)
    }).catch({ code: 'MODULE_NOT_FOUND' }, () => {
      debug('plugins module does not exist %o', { pluginsFile })

      const isLoadingDefaultPluginsFile = pluginsFile === path.resolve(obj.projectRoot, CONFIG_DEFAULTS.pluginsFile)

      return utils.discoverModuleFile({
        filename: pluginsFile,
        isDefault: isLoadingDefaultPluginsFile,
        projectRoot: obj.projectRoot,
      })
      .then((result) => {
        if (result === null) {
          return errors.throw('PLUGINS_FILE_ERROR', path.resolve(obj.projectRoot, pluginsFile))
        }

        debug('setting plugins file to %o', { result })
        obj.pluginsFile = result

        return obj
      })
    }).return(obj)
  }),

  setParentTestsPaths (obj) {
    // projectRoot:              "/path/to/project"
    // integrationFolder:        "/path/to/project/cypress/integration"
    // componentFolder:          "/path/to/project/cypress/components"
    // parentTestsFolder:        "/path/to/project/cypress"
    // parentTestsFolderDisplay: "project/cypress"

    obj = _.clone(obj)

    const ptfd = (obj.parentTestsFolder = path.dirname(obj.integrationFolder))

    const prd = path.dirname(obj.projectRoot != null ? obj.projectRoot : '')

    obj.parentTestsFolderDisplay = path.relative(prd, ptfd)

    return obj
  },

  setAbsolutePaths (obj, defaults) {
    let pr

    obj = _.clone(obj)

    // if we have a projectRoot
    pr = obj.projectRoot

    if (pr) {
      // reset fileServerFolder to be absolute
      // obj.fileServerFolder = path.resolve(pr, obj.fileServerFolder)

      // and do the same for all the rest
      _.extend(obj, convertRelativeToAbsolutePaths(pr, obj, defaults))
    }

    return obj
  },

  setUrls (obj) {
    obj = _.clone(obj)

    const proxyUrl = `http://localhost:${obj.port}`

    const rootUrl = obj.baseUrl ?
      origin(obj.baseUrl)
      :
      proxyUrl

    _.extend(obj, {
      proxyUrl,
      browserUrl: rootUrl + obj.clientRoute,
      reporterUrl: rootUrl + obj.reporterRoute,
      xhrUrl: obj.namespace + obj.xhrRoute,
    })

    return obj
  },

  parseEnv (cfg, envCLI, resolved = {}) {
    const envVars = (resolved.env = {})

    const resolveFrom = (from, obj = {}) => {
      return _.each(obj, (val, key) => {
        return envVars[key] = {
          value: val,
          from,
        }
      })
    }

    const envCfg = cfg.env != null ? cfg.env : {}
    const envFile = cfg.envFile != null ? cfg.envFile : {}
    let envProc = this.getProcessEnvVars(process.env) || {}

    envCLI = envCLI != null ? envCLI : {}

    const matchesConfigKey = function (key) {
      if (_.has(CONFIG_DEFAULTS, key)) {
        return key
      }

      key = key.toLowerCase().replace(dashesOrUnderscoresRe, '')
      key = _.camelCase(key)

      if (_.has(CONFIG_DEFAULTS, key)) {
        return key
      }
    }

    const configFromEnv = _.reduce(envProc, (memo, val, key) => {
      let cfgKey

      cfgKey = matchesConfigKey(key)

      if (cfgKey) {
        // only change the value if it hasnt been
        // set by the CLI. override default + config
        if (resolved[cfgKey] !== 'cli') {
          cfg[cfgKey] = val
          resolved[cfgKey] = {
            value: val,
            from: 'env',
          }
        }

        memo.push(key)
      }

      return memo
    }
    , [])

    envProc = _.chain(envProc)
    .omit(configFromEnv)
    .mapValues(hideSpecialVals)
    .value()

    resolveFrom('config', envCfg)
    resolveFrom('envFile', envFile)
    resolveFrom('env', envProc)
    resolveFrom('cli', envCLI)

    // envCfg is from cypress.json
    // envFile is from cypress.env.json
    // envProc is from process env vars
    // envCLI is from CLI arguments
    return _.extend(envCfg, envFile, envProc, envCLI)
  },

  getProcessEnvVars (obj = {}) {
    return _.reduce(obj, (memo, value, key) => {
      if (isCypressEnvLike(key)) {
        memo[removeEnvPrefix(key)] = coerce(value)
      }

      return memo
    }
    , {})
  },

  getNameFromRoot (root = '') {
    return path.basename(root)
  },

}<|MERGE_RESOLUTION|>--- conflicted
+++ resolved
@@ -171,11 +171,8 @@
   // experimentalComponentTesting: { componentFolder: 'cypress/component' }
   experimentalGetCookiesSameSite: false,
   experimentalSourceRewriting: false,
-<<<<<<< HEAD
+  experimentalShadowDomSupport: false,
   retries: null,
-=======
-  experimentalShadowDomSupport: false,
->>>>>>> f5bc2ed5
 }
 
 const validationRules = {
@@ -222,11 +219,8 @@
   // experimental flag validation below
   experimentalGetCookiesSameSite: v.isBoolean,
   experimentalSourceRewriting: v.isBoolean,
-<<<<<<< HEAD
+  experimentalShadowDomSupport: v.isBoolean,
   retries: v.isValidRetriesConfig,
-=======
-  experimentalShadowDomSupport: v.isBoolean,
->>>>>>> f5bc2ed5
 }
 
 const convertRelativeToAbsolutePaths = (projectRoot, obj, defaults = {}) => {
