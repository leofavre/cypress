_       = require("lodash")
strip   = require("strip-ansi")
chalk   = require("chalk")
ansi_up = require("ansi_up")
Promise = require("bluebird")
pluralize = require("pluralize")

twoOrMoreNewLinesRe = /\n{2,}/

listItems = (paths) ->
  _
  .chain(paths)
  .map (p) ->
    "- " + chalk.blue(p)
  .join("\n")
  .value()

displayFlags = (obj, mapper) ->
  _
  .chain(mapper)
  .map (flag, key) ->
    if v = obj[key]
      "The #{flag} flag you passed was: #{chalk.blue(v)}"
  .compact()
  .join("\n")
  .value()

displayRetriesRemaining = (tries) ->
  times = pluralize('time', tries)

  lastTryNewLine = if tries is 1 then "\n" else ""

  chalk.gray(
    "We will try connecting to it #{tries} more #{times}...#{lastTryNewLine}"
  )

warnIfExplicitCiBuildId = (ciBuildId) ->
  if not ciBuildId
    return ""

  """
  It also looks like you also passed in an explicit --ci-build-id flag.

  This is only necessary if you are NOT running in one of our supported CI providers.

  This flag must be unique for each new run, but must also be identical for each machine you are trying to --group or run in --parallel.
  """

trimMultipleNewLines = (str) ->
  _
  .chain(str)
  .split(twoOrMoreNewLinesRe)
  .compact()
  .join("\n\n")
  .value()

isCypressErr = (err) ->
  Boolean(err.isCypressErr)

getMsgByType = (type, arg1 = {}, arg2) ->
  switch type
    when "CANNOT_TRASH_ASSETS"
      """
      Warning: We failed to trash the existing run results.

      This error will not alter the exit code.

      #{arg1}
      """
    when "CANNOT_REMOVE_OLD_BROWSER_PROFILES"
      """
      Warning: We failed to remove old browser profiles from previous runs.

      This error will not alter the exit code.

      #{arg1}
      """
    when "VIDEO_RECORDING_FAILED"
      """
      Warning: We failed to record the video.

      This error will not alter the exit code.

      #{arg1}
      """
    when "VIDEO_POST_PROCESSING_FAILED"
      """
      Warning: We failed processing this video.

      This error will not alter the exit code.

      #{arg1}
      """
    when "BROWSER_NOT_FOUND_BY_NAME"
      """
      Can't run because you've entered an invalid browser name.

      Browser: '#{arg1}' was not found on your system.

      Available browsers found are: #{arg2}
      """
    when "BROWSER_NOT_FOUND_BY_PATH"
      msg = """
      We could not identify a known browser at the path you provided: `#{arg1}`

      The output from the command we ran was:
      """
      return {msg: msg, details: arg2}
    when "CANNOT_RECORD_VIDEO_HEADED"
      """
      Warning: Cypress can only record videos when running headlessly.

      You have set the 'electron' browser to run headed.

      A video will not be recorded when using this mode.
      """
    when "CANNOT_RECORD_VIDEO_FOR_THIS_BROWSER"
      """
      Warning: Cypress can only record videos when using the built in 'electron' browser.

      You have set the browser to: '#{arg1}'

      A video will not be recorded when using this browser.
      """
    when "NOT_LOGGED_IN"
      """
      You're not logged in.

      Run `cypress open` to open the Desktop App and log in.
      """
    when "TESTS_DID_NOT_START_RETRYING"
      "Timed out waiting for the browser to connect. #{arg1}"
    when "TESTS_DID_NOT_START_FAILED"
      "The browser never connected. Something is wrong. The tests cannot run. Aborting..."
    when "DASHBOARD_API_RESPONSE_FAILED_RETRYING"
      """
      We encountered an unexpected error talking to our servers.

      We will retry #{arg1.tries} more #{pluralize('time', arg1.tries)} in #{arg1.delay}...

      The server's response was:

      #{arg1.response}
      """
    when "DASHBOARD_CANNOT_PROCEED_IN_PARALLEL"
      """
      We encountered an unexpected error talking to our servers.

      Because you passed the --parallel flag, this run cannot proceed because it requires a valid response from our servers.

      #{displayFlags(arg1.flags, {
        group: "--group",
        ciBuildId: "--ciBuildId",
      })}

      The server's response was:

      #{arg1.response}
      """
    when "DASHBOARD_UNKNOWN_INVALID_REQUEST"
      """
      We encountered an unexpected error talking to our servers.

      There is likely something wrong with the request.

      #{displayFlags(arg1.flags, {
        group: "--group",
        parallel: "--parallel",
        ciBuildId: "--ciBuildId",
      })}

      The server's response was:

      #{arg1.response}
      """
    when "DASHBOARD_UNKNOWN_CREATE_RUN_WARNING"
      """
      Warning from Cypress Dashboard: #{arg1.message}

      Details:
      #{JSON.stringify(arg1.props, null, 2)}
      """
    when "DASHBOARD_STALE_RUN"
      """
      You are attempting to pass the --parallel flag to a run that was completed over 24 hours ago.

      The existing run is: #{arg1.runUrl}

      You cannot parallelize a run that has been complete for that long.

      #{displayFlags(arg1, {
        group: "--group",
        parallel: "--parallel",
        ciBuildId: "--ciBuildId",
      })}

      https://on.cypress.io/stale-run
      """
    when "DASHBOARD_ALREADY_COMPLETE"
      """
      The run you are attempting to access is already complete and will not accept new groups.

      The existing run is: #{arg1.runUrl}

      When a run finishes all of its groups, it waits for a configurable set of time before finally completing. You must add more groups during that time period.

      #{displayFlags(arg1, {
        group: "--group",
        parallel: "--parallel",
        ciBuildId: "--ciBuildId",
      })}

      https://on.cypress.io/already-complete
      """
    when "DASHBOARD_PARALLEL_REQUIRED"
      """
      You did not pass the --parallel flag, but this run's group was originally created with the --parallel flag.

      The existing run is: #{arg1.runUrl}

      #{displayFlags(arg1, {
        group: "--group",
        parallel: "--parallel",
        ciBuildId: "--ciBuildId",
      })}

      You must use the --parallel flag with this group.

      https://on.cypress.io/parallel-required
      """
    when "DASHBOARD_PARALLEL_DISALLOWED"
      """
      You passed the --parallel flag, but this run group was originally created without the --parallel flag.

      The existing run is: #{arg1.runUrl}

      #{displayFlags(arg1, {
        group: "--group",
        parallel: "--parallel",
        ciBuildId: "--ciBuildId",
      })}

      You can not use the --parallel flag with this group.

      https://on.cypress.io/parallel-disallowed
      """
    when "DASHBOARD_PARALLEL_GROUP_PARAMS_MISMATCH"
      """
      You passed the --parallel flag, but we do not parallelize tests across different environments.

      This machine is sending different environment parameters than the first machine that started this parallel run.

      The existing run is: #{arg1.runUrl}

      In order to run in parallel mode each machine must send identical environment parameters such as:

      #{listItems([
        "specs",
        "osName",
        "osVersion",
        "browserName",
        "browserVersion (major)",
      ])}

      This machine sent the following parameters:

      #{JSON.stringify(arg1.parameters, null, 2)}

      https://on.cypress.io/parallel-group-params-mismatch
      """
    when "DASHBOARD_RUN_GROUP_NAME_NOT_UNIQUE"
      """
      You passed the --group flag, but this group name has already been used for this run.

      The existing run is: #{arg1.runUrl}

      #{displayFlags(arg1, {
        group: "--group",
        parallel: "--parallel",
        ciBuildId: "--ciBuildId",
      })}

      If you are trying to parallelize this run, then also pass the --parallel flag, else pass a different group name.

      #{warnIfExplicitCiBuildId(arg1.ciBuildId)}

      https://on.cypress.io/run-group-name-not-unique
      """
    when "INDETERMINATE_CI_BUILD_ID"
      """
      You passed the --group or --parallel flag but we could not automatically determine or generate a ciBuildId.

      #{displayFlags(arg1, {
        group: "--group",
        parallel: "--parallel"
      })}

      In order to use either of these features a ciBuildId must be determined.

      The ciBuildId is automatically detected if you are running Cypress in any of the these CI providers:

      #{listItems(arg2)}

      Because the ciBuildId could not be auto-detected you must pass the --ci-build-id flag manually.

      https://on.cypress.io/indeterminate-ci-build-id
      """
    when "RECORD_PARAMS_WITHOUT_RECORDING"
      """
      You passed the --ci-build-id, --group, or --parallel flag without also passing the --record flag.

      #{displayFlags(arg1, {
        ciBuildId: "--ci-build-id",
        group: "--group",
        parallel: "--parallel"
      })}

      These flags can only be used when recording to the Cypress Dashboard service.

      https://on.cypress.io/record-params-without-recording
      """
    when "INCORRECT_CI_BUILD_ID_USAGE"
      """
      You passed the --ci-build-id flag but did not provide either a --group or --parallel flag.

      #{displayFlags(arg1, {
        ciBuildId: "--ci-build-id",
      })}

      The --ci-build-id flag is used to either group or parallelize multiple runs together.

      https://on.cypress.io/incorrect-ci-build-id-usage
      """
    when "RECORD_KEY_MISSING"
      """
      You passed the --record flag but did not provide us your Record Key.

      You can pass us your Record Key like this:

        #{chalk.blue("cypress run --record --key <record_key>")}

      You can also set the key as an environment variable with the name CYPRESS_RECORD_KEY.

      https://on.cypress.io/how-do-i-record-runs
      """
    when "CANNOT_RECORD_NO_PROJECT_ID"
      """
      You passed the --record flag but this project has not been setup to record.

      This project is missing the 'projectId' inside of 'cypress.json'.

      We cannot uniquely identify this project without this id.

      You need to setup this project to record. This will generate a unique 'projectId'.

      Alternatively if you omit the --record flag this project will run without recording.

      https://on.cypress.io/recording-project-runs
      """
    when "PROJECT_ID_AND_KEY_BUT_MISSING_RECORD_OPTION"
      """
      This project has been configured to record runs on our Dashboard.

      It currently has the projectId: #{chalk.green(arg1)}

      You also provided your Record Key, but you did not pass the --record flag.

      This run will not be recorded.

      If you meant to have this run recorded please additionally pass this flag.

        #{chalk.blue("cypress run --record")}

      If you don't want to record these runs, you can silence this warning:

        #{chalk.yellow("cypress run --record false")}

      https://on.cypress.io/recording-project-runs
      """
    when "CYPRESS_CI_DEPRECATED"
      """
      You are using the deprecated command: #{chalk.yellow("cypress ci <key>")}

      Please switch and use: #{chalk.blue("cypress run --record --key <record_key>")}

      https://on.cypress.io/cypress-ci-deprecated
      """
    when "CYPRESS_CI_DEPRECATED_ENV_VAR"
      """
      1. You are using the deprecated command: #{chalk.yellow("cypress ci")}

          Please switch and use: #{chalk.blue("cypress run --record")}

      2. You are also using the environment variable: #{chalk.yellow("CYPRESS_CI_KEY")}

          Please rename this environment variable to: #{chalk.blue("CYPRESS_RECORD_KEY")}

      https://on.cypress.io/cypress-ci-deprecated
      """
    when "DASHBOARD_INVALID_RUN_REQUEST"
      """
      Recording this run failed because the request was invalid.

      #{arg1.message}

      Errors:

      #{JSON.stringify(arg1.errors, null, 2)}

      Request Sent:

      #{JSON.stringify(arg1.object, null, 2)}
      """
    when "RECORDING_FROM_FORK_PR"
      """
      Warning: It looks like you are trying to record this run from a forked PR.

      The 'Record Key' is missing. Your CI provider is likely not passing private environment variables to builds from forks.

      These results will not be recorded.

      This error will not alter the exit code.
      """
    when "DASHBOARD_CANNOT_UPLOAD_RESULTS"
      """
      Warning: We encountered an error while uploading results from your run.

      These results will not be recorded.

      This error will not alter the exit code.

      #{arg1}
      """
    when "DASHBOARD_CANNOT_CREATE_RUN_OR_INSTANCE"
      """
      Warning: We encountered an error talking to our servers.

      This run will not be recorded.

      This error will not alter the exit code.

      #{arg1}
      """
    when "DASHBOARD_RECORD_KEY_NOT_VALID"
      """
      Your Record Key #{chalk.yellow(arg1)} is not valid with this project: #{chalk.blue(arg2)}

      It may have been recently revoked by you or another user.

      Please log into the Dashboard to see the valid record keys.

      https://on.cypress.io/dashboard/projects/#{arg2}
      """
    when "DASHBOARD_PROJECT_NOT_FOUND"
      """
      We could not find a project with the ID: #{chalk.yellow(arg1)}

      This projectId came from your cypress.json file or an environment variable.

      Please log into the Dashboard and find your project.

      We will list the correct projectId in the 'Settings' tab.

      Alternatively, you can create a new project using the Desktop Application.

      https://on.cypress.io/dashboard
      """
    when "NO_PROJECT_ID"
      "Can't find 'projectId' in the 'cypress.json' file for this project: " + chalk.blue(arg1)
    when "NO_PROJECT_FOUND_AT_PROJECT_ROOT"
      "Can't find project at the path: " + chalk.blue(arg1)
    when "CANNOT_FETCH_PROJECT_TOKEN"
      "Can't find project's secret key."
    when "CANNOT_CREATE_PROJECT_TOKEN"
      "Can't create project's secret key."
    when "PORT_IN_USE_SHORT"
      "Port #{arg1} is already in use."
    when "PORT_IN_USE_LONG"
      """
      Can't run project because port is currently in use: #{chalk.blue(arg1)}

      #{chalk.yellow("Assign a different port with the '--port <port>' argument or shut down the other running process.")}
      """
    when "ERROR_READING_FILE"
      filePath = "`#{arg1}`"
      err = "`#{arg2}`"
      """
      Error reading from: #{chalk.blue(filePath)}

      #{chalk.yellow(err)}
      """
    when "ERROR_WRITING_FILE"
      filePath = "`#{arg1}`"
      err = "`#{arg2}`"
      """
      Error writing to: #{chalk.blue(filePath)}

      #{chalk.yellow(err)}
      """
    when "NO_SPECS_FOUND"
      ## no glob provided, searched all specs
      if not arg2
        """
        Can't run because no spec files were found.

        We searched for any files inside of this folder:

        #{chalk.blue(arg1)}
        """
      else
        """
        Can't run because no spec files were found.

        We searched for any files matching this glob pattern:

        #{chalk.blue(arg2)}
        """

    when "RENDERER_CRASHED"
      """
      We detected that the Chromium Renderer process just crashed.

      This is the equivalent to seeing the 'sad face' when Chrome dies.

      This can happen for a number of different reasons:

      - You wrote an endless loop and you must fix your own code
      - There is a memory leak in Cypress (unlikely but possible)
      - You are running Docker (there is an easy fix for this: see link below)
      - You are running lots of tests on a memory intense application
      - You are running in a memory starved VM environment
      - There are problems with your GPU / GPU drivers
      - There are browser bugs in Chromium

      You can learn more including how to fix Docker here:

      https://on.cypress.io/renderer-process-crashed
      """
    when "AUTOMATION_SERVER_DISCONNECTED"
      "The automation client disconnected. Cannot continue running tests."
    when "SUPPORT_FILE_NOT_FOUND"
      """
      The support file is missing or invalid.

      Your `supportFile` is set to `#{arg1}`, but either the file is missing or it's invalid. The `supportFile` must be a `.js` or `.coffee` file or, if you're using a preprocessor plugin, it must be supported by that plugin.

      Correct your `cypress.json`, create the appropriate file, or set `supportFile` to `false` if a support file is not necessary for your project.

      Learn more at https://on.cypress.io/support-file-missing-or-invalid
      """
    when "PLUGINS_FILE_ERROR"
      msg = """
      The plugins file is missing or invalid.

      Your `pluginsFile` is set to `#{arg1}`, but either the file is missing, it contains a syntax error, or threw an error when required. The `pluginsFile` must be a `.js` or `.coffee` file.

      Please fix this, or set `pluginsFile` to `false` if a plugins file is not necessary for your project.
      """.trim()

      if arg2
        return {msg: msg, details: arg2}

      return msg
    when "PLUGINS_DIDNT_EXPORT_FUNCTION"
      msg = """
      The `pluginsFile` must export a function.

      We loaded the `pluginsFile` from: `#{arg1}`

      It exported:
      """

      return {msg: msg, details: JSON.stringify(arg2)}
    when "PLUGINS_FUNCTION_ERROR"
      msg = """
      The function exported by the plugins file threw an error.

      We invoked the function exported by `#{arg1}`, but it threw an error.
      """.trim()

      return {msg: msg, details: arg2}
    when "PLUGINS_ERROR"
      msg = """
      The following error was thrown by a plugin. We've stopped running your tests because a plugin crashed.
      """.trim()
      return {msg: msg, details: arg1}
    when "BUNDLE_ERROR"
      ## IF YOU MODIFY THIS MAKE SURE TO UPDATE
      ## THE ERROR MESSAGE IN THE RUNNER TOO
      """
      Oops...we found an error preparing this test file:

        #{chalk.blue(arg1)}

      The error was:

      #{chalk.yellow(arg2)}

      This occurred while Cypress was compiling and bundling your test code. This is usually caused by:

      - A missing file or dependency
      - A syntax error in the file or one of its dependencies

      Fix the error in your code and re-run your tests.
      """
    when "SETTINGS_VALIDATION_ERROR"
      filePath = "`#{arg1}`"
      """
      We found an invalid value in the file: #{chalk.blue(filePath)}

      #{chalk.yellow(arg2)}
      """
    when "CONFIG_VALIDATION_ERROR"
      """
      We found an invalid configuration value:

      #{chalk.yellow(arg1)}
      """
    when "SCREENSHOT_ON_HEADLESS_FAILURE_REMOVED"
      """
      In Cypress v3.0.0 we removed the configuration option #{chalk.yellow('\`screenshotOnHeadlessFailure\`')}

      You now configure this behavior in your test code.

      Example:

      ```
      // cypress/support/index.js
      Cypress.Screenshot.defaults({
        screenshotOnRunFailure: false
      })
      ```

      Learn more at https://on.cypress.io/screenshot-api
      """
    when "RENAMED_CONFIG_OPTION"
      """
      A configuration option you have supplied has been renamed.

      Please rename #{chalk.yellow(arg1)} to #{chalk.blue(arg2)}
      """
    when "CANNOT_CONNECT_BASE_URL"
      """
      Cypress failed to verify that your server is running.

      Please start this server and then run Cypress again.
      """
    when "CANNOT_CONNECT_BASE_URL_WARNING"
      """
      Cypress could not verify that this server is running:

        > #{chalk.blue(arg1)}

      This server has been configured as your `baseUrl`, and tests will likely fail if it is not running.
      """
    when "CANNOT_CONNECT_BASE_URL_RETRYING"
      switch arg1.attempt
        when 1
          """
          Cypress could not verify that this server is running:

            > #{chalk.blue(arg1.baseUrl)}

          We are verifying this server because it has been configured as your `baseUrl`.

          Cypress automatically waits until your server is accessible before running tests.

          #{displayRetriesRemaining(arg1.remaining)}
          """
        else
          """
          #{displayRetriesRemaining(arg1.remaining)}
          """
    when "INVALID_REPORTER_NAME"
      """
      Could not load reporter by name: #{chalk.yellow(arg1.name)}

      We searched for the reporter in these paths:

      #{listItems(arg1.paths)}

      The error we received was:

      #{chalk.yellow(arg1.error)}

      Learn more at https://on.cypress.io/reporters
      """
    when "PROJECT_DOES_NOT_EXIST"
      """
      Could not find any tests to run.

      We looked but did not find a #{chalk.blue('cypress.json')} file in this folder: #{chalk.blue(arg1)}
      """
    when "DUPLICATE_TASK_KEY"
      """
      Warning: Multiple attempts to register the following task(s): #{chalk.blue(arg1)}. Only the last attempt will be registered.
      """
    when "FREE_PLAN_EXCEEDS_MONTHLY_PRIVATE_TESTS"
      """
      You've exceeded the limit of private test recordings under your free plan this month. #{arg1.usedTestsMessage}

      To continue recording tests this month you must upgrade your account. Please visit your billing to upgrade to another billing plan.

      #{arg1.link}
      """
    when "FREE_PLAN_IN_GRACE_PERIOD_EXCEEDS_MONTHLY_PRIVATE_TESTS"
      """
      You've exceeded the limit of private test recordings under your free plan this month. #{arg1.usedTestsMessage}

      Your plan is now in a grace period, which means your tests will still be recorded until #{arg1.gracePeriodMessage}. Please upgrade your plan to continue recording tests on the Cypress Dashboard in the future.

      #{arg1.link}
      """
    when "PAID_PLAN_EXCEEDS_MONTHLY_PRIVATE_TESTS"
      """
      You've exceeded the limit of private test recordings under your current billing plan this month. #{arg1.usedTestsMessage}

      To upgrade your account, please visit your billing to upgrade to another billing plan.

      #{arg1.link}
      """
    when "FREE_PLAN_EXCEEDS_MONTHLY_TESTS"
      """
      You've exceeded the limit of test recordings under your free plan this month. #{arg1.usedTestsMessage}

      To continue recording tests this month you must upgrade your account. Please visit your billing to upgrade to another billing plan.

      #{arg1.link}
      """
    when "FREE_PLAN_IN_GRACE_PERIOD_EXCEEDS_MONTHLY_TESTS"
      """
      You've exceeded the limit of test recordings under your free plan this month. #{arg1.usedTestsMessage}

      Your plan is now in a grace period, which means your tests will still be recorded until #{arg1.gracePeriodMessage}. Please upgrade your plan to continue recording tests on the Cypress Dashboard in the future.

      #{arg1.link}
      """
    when "PAID_PLAN_EXCEEDS_MONTHLY_TESTS"
      """
      You've exceeded the limit of test recordings under your current billing plan this month. #{arg1.usedTestsMessage}

      To upgrade your account, please visit your billing to upgrade to another billing plan.

      #{arg1.link}
      """
    when "FREE_PLAN_IN_GRACE_PERIOD_PARALLEL_FEATURE"
      """
      Parallelization is not included under your free plan.

      Your plan is now in a grace period, which means your tests will still run in parallel until #{arg1.gracePeriodMessage}. Please upgrade your plan to continue running your tests in parallel in the future.

      #{arg1.link}
      """
    when "PARALLEL_FEATURE_NOT_AVAILABLE_IN_PLAN"
      """
      Parallelization is not included under your current billing plan.

      To run your tests in parallel, please visit your billing and upgrade to another plan with parallelization.

      #{arg1.link}
      """
    when "PLAN_IN_GRACE_PERIOD_RUN_GROUPING_FEATURE_USED"
      """
      Grouping is not included under your free plan.

      Your plan is now in a grace period, which means your tests will still run with groups until #{arg1.gracePeriodMessage}. Please upgrade your plan to continue running your tests with groups in the future.

      #{arg1.link}
      """
    when "RUN_GROUPING_FEATURE_NOT_AVAILABLE_IN_PLAN"
      """
      Grouping is not included under your current billing plan.

      To run your tests with groups, please visit your billing and upgrade to another plan with grouping.

      #{arg1.link}
      """
    when "FIXTURE_NOT_FOUND"
      """
      A fixture file could not be found at any of the following paths:

       > #{arg1}
       > #{arg1}{{extension}}

      Cypress looked for these file extensions at the provided path:

       > #{arg2.join(', ')}

      Provide a path to an existing fixture file.
      """
<<<<<<< HEAD
    when "AUTH_COULD_NOT_LAUNCH_BROWSER"
      """
      Cypress was unable to open your installed browser. To continue logging in, please open this URL in your web browser:

      ```
      #{arg1}
      ```
      """
    when "AUTH_BROWSER_LAUNCHED"
      """
      Check your browser to continue logging in.
=======
    when "BAD_POLICY_WARNING"
      """
      Cypress detected policy settings on your computer that may cause issues.

      The following policies were detected that may prevent Cypress from automating Chrome:

       > #{arg1.join('\n > ')}

      For more information, see https://on.cypress.io/bad-browser-policy
      """
    when "BAD_POLICY_WARNING_TOOLTIP"
      """
      Cypress detected policy settings on your computer that may cause issues with using this browser. For more information, see https://on.cypress.io/bad-browser-policy
>>>>>>> 178e9bf0
      """

get = (type, arg1, arg2) ->
  msg = getMsgByType(type, arg1, arg2)

  if _.isObject(msg)
    details = msg.details
    msg = msg.msg

  msg = trimMultipleNewLines(msg)

  err = new Error(msg)
  err.isCypressErr = true
  err.type = type
  err.details = details

  err

warning = (type, arg1, arg2) ->
  err = get(type, arg1, arg2)
  log(err, "magenta")

throwErr = (type, arg1, arg2) ->
  throw get(type, arg1, arg2)

clone = (err, options = {}) ->
  _.defaults options, {
    html: false
  }

  ## pull off these properties
  obj = _.pick(err, "type", "name", "stack", "fileName", "lineNumber", "columnNumber")

  if options.html
    obj.message = ansi_up.ansi_to_html(err.message, {
      use_classes: true
    })
  else
    obj.message = err.message

  ## and any own (custom) properties
  ## of the err object
  for own prop, val of err
    obj[prop] = val

  obj

log = (err, color = "red") ->
  Promise.try ->
    console.log chalk[color](err.message)
    if err.details
      console.log("\n", chalk["yellow"](err.details))

    ## bail if this error came from known
    ## list of Cypress errors
    return if isCypressErr(err)

    console.log chalk[color](err.stack)

    if process.env["CYPRESS_ENV"] is "production"
      ## log this error to raygun since its not
      ## a known error
      require("./logger").createException(err).catch(->)

module.exports = {
  get,

  log,

  clone,

  warning,

  # forms well-formatted user-friendly error for most common
  # errors Cypress can encounter
  getMsgByType,

  isCypressErr,

  throw: throwErr

  stripAnsi: strip
}<|MERGE_RESOLUTION|>--- conflicted
+++ resolved
@@ -788,7 +788,6 @@
 
       Provide a path to an existing fixture file.
       """
-<<<<<<< HEAD
     when "AUTH_COULD_NOT_LAUNCH_BROWSER"
       """
       Cypress was unable to open your installed browser. To continue logging in, please open this URL in your web browser:
@@ -800,7 +799,7 @@
     when "AUTH_BROWSER_LAUNCHED"
       """
       Check your browser to continue logging in.
-=======
+      """
     when "BAD_POLICY_WARNING"
       """
       Cypress detected policy settings on your computer that may cause issues.
@@ -814,7 +813,6 @@
     when "BAD_POLICY_WARNING_TOOLTIP"
       """
       Cypress detected policy settings on your computer that may cause issues with using this browser. For more information, see https://on.cypress.io/bad-browser-policy
->>>>>>> 178e9bf0
       """
 
 get = (type, arg1, arg2) ->
