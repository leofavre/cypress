--- conflicted
+++ resolved
@@ -12,16 +12,11 @@
 import * as session from './session'
 import { getSpecUrl } from './project_utils'
 import errors from './errors'
-<<<<<<< HEAD
 import type { LaunchOpts, LaunchArgs, OpenProjectLaunchOptions, FoundBrowser } from '@packages/types'
 import { closeGraphQLServer } from '@packages/graphql/src/server'
-=======
-import type { Browser, FoundBrowser, PlatformName } from '@packages/launcher'
-import type { AutomationMiddleware } from './automation'
 import { fs } from './util/fs'
 import path from 'path'
 import os from 'os'
->>>>>>> 20c8c5fa
 
 const debug = Debug('cypress:server:open_project')
 
@@ -30,23 +25,6 @@
   integration: Cypress.Spec[]
 }
 
-<<<<<<< HEAD
-=======
-export interface LaunchArgs {
-  _: [string] // Cypress App binary location
-  config: Record<string, unknown>
-  cwd: string
-  browser: Browser
-  configFile?: string
-  project: string // projectRoot
-  projectRoot: string // same as above
-  testingType: Cypress.TestingType
-  invokedFromCli: boolean
-  os: PlatformName
-
-  onFocusTests?: () => any
-}
-
 // @see https://github.com/cypress-io/cypress/issues/18094
 async function win32BitWarning (onWarning: (error: Error) => void) {
   if (os.platform() !== 'win32' || os.arch() !== 'ia32') return
@@ -74,7 +52,6 @@
   onWarning(errors.get('WIN32_DEPRECATION', hasX64))
 }
 
->>>>>>> 20c8c5fa
 export class OpenProject {
   openProject: ProjectBase<any> | null = null
   relaunchBrowser: ((...args: unknown[]) => void) | null = null
