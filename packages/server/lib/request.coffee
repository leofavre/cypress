_          = require("lodash")
r          = require("request")
rp         = require("request-promise")
url        = require("url")
tough      = require("tough-cookie")
debug      = require("debug")("cypress:server:request")
moment     = require("moment")
Promise    = require("bluebird")
stream     = require("stream")
duplexify  = require("duplexify")
agent      = require("@packages/network").agent
statusCode = require("./util/status_code")
streamBuffer = require("./util/stream_buffer").streamBuffer
Cookies    = require("./automation/cookies")

Cookie    = tough.Cookie
CookieJar = tough.CookieJar

## shallow clone the original
serializableProperties = Cookie.serializableProperties.slice(0)

NETWORK_ERRORS = "ECONNREFUSED ECONNRESET EPIPE EHOSTUNREACH EAI_AGAIN".split(" ")
VERBOSE_REQUEST_OPTS = "followRedirect jar strictSSL".split(" ")
HTTP_CLIENT_REQUEST_EVENTS = "abort connect continue information socket timeout upgrade".split(" ")

process.env.NODE_TLS_REJECT_UNAUTHORIZED = "0"

getOriginalHeaders = (req = {}) ->
  ## the request instance holds an instance
  ## of the original ClientRequest
  ## as the 'req' property which holds the
  ## original headers else fall back to
  ## the normal req.headers
  _.get(req, 'req.headers', req.headers)

getDelayForRetry = (options = {}) ->
  { err, opts, delaysRemaining, retryIntervals, onNext, onElse } = options

  delay = delaysRemaining.shift()

  if not _.isNumber(delay)
    ## no more delays, bailing
    debug("exhausted all attempts retrying request %o", merge(opts, { err }))

    return onElse()

  ## figure out which attempt we're on...
  attempt = retryIntervals.length - delaysRemaining.length

  ## if this ECONNREFUSED and we are
  ## retrying greater than 1 second
  ## then divide the delay interval
  ## by 10 so it doesn't wait as long to retry
  ## TODO: do we really want to do this?
  if delay >= 1000 and _.get(err, "code") is "ECONNREFUSED"
    delay = delay / 10

  debug("retrying request %o", merge(opts, {
    delay,
    attempt,
  }))

  return onNext(delay, attempt)

hasRetriableStatusCodeFailure = (res, retryOnStatusCodeFailure) ->
  ## everything must be true in order to
  ## retry a status code failure
  _.every([
    retryOnStatusCodeFailure,
    !statusCode.isOk(res.statusCode)
  ])

isRetriableError = (err = {}, retryOnNetworkFailure) ->
  _.every([
    retryOnNetworkFailure,
    _.includes(NETWORK_ERRORS, err.code)
  ])

maybeRetryOnNetworkFailure = (err, options = {}) ->
  {
    opts,
    retryIntervals,
    delaysRemaining,
    retryOnNetworkFailure,
    onNext,
    onElse,
  } = options

  debug("received an error making http request %o", merge(opts, { err }))

  if not isRetriableError(err, retryOnNetworkFailure)
    return onElse()

  ## else see if we have more delays left...
  getDelayForRetry({
    err,
    opts,
    retryIntervals,
    delaysRemaining,
    onNext,
    onElse,
  })

maybeRetryOnStatusCodeFailure = (res, options = {}) ->
  {
    err,
    opts,
    requestId,
    retryIntervals,
    delaysRemaining,
    retryOnStatusCodeFailure,
    onNext,
    onElse,
  } = options

  debug("received status code on request %o", {
    requestId,
    statusCode: res.statusCode
  })

  ## is this a retryable status code failure?
  if not hasRetriableStatusCodeFailure(res, retryOnStatusCodeFailure)
    ## if not then we're done here
    return onElse()

  ## else see if we have more delays left...
  getDelayForRetry({
    err,
    opts,
    retryIntervals,
    delaysRemaining,
    onNext,
    onElse,
  })

merge = (args...) ->
  _.chain({})
  .extend(args...)
  .omit(VERBOSE_REQUEST_OPTS)
  .value()

pick = (resp = {}) ->
  req = resp.request ? {}

  headers = getOriginalHeaders(req)

  {
    "Request Body":     req.body ? null
    "Request Headers":  headers
    "Request URL":      req.href
    "Response Body":    resp.body ? null
    "Response Headers": resp.headers
    "Response Status":  resp.statusCode
  }

setCookies = (cookies, jar, headers, url) =>
  return if _.isEmpty(cookies)

  if jar
    cookies.forEach (c) ->
      jar.setCookie(c, url, {ignoreError: true})

  else
    headers.Cookie = createCookieString(cookies)

newCookieJar = ->
  j = new CookieJar(undefined, {looseMode: true})

  ## match the same api signature as @request
  {
    _jar: j

    toJSON: ->
      ## temporarily include the URL property
      ## and restore afterwards. this is used to fix
      ## https://github.com/cypress-io/cypress/issues/1321
      Cookie.serializableProperties = serializableProperties.concat("url")
      cookies = j.toJSON()
      Cookie.serializableProperties = serializableProperties
      return cookies

    setCookie: (cookieOrStr, uri, options) ->
      ## store the original URL this cookie was set on
      if cookie = j.setCookieSync(cookieOrStr, uri, options)
        ## only set cookie URL if it was created correctly
        ## since servers may send invalid cookies that fail
        ## to parse - we may get undefined here
        cookie.url = uri

      return cookie

    getCookieString: (uri) ->
      j.getCookieStringSync(uri, {expire: false})

    getCookies: (uri) ->
      j.getCookiesSync(uri, {expire: false})
  }

convertToJarCookie = (cookies = []) ->
  _.map cookies, (cookie) ->
    props = {
      key:      cookie.name
      path:     cookie.path
      value:    cookie.value
      secure:   cookie.secure
      httpOnly: cookie.httpOnly
      hostOnly: cookie.hostOnly
    }

    ## hostOnly is the default when
    ## NO DOMAIN= attribute was set
    ##
    ## so if we are not hostOnly then
    ## this cookie WAS created with
    ## a Domain= attribute and therefore
    ## which lessens whichs domains this
    ## cookie may be sent, and therefore
    ## we need to set props.domain else
    ## the domain would be implied by URL
    if not cookie.hostOnly
      ## https://github.com/salesforce/tough-cookie/issues/26
      ## we need to strip the leading dot
      ## on domains else tough cookie will not
      ## properly send these cookies.
      ## we get dot leading domains from the
      ## chrome cookie API's
      props.domain = _.trimStart(cookie.domain, ".")

    ## if we have an expiry then this
    ## is the number of seconds since the epoch
    ## that this cookie expires. we need to convert
    ## this to a JS date object
    if cookie.expiry?
      props.expires = moment.unix(cookie.expiry).toDate()

    return new Cookie(props)

reduceCookieToArray = (c) ->
  _.reduce c, (memo, val, key) ->
    memo.push [key.trim(), val.trim()].join("=")
    memo
  , []

createCookieString = (c) ->
  reduceCookieToArray(c).join("; ")

createRetryingRequestPromise = (opts) ->
  {
    requestId,
    retryIntervals,
    delaysRemaining,
    retryOnNetworkFailure,
    retryOnStatusCodeFailure
  } = opts

  retry = (delay) ->
    return Promise.delay(delay)
    .then ->
      createRetryingRequestPromise(opts)

  return rp(opts)
  .catch (err) ->

    ## rp wraps network errors in a RequestError, so might need to unwrap it to check
    maybeRetryOnNetworkFailure(err.error or err, {
      opts,
      retryIntervals,
      delaysRemaining,
      retryOnNetworkFailure,
      onNext: retry
      onElse: ->
        throw err
    })
  .then (res) ->
    ## ok, no net error, but what about a bad status code?
    maybeRetryOnStatusCodeFailure(res, {
      opts,
      requestId,
      retryIntervals,
      delaysRemaining,
      retryOnStatusCodeFailure,
      onNext: retry
      onElse: _.constant(res)
    })

pipeEvent = (source, destination, event) ->
  source.on event, (args...) ->
    destination.emit(event, args...)

createRetryingRequestStream = (opts = {}) ->
  {
    requestId,
    retryIntervals,
    delaysRemaining,
    retryOnNetworkFailure,
    retryOnStatusCodeFailure
  } = opts

  req = null

  delayStream = stream.PassThrough()
  reqBodyBuffer = streamBuffer()
  retryStream = duplexify(reqBodyBuffer, delayStream)

  cleanup = ->
    ## null req body out to free memory
    reqBodyBuffer.unpipeAll()
    reqBodyBuffer = null

  emitError = (err) ->
    retryStream.emit("error", err)

<<<<<<< HEAD
    cleanup()

    ## TODO: we probably want to destroy
    ## the stream, but leaving in the error emit
    ## temporarily until we finish implementation
    # retryStream.destroy(err)

=======
>>>>>>> b568e825
  tryStartStream = ->
    ## if our request has been aborted
    ## in the time that we were waiting to retry
    ## then immediately bail
    if retryStream.aborted
      return

    reqStream = r(opts)
    didReceiveResponse = false

    retry = (delay, attempt) ->
      retryStream.emit("retry", { attempt, delay })

      setTimeout(tryStartStream, delay)

    ## if we're retrying and we previous piped
    ## into the reqStream, then reapply this now
    if req
      reqStream.emit('pipe', req)
      reqBodyBuffer.reader().pipe(reqStream)

    ## forward the abort call to the underlying request
    retryStream.abort = ->
      debug('aborting', { requestId })
      retryStream.aborted = true

      reqStream.abort()

    onPiped = (src) ->
      ## store this IncomingMessage so we can reapply it
      ## if we need to retry
      req = src

      ## https://github.com/request/request/blob/b3a218dc7b5689ce25be171e047f0d4f0eef8919/request.js#L493
      ## the request lib expects this 'pipe' event in
      ## order to copy the request headers onto the
      ## outgoing message - so we manually pipe it here
      src.pipe(reqStream)

    ## when this passthrough stream is being piped into
    ## then make sure we properly "forward" and connect
    ## forward it to the real reqStream which enables
    ## request to read off the IncomingMessage readable stream
    retryStream.once("pipe", onPiped)

    reqStream.on "error", (err) ->
      if didReceiveResponse
        ## if we've already begun processing the requests
        ## response, then that means we failed during transit
        ## and its no longer safe to retry. all we can do now
        ## is propogate the error upwards
        debug("received an error on request after response started %o", merge(opts, { err }))

        return emitError(err)

      ## otherwise, see if we can retry another request under the hood...
      maybeRetryOnNetworkFailure(err, {
        opts,
        retryIntervals,
        delaysRemaining,
        retryOnNetworkFailure,
        onNext: retry
        onElse: ->
          emitError(err)
      })

    reqStream.once "request", (req) ->
      ## remove the pipe listener since once the request has
      ## been made, we cannot pipe into the reqStream anymore
      retryStream.removeListener("pipe", onPiped)

    reqStream.once "response", (incomingRes) ->
      didReceiveResponse = true

      ## ok, no net error, but what about a bad status code?
      maybeRetryOnStatusCodeFailure(incomingRes, {
        opts,
        requestId,
        delaysRemaining,
        retryIntervals,
        retryOnStatusCodeFailure,
        onNext: retry
        onElse: ->
          debug("successful response received", { requestId })

          cleanup()

          ## forward the response event upwards which should happen
          ## prior to the pipe event, same as what request does
          ## https://github.com/request/request/blob/master/request.js#L1059
          retryStream.emit("response", incomingRes)

          reqStream.pipe(delayStream)

          ## `http.ClientRequest` events
          _.map(HTTP_CLIENT_REQUEST_EVENTS, _.partial(pipeEvent, reqStream, retryStream))
      })

  tryStartStream()

  return retryStream

caseInsensitiveGet = (obj, property) ->
  lowercaseProperty = property.toLowerCase()

  for key in Object.keys(obj)
    if key.toLowerCase() == lowercaseProperty
      return obj[key]

setDefaults = (opts) ->
  _
  .chain(opts)
  .defaults({
    requestId: _.uniqueId('request')
    retryIntervals: [0, 1000, 2000, 2000]
    retryOnNetworkFailure: true
    retryOnStatusCodeFailure: false
  })
  .thru (opts) ->
    _.defaults(opts, {
      delaysRemaining: _.clone(opts.retryIntervals)
    })
  .value()

module.exports = (options = {}) ->
  defaults = {
    timeout: options.timeout
    agent: agent
    ## send keep-alive with requests since Chrome won't send it in proxy mode
    ## https://github.com/cypress-io/cypress/pull/3531#issuecomment-476269041
    headers: {
      "Connection": "keep-alive"
    }
    proxy: null ## upstream proxying is handled by CombinedAgent
  }

  r  = r.defaults(defaults)
  rp = rp.defaults(defaults)

  return {
    r: require("request")

    rp: require("request-promise")

    getDelayForRetry

    reduceCookieToArray

    createCookieString

    setDefaults

    create: (strOrOpts, promise) ->
      switch
        when _.isString(strOrOpts)
          opts = {
            url: strOrOpts
          }
        else
          opts = strOrOpts

      opts = setDefaults(opts)

      if promise
        createRetryingRequestPromise(opts)
      else
        createRetryingRequestStream(opts)

    contentTypeIsJson: (response) ->
      ## TODO: use https://github.com/jshttp/type-is for this
      response?.headers?["content-type"]?.includes("application/json")

    parseJsonBody: (body) ->
      try
        JSON.parse(body)
      catch e
        body

    normalizeResponse: (push, response) ->
      req = response.request ? {}

      push(response)

      response = _.pick(response, "statusCode", "body", "headers")

      ## normalize status
      response.status = response.statusCode
      delete response.statusCode

      _.extend(response, {
        ## normalize what is an ok status code
        statusText:     statusCode.getText(response.status)
        isOkStatusCode: statusCode.isOk(response.status)
        requestHeaders: getOriginalHeaders(req)
        requestBody:    req.body
      })

      ## if body is a string and content type is json
      ## try to convert the body to JSON
      if _.isString(response.body) and @contentTypeIsJson(response)
        response.body = @parseJsonBody(response.body)

      return response

    setJarCookies: (jar, automationFn) ->
      setCookie = (cookie) ->
        cookie.name = cookie.key

        ## TODO: fix this
        return if cookie.name and cookie.name.startsWith("__cypress")

        ## tough-cookie will return us a cookie that looks like this....
        # { key: 'secret-session',
        #   value: 's%3AxMYoMAXnnMN2pzjYKJx21Id9zjQOaPsT.aKJv1mlfNlCEtrPUjgt48KX0c7xNiB%2Bb0fLijmi48dY',
        #   domain: 'session.foobar.com',
        #   path: '/',
        #   httpOnly: true,
        #   extensions: [ 'SameSite=Strict' ],
        #   hostOnly: true,
        #   creation: '2016-09-04T18:48:06.882Z',
        #   lastAccessed: '2016-09-04T18:48:06.882Z',
        #   name: 'secret-session' }
        #
        # { key: '2293-session',
        #   value: 'true',
        #   domain: 'localhost',
        #   path: '/',
        #   hostOnly: true,
        #   creation: '2016-09-05T03:03:20.780Z',
        #   lastAccessed: '2016-09-05T03:03:20.780Z',
        #   name: '2293-session' }

        switch
          when cookie.maxAge?
            ## when we have maxAge
            ## prefer that
            ## unix returns us time in seconds
            ## from the epoc + we add that
            ## to maxAge since thats relative seconds
            ## from now
            cookie.expiry = moment().unix() + cookie.maxAge
          when ex = cookie.expires
            ## tough cookie provides javascript date
            ## formatted expires
            cookie.expiry = moment(ex).unix()

        automationFn("set:cookie", cookie)
        .then ->
          ## the automation may return us null in
          ## the case an expired cookie is removed
          Cookies.normalizeCookieProps(cookie)

      Promise.try ->
        store = jar.toJSON()

        debug("setting request jar cookies %o", store.cookies)

        ## this likely needs
        ## to be an 'each' not a map
        ## since we need to set cookies
        ## in sequence and not all at once
        ## because cookies could have colliding
        ## values which need to be set in order
        Promise.each(store.cookies, setCookie)

    sendStream: (headers, automationFn, options = {}) ->
      _.defaults options, {
        headers: {}
        jar: true
        onBeforeReqInit: (fn) -> fn()
      }

      if not caseInsensitiveGet(options.headers, "user-agent") and (ua = headers["user-agent"])
        options.headers["user-agent"] = ua

      ## create a new jar instance
      ## unless its falsy or already set
      if options.jar is true
        options.jar = newCookieJar()

      _.extend options, {
        strictSSL: false
      }

      self = @

      if jar = options.jar
        followRedirect = options.followRedirect

        options.followRedirect = (incomingRes) ->
          ## if we have a cookie jar
          req = @

          newUrl = url.resolve(options.url, incomingRes.headers.location)

          ## and when we know we should follow the redirect
          ## we need to override the init method and
          ## first set the existing jar cookies on the browser
          ## and then grab the cookies for the new url
          req.init = _.wrap req.init, (orig, opts) =>
            options.onBeforeReqInit ->
              self.setJarCookies(jar, automationFn)
              .then ->
                automationFn("get:cookies", {url: newUrl, includeHostOnly: true})
              .then(convertToJarCookie)
              .then (cookies) ->
                setCookies(cookies, jar, null, newUrl)
              .then ->
                orig.call(req, opts)

          followRedirect.call(req, incomingRes)

      automationFn("get:cookies", {url: options.url, includeHostOnly: true})
      .then(convertToJarCookie)
      .then (cookies) ->
        setCookies(cookies, options.jar, options.headers, options.url)
      .then =>
        return =>
          debug("sending request as stream %o", merge(options))

          str = @create(options)
          str.getJar = -> options.jar
          str

    sendPromise: (headers, automationFn, options = {}) ->
      _.defaults options, {
        headers: {}
        gzip: true
        jar: true
        cookies: true
        followRedirect: true
      }

      if not caseInsensitiveGet(options.headers, "user-agent") and (ua = headers["user-agent"])
        options.headers["user-agent"] = ua

      ## normalize case sensitivity
      ## to be lowercase
      if a = options.headers.Accept
        delete options.headers.Accept
        options.headers.accept = a

      ## https://github.com/cypress-io/cypress/issues/338
      _.defaults(options.headers, {
        accept: "*/*"
      })

      ## create a new jar instance
      ## unless its falsy or already set
      if options.jar is true
        options.jar = newCookieJar()

      _.extend(options, {
        strictSSL: false
        simple: false
        resolveWithFullResponse: true
      })

      ## https://github.com/cypress-io/cypress/issues/322
      ## either turn these both on or off
      options.followAllRedirects = options.followRedirect

      if options.form is true
        ## reset form to whatever body is
        ## and nuke body
        options.form = options.body
        delete options.json
        delete options.body

      send = =>
        ms = Date.now()

        self             = @
        redirects        = []
        requestResponses = []

        push = (response) ->
          requestResponses.push(pick(response))

        if options.followRedirect
          options.followRedirect = (incomingRes) ->
            newUrl = url.resolve(options.url, incomingRes.headers.location)

            ## normalize the url
            redirects.push([incomingRes.statusCode, newUrl].join(": "))

            push(incomingRes)

            ## if we have a cookie jar
            if jar = options.jar
              req = @

              ## and when we know we should follow the redirect
              ## we need to override the init method and
              ## first set the existing jar cookies on the browser
              ## and then grab the cookies for the new url
              req.init = _.wrap req.init, (orig, opts) =>
                self.setJarCookies(options.jar, automationFn)
                .then ->
                  automationFn("get:cookies", {url: newUrl, includeHostOnly: true})
                .then(convertToJarCookie)
                .then (cookies) ->
                  setCookies(cookies, jar, null, newUrl)
                .then ->
                  orig.call(req, opts)

            ## cause the redirect to happen
            ## but swallow up the incomingRes
            ## so we can build an array of responses
            return true

        @create(options, true)
        .then(@normalizeResponse.bind(@, push))
        .then (resp) =>
          ## TODO: move duration somewhere...?
          ## does node store this somewhere?
          ## we could probably calculate this ourselves
          ## by using the date headers
          resp.duration            = Date.now() - ms
          resp.allRequestResponses = requestResponses

          if redirects.length
            resp.redirects = redirects

          if options.followRedirect is false and (loc = resp.headers.location)
            ## resolve the new location head against
            ## the current url
            resp.redirectedToUrl = url.resolve(options.url, loc)

          if options.jar
            @setJarCookies(options.jar, automationFn)
            .return(resp)
          else
            resp

      if c = options.cookies
        ## if we have a cookie object then just
        ## send the request up!
        if _.isObject(c)
          setCookies(c, null, options.headers)
          send()
        else
          ## else go get the cookies first
          ## then make the request

          ## TODO: we can simply use the 'url' property on the cookies API
          ## which automatically pulls all of the cookies that would be
          ## set for that url!
          automationFn("get:cookies", {url: options.url, includeHostOnly: true})
          .then(convertToJarCookie)
          .then (cookies) ->
            setCookies(cookies, options.jar, options.headers, options.url)
          .then(send)
      else
        send()

  }<|MERGE_RESOLUTION|>--- conflicted
+++ resolved
@@ -310,16 +310,8 @@
   emitError = (err) ->
     retryStream.emit("error", err)
 
-<<<<<<< HEAD
     cleanup()
 
-    ## TODO: we probably want to destroy
-    ## the stream, but leaving in the error emit
-    ## temporarily until we finish implementation
-    # retryStream.destroy(err)
-
-=======
->>>>>>> b568e825
   tryStartStream = ->
     ## if our request has been aborted
     ## in the time that we were waiting to retry
