import Bluebird from 'bluebird'
import Debug from 'debug'
import _ from 'lodash'
import { onNetEvent } from '@packages/net-stubbing'
import * as socketIo from '@packages/socket'
import firefoxUtil from './browsers/firefox-util'
import errors from './errors'
import exec from './exec'
import files from './files'
import fixture from './fixture'
import task from './task'
import { ensureProp } from './util/class-helpers'
import { getUserEditor, setUserEditor } from './util/editors'
import { openFile } from './util/file-opener'
import open from './util/open'
import { DestroyableHttpServer } from './util/server_destroy'
<<<<<<< HEAD
import * as session from './session'
import { RunnerType } from './specs-store'
=======
>>>>>>> 257ff95d

type StartListeningCallbacks = {
  onSocketConnection: (socket: any) => void
}

type RunnerEvent =
  'reporter:restart:test:run'
  | 'runnables:ready'
  | 'run:start'
  | 'test:before:run:async'
  | 'reporter:log:add'
  | 'reporter:log:state:changed'
  | 'paused'
  | 'test:after:hooks'
  | 'run:end'

const runnerEvents: RunnerEvent[] = [
  'reporter:restart:test:run',
  'runnables:ready',
  'run:start',
  'test:before:run:async',
  'reporter:log:add',
  'reporter:log:state:changed',
  'paused',
  'test:after:hooks',
  'run:end',
]

type ReporterEvent =
  'runner:restart'
 | 'runner:abort'
 | 'runner:console:log'
 | 'runner:console:error'
 | 'runner:show:snapshot'
 | 'runner:hide:snapshot'
 | 'reporter:restarted'

const reporterEvents: ReporterEvent[] = [
  // "go:to:file"
  'runner:restart',
  'runner:abort',
  'runner:console:log',
  'runner:console:error',
  'runner:show:snapshot',
  'runner:hide:snapshot',
  'reporter:restarted',
]

const debug = Debug('cypress:server:socket-base')

const retry = (fn: (res: any) => void) => {
  return Bluebird.delay(25).then(fn)
}

export class SocketBase {
  protected ended: boolean
  protected _io?: socketIo.SocketIOServer
  protected testsDir: string | null

  constructor (config: Record<string, any>) {
    this.ended = false
    this.testsDir = null
  }

  protected ensureProp = ensureProp

  get io () {
    return this.ensureProp(this._io, 'startListening')
  }

  toReporter (event: string, data?: any) {
    return this.io && this.io.to('reporter').emit(event, data)
  }

  toRunner (event: string, data?: any) {
    return this.io && this.io.to('runner').emit(event, data)
  }

  isSocketConnected (socket) {
    return socket && socket.connected
  }

  toDriver (event, ...data) {
    return this.io && this.io.emit(event, ...data)
  }

  onAutomation (socket, message, data, id) {
    // instead of throwing immediately here perhaps we need
    // to make this more resilient by automatically retrying
    // up to 1 second in the case where our automation room
    // is empty. that would give padding for reconnections
    // to automatically happen.
    // for instance when socket.io detects a disconnect
    // does it immediately remove the member from the room?
    // YES it does per http://socket.io/docs/rooms-and-namespaces/#disconnection
    if (this.isSocketConnected(socket)) {
      return socket.emit('automation:request', id, message, data)
    }

    throw new Error(`Could not process '${message}'. No automation clients connected.`)
  }

  createIo (server: DestroyableHttpServer, path: string, cookie: string | boolean) {
    return new socketIo.SocketIOServer(server, {
      path,
      cookie: {
        name: cookie,
      },
      destroyUpgrade: false,
      serveClient: false,
      transports: ['websocket'],
    })
  }

  startListening (
    server: DestroyableHttpServer,
    automation,
    config,
    options,
    callbacks: StartListeningCallbacks,
  ) {
    let existingState = null

    _.defaults(options, {
      socketId: null,
      onResetServerState () {},
      onTestsReceivedAndMaybeRecord () {},
      onMocha () {},
      onConnect () {},
      onRequest () {},
      onResolveUrl () {},
      onFocusTests () {},
      onSpecChanged () {},
      onChromiumRun () {},
      onReloadBrowser () {},
      checkForAppErrors () {},
      onSavedStateChanged () {},
      onTestFileChange () {},
      onCaptureVideoFrames () {},
    })

    let automationClient

    const { socketIoRoute, socketIoCookie } = config

    this._io = this.createIo(server, socketIoRoute, socketIoCookie)

    automation.use({
      onPush: (message, data) => {
        return this.io.emit('automation:push:message', message, data)
      },
    })

    const onAutomationClientRequestCallback = (message, data, id) => {
      return this.onAutomation(automationClient, message, data, id)
    }

    const automationRequest = (message: string, data: Record<string, unknown>) => {
      return automation.request(message, data, onAutomationClientRequestCallback)
    }

    const getFixture = (path, opts) => fixture.get(config.fixturesFolder, path, opts)

    this.io.on('connection', (socket: any) => {
      debug('socket connected')

      // cache the headers so we can access
      // them at any time
      const headers = socket.request?.headers ?? {}

      socket.on('automation:client:connected', () => {
        if (automationClient === socket) {
          return
        }

        automationClient = socket

        debug('automation:client connected')

        // if our automation disconnects then we're
        // in trouble and should probably bomb everything
        automationClient.on('disconnect', () => {
          // if we've stopped then don't do anything
          if (this.ended) {
            return
          }

          // if we are in headless mode then log out an error and maybe exit with process.exit(1)?
          return Bluebird.delay(2000)
          .then(() => {
            // bail if we've swapped to a new automationClient
            if (automationClient !== socket) {
              return
            }

            // give ourselves about 2000ms to reconnect
            // and if we're connected its all good
            if (automationClient.connected) {
              return
            }

            // TODO: if all of our clients have also disconnected
            // then don't warn anything
            errors.warning('AUTOMATION_SERVER_DISCONNECTED')

            // TODO: no longer emit this, just close the browser and display message in reporter
            return this.io.emit('automation:disconnected')
          })
        })

        socket.on('automation:push:request', (
          message: string,
          data: Record<string, unknown>,
          cb: (...args: unknown[]) => any,
        ) => {
          automation.push(message, data)

          // just immediately callback because there
          // is not really an 'ack' here
          if (cb) {
            return cb()
          }
        })

        socket.on('automation:response', automation.response)
      })

      socket.on('automation:request', (message, data, cb) => {
        debug('automation:request %s %o', message, data)

        return automationRequest(message, data)
        .then((resp) => {
          return cb({ response: resp })
        }).catch((err) => {
          return cb({ error: errors.clone(err) })
        })
      })

      socket.on('reporter:connected', () => {
        if (socket.inReporterRoom) {
          return
        }

        socket.inReporterRoom = true

        return socket.join('reporter')
      })

      // TODO: what to do about reporter disconnections?

      socket.on('runner:connected', () => {
        if (socket.inRunnerRoom) {
          return
        }

        socket.inRunnerRoom = true

        return socket.join('runner')
      })

      // TODO: what to do about runner disconnections?

      socket.on('spec:changed', (spec) => {
        return options.onSpecChanged(spec)
      })

      socket.on('app:connect', (socketId) => {
        return options.onConnect(socketId, socket)
      })

      socket.on('set:runnables:and:maybe:record:tests', async (runnables, cb) => {
        return options.onTestsReceivedAndMaybeRecord(runnables, cb)
      })

      socket.on('mocha', (...args: unknown[]) => {
        return options.onMocha.apply(options, args)
      })

      socket.on('open:finder', (p, cb = function () {}) => {
        return open.opn(p)
        .then(() => {
          return cb()
        })
      })

      socket.on('recorder:frame', (data) => {
        return options.onCaptureVideoFrames(data)
      })

      socket.on('reload:browser', (url: string, browser: any) => {
        return options.onReloadBrowser(url, browser)
      })

      socket.on('focus:tests', () => {
        return options.onFocusTests()
      })

      socket.on('is:automation:client:connected', (
        data: Record<string, any>,
        cb: (...args: unknown[]) => void,
      ) => {
        const isConnected = () => {
          return automationRequest('is:automation:client:connected', data)
        }

        const tryConnected = () => {
          return Bluebird
          .try(isConnected)
          .catch(() => {
            return retry(tryConnected)
          })
        }

        // retry for up to data.timeout
        // or 1 second
        return Bluebird
        .try(tryConnected)
        .timeout(data.timeout != null ? data.timeout : 1000)
        .then(() => {
          return cb(true)
        }).catch(Bluebird.TimeoutError, (_err) => {
          return cb(false)
        })
      })

      socket.on('backend:request', (eventName: string, ...args) => {
        // cb is always the last argument
        const cb = args.pop()

        debug('backend:request %o', { eventName, args })

        const backendRequest = () => {
          switch (eventName) {
            case 'preserve:run:state':
              existingState = args[0]

              return null
            case 'resolve:url': {
              const [url, resolveOpts] = args

              return options.onResolveUrl(url, headers, automationRequest, resolveOpts)
            }
            case 'http:request':
              return options.onRequest(headers, automationRequest, args[0])
            case 'reset:server:state':
              return options.onResetServerState()
            case 'log:memory:pressure':
              return firefoxUtil.log()
            case 'firefox:force:gc':
              return firefoxUtil.collectGarbage()
            case 'firefox:window:focus':
              return firefoxUtil.windowFocus()
            case 'get:fixture':
              return getFixture(args[0], args[1])
            case 'read:file':
              return files.readFile(config.projectRoot, args[0], args[1])
            case 'write:file':
              return files.writeFile(config.projectRoot, args[0], args[1], args[2])
            case 'net':
              return onNetEvent({
                eventName: args[0],
                frame: args[1],
                state: options.netStubbingState,
                socket: this,
                getFixture,
                args,
              })
            case 'exec':
              return exec.run(config.projectRoot, args[0])
            case 'task':
              return task.run(config.pluginsFile, args[0])
            case 'save:session':
              return session.saveSession(args[0])
            case 'clear:session':
              return session.clearSessions()
            case 'get:session':
              return session.getSession(args[0])
            case 'get:renderedHTMLOrigins':
              return options.getRenderedHTMLOrigins()
            case 'reset:renderedHTMLOrigins': {
              const origins = options.getRenderedHTMLOrigins()

              Object.keys(origins).forEach((key) => delete origins[key])

              return
            }
            default:
              throw new Error(
                `You requested a backend event we cannot handle: ${eventName}`,
              )
          }
        }

        return Bluebird.try(backendRequest)
        .then((resp) => {
          return cb({ response: resp })
        }).catch((err) => {
          return cb({ error: errors.clone(err) })
        })
      })

      socket.on('get:existing:run:state', (cb) => {
        const s = existingState

        if (s) {
          existingState = null

          return cb(s)
        }

        return cb()
      })

      socket.on('save:app:state', (state, cb) => {
        options.onSavedStateChanged(state)

        // we only use the 'ack' here in tests
        if (cb) {
          return cb()
        }
      })

      socket.on('external:open', (url: string) => {
        debug('received external:open %o', { url })
        // using this instead of require('electron').shell.openExternal
        // because CT runner does not spawn an electron shell
        // if we eventually decide to exclusively launch CT from
        // the desktop-gui electron shell, we should update this to use
        // electron.shell.openExternal.

        // cross platform way to open a new tab in default browser, or a new browser window
        // if one does not already exist for the user's default browser.
        const start = (process.platform === 'darwin' ? 'open' : process.platform === 'win32' ? 'start' : 'xdg-open')

        return require('child_process').exec(`${start} ${url}`)
      })

      socket.on('get:user:editor', (cb) => {
        getUserEditor(false)
        .then(cb)
      })

      socket.on('set:user:editor', (editor) => {
        setUserEditor(editor)
      })

      socket.on('open:file', (fileDetails) => {
        openFile(fileDetails)
      })

      reporterEvents.forEach((event) => {
        socket.on(event, (data) => {
          this.toRunner(event, data)
        })
      })

      runnerEvents.forEach((event) => {
        socket.on(event, (data) => {
          this.toReporter(event, data)
        })
      })

      callbacks.onSocketConnection(socket)
    })

    return this.io
  }

  end () {
    this.ended = true

    // TODO: we need an 'ack' from this end
    // event from the other side
    return this.io.emit('tests:finished')
  }

  changeToUrl (url) {
    return this.toRunner('change:to:url', url)
  }

  close () {
    return this.io.close()
  }

  sendSpecList (specs, testingType: Cypress.TestingType) {
    this.toRunner('specs:changed', { specs, testingType })
  }
}<|MERGE_RESOLUTION|>--- conflicted
+++ resolved
@@ -14,11 +14,7 @@
 import { openFile } from './util/file-opener'
 import open from './util/open'
 import { DestroyableHttpServer } from './util/server_destroy'
-<<<<<<< HEAD
 import * as session from './session'
-import { RunnerType } from './specs-store'
-=======
->>>>>>> 257ff95d
 
 type StartListeningCallbacks = {
   onSocketConnection: (socket: any) => void
