import { get } from 'lodash'

/**
 * Returns a single string with human-readable experiments.
  ```
  const experimental = getExperimentsFromResolved(config.resolved)
  const enabledExperiments = _.pickBy(experimental, (experiment) => experiment.enabled)
  formatExperiments(enabledExperiments)
  // "componentsTesting=true,featureB=false"
  ```
 */
export const formatExperiments = (exp: CypressExperiments) => {
  return Object.keys(exp).map((name) => `${name}=${exp[name].value}`).join(',')
}

type CypressProject = unknown

/**
 * Single experimental feature. Experiment is enabled
 * if its value is different from the default value (coming from the config).
 */
interface CypressExperiment {
  enabled: boolean // is the experiment enabled
  value: unknown // current value
  key: string // usually the config key used to control the experiment
  name: string // short name of the experiment
  summary: string // one or two line experiment summary
}

/**
 * Collection of Cypress experiments
 */
interface CypressExperiments {
  [key: string]: CypressExperiment
}

interface StringValues {
  [key: string]: string
}

/**
 * Keeps summaries of experiments. Each summary is 1 - 2 sentences
 * describing the purpose of the experiment.
 * When adding an experiment, add its summary text here.
 *
 * @example
  ```
  {
    experimentalComponentTesting: 'Allows mounting and testing framework-specific components'
  }
  ```
*/
const _summaries: StringValues = {
<<<<<<< HEAD
  experimentalGetCookiesSameSite: 'Adds `sameSite` values to the objects returned by `cy.getCookie` and `cy.getCookies`. Will become the default behavior in Cypress 5.0.',
=======
  experimentalGetCookiesSameSite: 'Adds `sameSite` values to the objects yielded from `cy.setCookie()`, `cy.getCookie()`, and `cy.getCookies()`. This will become the default behavior in Cypress 5.0.',
>>>>>>> b6703aae
}

/**
 * Keeps short names for experiments. When adding new experiments, add a short name.
 * The name and summary will be shown in the Settings tab of the Desktop GUI.
 * @example
  ```
  {
    experimentalComponentTesting: 'Component Testing'
  }
  ```
*/
const _names: StringValues = {
  experimentalGetCookiesSameSite: 'Set `sameSite` property when retrieving cookies',
}

/**
 * Export this object for easy stubbing from end-to-end tests.
 * If you cannot easily pass "names" and "summaries" arguments
 * to "getExperimentsFromResolved" function, then use this
 * object to change "experiments.names" and "experimental.summaries" objects.
*/
export const experimental = {
  names: _names,
  summaries: _summaries,
}

export const getExperimentsFromResolved = (resolvedConfig, names = experimental.names, summaries = experimental.summaries): CypressExperiments => {
  const experiments: CypressExperiments = {}

  if (!resolvedConfig) {
    // no config - no experiments
    // this is likely to happen during unit testing
    return experiments
  }

  const isExperimentKey = (key) => key.startsWith('experimental')
  const experimentalKeys = Object.keys(resolvedConfig).filter(isExperimentKey)

  experimentalKeys.forEach((key) => {
    const name = get(names, key)

    if (!name) {
      // ignore unknown experiments
      return
    }

    const summary = get(summaries, key, 'top secret')

    // it would be nice to have default value in the resolved config
    experiments[key] = {
      key,
      value: resolvedConfig[key].value,
      enabled: resolvedConfig[key].from !== 'default',
      name,
      summary,
    }
  })

  return experiments
}

/**
 * Looks at the resolved config, finds all keys that start with "experimental" prefix
 * and have non-default values and returns a simple object with {key: {value, enabled}}
 * where "on" is set to true if the value is different from default..
 */
export const getExperiments = (project: CypressProject, names = experimental.names, summaries = experimental.summaries): CypressExperiments => {
  const resolvedEnv = get(project, 'resolvedConfig', {})

  return getExperimentsFromResolved(resolvedEnv, names, summaries)
}

/**
 * Whilelist known experiments here to avoid accidentally showing
 * any config key that starts with "experimental" prefix
*/
// @ts-ignore
export const isKnownExperiment = (experiment, key) => {
  return Object.keys(experimental.names).includes(key)
}<|MERGE_RESOLUTION|>--- conflicted
+++ resolved
@@ -51,11 +51,7 @@
   ```
 */
 const _summaries: StringValues = {
-<<<<<<< HEAD
-  experimentalGetCookiesSameSite: 'Adds `sameSite` values to the objects returned by `cy.getCookie` and `cy.getCookies`. Will become the default behavior in Cypress 5.0.',
-=======
   experimentalGetCookiesSameSite: 'Adds `sameSite` values to the objects yielded from `cy.setCookie()`, `cy.getCookie()`, and `cy.getCookies()`. This will become the default behavior in Cypress 5.0.',
->>>>>>> b6703aae
 }
 
 /**
