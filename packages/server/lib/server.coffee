--- conflicted
+++ resolved
@@ -14,11 +14,8 @@
 debug        = require("debug")("cypress:server:server")
 { agent, blacklist, concatStream, cors, uri } = require("@packages/network")
 { NetworkProxy } = require("@packages/proxy")
-<<<<<<< HEAD
 { netStubbingState } = require("@packages/net-stubbing/server")
-=======
 { createInitialWorkers } = require("@packages/rewriter")
->>>>>>> 0cc80f31
 origin       = require("./util/origin")
 ensureUrl    = require("./util/ensure-url")
 appData      = require("./util/app_data")
@@ -175,10 +172,7 @@
       ## TODO: might not be needed anymore
       @_request = Request({timeout: config.responseTimeout})
       @_nodeProxy = httpProxy.createProxyServer()
-<<<<<<< HEAD
       @_socket = Socket(config)
-=======
->>>>>>> 0cc80f31
 
       getRemoteState = => @_getRemoteState()
 
@@ -189,9 +183,6 @@
 
       @createHosts(config.hosts)
 
-<<<<<<< HEAD
-      @createRoutes(app, config, @_request, getRemoteState, project, @_networkProxy)
-=======
       @createRoutes({
         app
         config
@@ -200,7 +191,6 @@
         onError
         project
       })
->>>>>>> 0cc80f31
 
       @createServer(app, config, project, @_request, onWarning)
 
@@ -763,13 +753,10 @@
   startWebsockets: (automation, config, options = {}) ->
     options.onResolveUrl = @_onResolveUrl.bind(@)
     options.onRequest    = @_onRequest.bind(@)
-<<<<<<< HEAD
     options.netStubbingState = @_netStubbingState
-=======
 
     options.onResetServerState = =>
       @_networkProxy.reset()
->>>>>>> 0cc80f31
 
     @_socket.startListening(@_server, automation, config, options)
     @_normalizeReqUrl(@_server)
