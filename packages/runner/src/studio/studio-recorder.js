import { action, computed, observable } from 'mobx'
import { $ } from '@packages/driver'
import $driverUtils from '@packages/driver/src/cypress/utils'

import eventManager from '../lib/event-manager'

const saveErrorMessage = (message) => {
  return `\
${message}\n\n\
Cypress was unable to save these commands to your spec file. \
Cypress Studio is still in beta and the team is working hard to \
resolve issues like this. To help us fix this issue more quickly, \
you can provide us with more information by clicking 'Learn more' below.`
}

const eventTypes = [
  'click',
  // 'dblclick',
  'change',
  'keydown',
]

const eventsWithValue = [
  'change',
  'keydown',
]

const internalMouseEvents = [
  'mousedown',
  'mouseover',
  'mouseout',
]

export class StudioRecorder {
  @observable testId = null
  @observable suiteId = null
  @observable initModalIsOpen = false
  @observable saveModalIsOpen = false
  @observable logs = []
  @observable isLoading = false
  @observable isActive = false
  @observable url = null
  @observable isFailed = false
  @observable _hasStarted = false

  fileDetails = null
  _currentId = 1
  _previousMouseEvent = null

  @computed get hasRunnableId () {
    return !!this.testId || !!this.suiteId
  }

  @computed get isOpen () {
    return this.isActive || this.isLoading || this._hasStarted
  }

  @computed get isEmpty () {
    return this.logs.length === 0
  }

  @computed get isReady () {
    return this.isOpen && this.isEmpty && !this.isLoading && !this.isFailed
  }

  @computed get hookId () {
    return `${this.testId}-studio`
  }

  @computed get needsUrl () {
    return this.isActive && !this.url && !this.isFailed
  }

<<<<<<< HEAD
  get Cypress () {
    return eventManager.getCypress()
  }

  saveError (err) {
=======
  @computed get testError () {
    return {
      id: this.testId,
      state: 'failed',
    }
  }

  @computed get saveError () {
>>>>>>> c1c27a0c
    return {
      id: this.testId,
      err: {
        ...err,
        message: saveErrorMessage(err.message),
        docsUrl: 'https://on.cypress.io/studio-beta',
      },
    }
  }

  @action setTestId = (testId) => {
    this.testId = testId
  }

  @action setSuiteId = (suiteId) => {
    this.suiteId = suiteId
    this.testId = null
  }

  @action clearRunnableIds = () => {
    this.testId = null
    this.suiteId = null
  }

  @action showInitModal = () => {
    this.initModalIsOpen = true
  }

  @action closeInitModal = () => {
    this.initModalIsOpen = false
  }

  @action showSaveModal = () => {
    this.saveModalIsOpen = true
  }

  @action closeSaveModal = () => {
    this.saveModalIsOpen = false
  }

  @action startLoading = () => {
    this.isLoading = true
  }

  @action setInactive = () => {
    this.isActive = false
  }

  @action setUrl = (url) => {
    this.url = url
  }

  @action testFailed = () => {
    this.isFailed = true
  }

  setFileDetails = (fileDetails) => {
    this.fileDetails = fileDetails
  }

  _clearPreviousMouseEvent = () => {
    this._previousMouseEvent = null
  }

  _matchPreviousMouseEvent = (el) => {
    return this._previousMouseEvent && $(el).is(this._previousMouseEvent.element)
  }

  @action start = (body) => {
    this.isActive = true
    this.isLoading = false
    this.logs = []
    this._currentId = 1
    this._hasStarted = true

    if (this.url) {
      this.visitUrl()
    }

    this.attachListeners(body)
  }

  @action stop = () => {
    this.removeListeners()

    this.isActive = false
    this.isLoading = false
  }

  @action reset = () => {
    this.stop()

    this.logs = []
    this.url = null
    this._hasStarted = false
    this._currentId = 1
    this.isFailed = false
  }

  @action cancel = () => {
    this.reset()
    this.clearRunnableIds()
  }

  @action startSave = () => {
    if (this.suiteId) {
      this.showSaveModal()
    } else {
      this.save()
    }
  }

  @action save = (testName = null) => {
    this.closeSaveModal()
    this.stop()

    eventManager.emit('studio:save', {
      fileDetails: this.fileDetails,
      commands: this.logs,
      isSuite: !!this.suiteId,
      testName,
    })
  }

  @action visitUrl = (url = this.url) => {
    this.setUrl(url)

    this.Cypress.cy.visit(this.url)

    this.logs.push({
      id: this._getId(),
      selector: null,
      name: 'visit',
      message: this.url,
    })
  }

  attachListeners = (body) => {
    if (this.isFailed) return

    this._body = body

    eventTypes.forEach((event) => {
      this._body.addEventListener(event, this._recordEvent, {
        capture: true,
        passive: true,
      })
    })

    internalMouseEvents.forEach((event) => {
      this._body.addEventListener(event, this._recordMouseEvent, {
        capture: true,
        passive: true,
      })
    })

    this._clearPreviousMouseEvent()
  }

  removeListeners = () => {
    if (!this._body) return

    eventTypes.forEach((event) => {
      this._body.removeEventListener(event, this._recordEvent, {
        capture: true,
      })
    })

    internalMouseEvents.forEach((event) => {
      this._body.removeEventListener(event, this._recordMouseEvent, {
        capture: true,
      })
    })

    this._clearPreviousMouseEvent()
  }

  _trustEvent = (event) => {
    // only capture events sent by the actual user
    // but disable the check if we're in a test
    return event.isTrusted || this.Cypress.env('INTERNAL_E2E_TESTS') === 1
  }

  _recordMouseEvent = (event) => {
    if (!this._trustEvent(event)) return

    const { type, target } = event

    if (type === 'mouseout') {
      return this._clearPreviousMouseEvent()
    }

    // we only replace the previous mouse event if the element is different
    // since we want to use the oldest possible selector
    if (!this._matchPreviousMouseEvent(target)) {
      this._previousMouseEvent = {
        element: target,
        selector: this.Cypress.SelectorPlayground.getSelector($(target)),
      }
    }
  }

  _getId = () => {
    return this._currentId++
  }

  _getName = (event, $el) => {
    const tagName = $el.prop('tagName')
    const { type } = event

    if (tagName === 'SELECT' && type === 'change') {
      return 'select'
    }

    if (type === 'keydown') {
      return 'type'
    }

    if (type === 'click' && tagName === 'INPUT') {
      const inputType = $el.prop('type')
      const checked = $el.prop('checked')

      if (inputType === 'radio' || (inputType === 'checkbox' && checked)) {
        return 'check'
      }

      if (inputType === 'checkbox') {
        return 'uncheck'
      }
    }

    return type
  }

  _addModifierKeys = (key, event) => {
    const { altKey, ctrlKey, metaKey, shiftKey } = event

    return `{${altKey ? 'alt+' : ''}${ctrlKey ? 'ctrl+' : ''}${metaKey ? 'meta+' : ''}${shiftKey ? 'shift+' : ''}${key}}`
  }

  _getSpecialKey = (key) => {
    switch (key) {
      case '{':
        return '{'
      case 'ArrowDown':
        return 'downarrow'
      case 'ArrowLeft':
        return 'leftarrow'
      case 'ArrowRight':
        return 'rightarrow'
      case 'ArrowUp':
        return 'uparrow'
      case 'Backspace':
        return 'backspace'
      case 'Delete':
        return 'del'
      case 'Enter':
        return 'enter'
      case 'Escape':
        return 'esc'
      case 'Insert':
        return 'insert'
      case 'PageDown':
        return 'pagedown'
      case 'PageUp':
        return 'pageup'
      default:
        return null
    }
  }

  _getKeyValue = (event) => {
    const { key, altKey, ctrlKey, metaKey } = event

    if (key.length === 1 && key !== '{') {
      // we explicitly check here so we don't accidentally add shift
      // as a modifier key if its not needed
      if (!altKey && !ctrlKey && !metaKey) {
        return key
      }

      return this._addModifierKeys(key.toLowerCase(), event)
    }

    const specialKey = this._getSpecialKey(key)

    if (specialKey) {
      return this._addModifierKeys(specialKey, event)
    }

    return ''
  }

  _getMessage = (event, $el) => {
    if (!eventsWithValue.includes(event.type)) {
      return null
    }

    if (event.type === 'keydown') {
      return this._getKeyValue(event)
    }

    return $el.val()
  }

  _shouldRecordEvent = (event, $el) => {
    const tagName = $el.prop('tagName')

    return !((tagName !== 'INPUT' && event.type === 'keydown') ||
      (tagName === 'SELECT' && event.type === 'click') ||
      tagName === 'OPTION')
  }

  @action _recordEvent = (event) => {
    if (this.isFailed || !this._trustEvent(event)) return

    const $el = $(event.target)

    if (!this._shouldRecordEvent(event, $el)) {
      return
    }

    const name = this._getName(event, $el)
    const message = this._getMessage(event, $el)

    if (name === 'change' || (name === 'type' && !message)) {
      return
    }

    let selector = ''

    if (name === 'click' && this._matchPreviousMouseEvent($el)) {
      selector = this._previousMouseEvent.selector
    } else {
      selector = this.Cypress.SelectorPlayground.getSelector($el)
    }

    this._clearPreviousMouseEvent()

    const filteredLog = this._filterLastLog(selector, name, message)

    if (filteredLog) {
      return this._updateLog(filteredLog)
    }

    this._addLog({
      id: this._getId(),
      selector,
      name,
      message,
    })
  }

  @action removeLog = (commandId) => {
    const index = this.logs.findIndex((command) => command.id === commandId)
    const log = this.logs[index]

    this.logs.splice(index, 1)

    this._generateBothLogs(log).forEach((commandLog) => {
      eventManager.emit('reporter:log:remove', commandLog)
    })
  }

  _generateLog = ({ id, name, message, type, number }) => {
    return {
      id,
      testId: this.testId,
      hookId: this.hookId,
      name,
      message: message ? $driverUtils.stringifyActual(message) : null,
      type,
      state: 'passed',
      instrument: 'command',
      number,
      numElements: 1,
      isStudio: true,
    }
  }

  _generateBothLogs = (log) => {
    return [
      this._generateLog({
        id: `s${log.id}-get`,
        name: 'get',
        message: log.selector,
        type: 'parent',
        number: log.id,
      }),
      this._generateLog({
        id: `s${log.id}`,
        name: log.name,
        message: log.message,
        type: 'child',
      }),
    ]
  }

  _addLog = (log) => {
    this.logs.push(log)

    this._generateBothLogs(log).forEach((commandLog) => {
      eventManager.emit('reporter:log:add', commandLog)
    })
  }

  _updateLog = (log) => {
    const { id, name, message } = log

    eventManager.emit('reporter:log:state:changed', this._generateLog({
      id: `s${id}`,
      name,
      message,
      type: 'child',
    }))
  }

  _filterLastLog = (selector, name, message) => {
    const { length } = this.logs

    if (!length) {
      return null
    }

    const lastLog = this.logs[length - 1]

    if (selector === lastLog.selector) {
      if (name === 'type' && lastLog.name === 'type') {
        lastLog.message += message

        return lastLog
      }

      // for select events we'll get both a click and select event
      // and the click event always comes first
      if (name === 'select' && lastLog.name === 'click') {
        lastLog.name = 'select'
        lastLog.message = message

        return lastLog
      }

      // Cypress automatically issues a .click before every type
      // so we can filter out the extra click event
      if (name === 'type' && lastLog.name === 'click') {
        lastLog.name = 'type'
        lastLog.message = message

        return lastLog
      }
    }

    return null
  }
}

export default new StudioRecorder()<|MERGE_RESOLUTION|>--- conflicted
+++ resolved
@@ -71,13 +71,6 @@
     return this.isActive && !this.url && !this.isFailed
   }
 
-<<<<<<< HEAD
-  get Cypress () {
-    return eventManager.getCypress()
-  }
-
-  saveError (err) {
-=======
   @computed get testError () {
     return {
       id: this.testId,
@@ -85,8 +78,11 @@
     }
   }
 
-  @computed get saveError () {
->>>>>>> c1c27a0c
+  get Cypress () {
+    return eventManager.getCypress()
+  }
+
+  saveError (err) {
     return {
       id: this.testId,
       err: {
