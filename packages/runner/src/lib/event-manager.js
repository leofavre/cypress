import _ from 'lodash'
import { EventEmitter } from 'events'
import Promise from 'bluebird'
import { action } from 'mobx'

import { client, circularParser } from '@packages/socket/lib/browser'

import automation from './automation'
import logger from './logger'

import $Cypress, { $ } from '@packages/driver'

const ws = client.connect({
  path: '/__socket.io',
  transports: ['websocket'],
  parser: circularParser,
})

ws.on('connect', () => {
  ws.emit('runner:connected')
})

const driverToReporterEvents = 'paused before:firefox:force:gc after:firefox:force:gc'.split(' ')
const driverToLocalAndReporterEvents = 'run:start run:end'.split(' ')
const driverToSocketEvents = 'backend:request automation:request mocha recorder:frame'.split(' ')
const driverTestEvents = 'test:before:run:async test:after:run'.split(' ')
const driverToLocalEvents = 'viewport:changed config stop url:changed page:loading visit:failed'.split(' ')
const socketRerunEvents = 'runner:restart watched:file:changed'.split(' ')

const localBus = new EventEmitter()
const reporterBus = new EventEmitter()

let Cypress

const eventManager = {
  reporterBus,

  getCypress () {
    return Cypress
  },

  addGlobalListeners (state, connectionInfo) {
    const rerun = () => {
      return this._reRun(state)
    }

    ws.emit('is:automation:client:connected', connectionInfo, action('automationEnsured', (isConnected) => {
      state.automation = isConnected ? automation.CONNECTED : automation.MISSING
      ws.on('automation:disconnected', action('automationDisconnected', () => {
        state.automation = automation.DISCONNECTED
      }))
    }))

    ws.on('change:to:url', (url) => {
      window.location.href = url
    })

    ws.on('automation:push:message', (msg, data = {}) => {
      if (!Cypress) return

      switch (msg) {
        case 'change:cookie':
          Cypress.Cookies.log(data.message, data.cookie, data.removed)
          break
        default:
          break
      }
    })

    _.each(socketRerunEvents, (event) => {
      ws.on(event, rerun)
    })

    const logCommand = (logId) => {
      const consoleProps = Cypress.getConsolePropsForLogById(logId)

      logger.logFormatted(consoleProps)
    }

    reporterBus.on('runner:console:error', ({ testId, commandId }) => {
      if (!Cypress) return

      const err = Cypress.getErrorByTestId(testId)

      if (err) {
        logger.clearLog()
        commandId && logCommand(commandId)
        logger.logError(err.stack)
      } else {
        logger.logError('No error found for test id', testId)
      }
    })

    reporterBus.on('runner:console:log', (logId) => {
      if (!Cypress) return

      logger.clearLog()
      logCommand(logId)
    })

    reporterBus.on('focus:tests', this.focusTests)

    reporterBus.on('get:user:editor', (cb) => {
      ws.emit('get:user:editor', cb)
    })

    reporterBus.on('set:user:editor', (editor) => {
      ws.emit('set:user:editor', editor)
    })

    reporterBus.on('runner:restart', rerun)

    function sendEventIfSnapshotProps (logId, event) {
      if (!Cypress) return

      const snapshotProps = Cypress.getSnapshotPropsForLogById(logId)

      if (snapshotProps) {
        localBus.emit(event, snapshotProps)
      }
    }

    reporterBus.on('runner:show:snapshot', (logId) => {
      sendEventIfSnapshotProps(logId, 'show:snapshot')
    })

    reporterBus.on('runner:hide:snapshot', this._hideSnapshot.bind(this))

    reporterBus.on('runner:pin:snapshot', (logId) => {
      sendEventIfSnapshotProps(logId, 'pin:snapshot')
    })

    reporterBus.on('runner:unpin:snapshot', this._unpinSnapshot.bind(this))

    reporterBus.on('runner:resume', () => {
      if (!Cypress) return

      Cypress.emit('resume:all')
    })

    reporterBus.on('runner:next', () => {
      if (!Cypress) return

      Cypress.emit('resume:next')
    })

    reporterBus.on('runner:stop', () => {
      if (!Cypress) return

      Cypress.stop()
    })

    reporterBus.on('save:state', (state) => {
      this.saveState(state)
    })

    reporterBus.on('external:open', (url) => {
      ws.emit('external:open', url)
    })

    reporterBus.on('open:file', (url) => {
      ws.emit('open:file', url)
    })

    const $window = $(window)

    $window.on('hashchange', rerun)

    // when we actually unload then
    // nuke all of the cookies again
    // so we clear out unload
    $window.on('unload', () => {
      this._clearAllCookies()
    })

    // when our window triggers beforeunload
    // we know we've change the URL and we need
    // to clear our cookies
    // additionally we set unload to true so
    // that Cypress knows not to set any more
    // cookies
    $window.on('beforeunload', () => {
      reporterBus.emit('reporter:restart:test:run')

      this._clearAllCookies()
      this._setUnload()
    })
  },

  start (config) {
    if (config.socketId) {
      ws.emit('app:connect', config.socketId)
    }
  },

  setup (config, specPath) {
    Cypress = this.Cypress = $Cypress.create(config)

    // expose Cypress globally
    window.Cypress = Cypress

    this._addListeners()

    ws.emit('watch:test:file', specPath)
  },

  isBrowser (browserName) {
    if (!this.Cypress) return false

    return this.Cypress.isBrowser(browserName)
  },

  initialize ($autIframe, config) {
<<<<<<< HEAD
    return Cypress.initialize({
      $autIframe,
      onSpecReady: () => {
        // get the current runnable in case we reran mid-test due to a visit
        // to a new domain
        ws.emit('get:existing:run:state', (state = {}) => {
          const runnables = Cypress.normalizeAll(state.tests)
          const run = () => {
            this._runDriver(state)
          }

          reporterBus.emit('runnables:ready', runnables)

          if (state.numLogs) {
            Cypress.setNumLogs(state.numLogs)
          }

          if (state.startTime) {
            Cypress.setStartTime(state.startTime)
          }

          if (state.currentId) {
            // if we have a currentId it means
            // we need to tell the Cypress to skip
            // ahead to that test
            Cypress.resumeAtTest(state.currentId, state.emissions)
          }

          if (config.isTextTerminal && !state.currentId) {
            ws.emit('set:runnables', runnables, run)
          } else {
            run()
          }
        })
      },
=======
    performance.mark('initialize-start')

    Cypress.initialize($autIframe)

    // get the current runnable in case we reran mid-test due to a visit
    // to a new domain
    ws.emit('get:existing:run:state', (state = {}) => {
      const runnables = Cypress.normalizeAll(state.tests)
      const run = () => {
        performance.mark('initialize-end')
        performance.measure('initialize', 'initialize-start', 'initialize-end')
        this._runDriver(state)
      }

      reporterBus.emit('runnables:ready', runnables)

      if (state.numLogs) {
        Cypress.setNumLogs(state.numLogs)
      }

      if (state.startTime) {
        Cypress.setStartTime(state.startTime)
      }

      if (state.currentId) {
        // if we have a currentId it means
        // we need to tell the Cypress to skip
        // ahead to that test
        Cypress.resumeAtTest(state.currentId, state.emissions)
      }

      if (config.isTextTerminal && !state.currentId) {
        ws.emit('set:runnables', runnables, run)
      } else {
        run()
      }
>>>>>>> 7540a4fe
    })
  },

  _addListeners () {
    Cypress.on('message', (msg, data, cb) => {
      ws.emit('client:request', msg, data, cb)
    })

    _.each(driverToSocketEvents, (event) => {
      Cypress.on(event, (...args) => {
        return ws.emit(event, ...args)
      })
    })

    Cypress.on('collect:run:state', () => {
      return new Promise((resolve) => {
        reporterBus.emit('reporter:collect:run:state', resolve)
      })
    })

    Cypress.on('log:added', (log) => {
      const displayProps = Cypress.getDisplayPropsForLog(log)

      reporterBus.emit('reporter:log:add', displayProps)
    })

    Cypress.on('log:changed', (log) => {
      const displayProps = Cypress.getDisplayPropsForLog(log)

      reporterBus.emit('reporter:log:state:changed', displayProps)
    })

    Cypress.on('before:screenshot', (config, cb) => {
      const beforeThenCb = () => {
        localBus.emit('before:screenshot', config)
        cb()
      }

      const wait = !config.appOnly && config.waitForCommandSynchronization

      if (!config.appOnly) {
        reporterBus.emit('test:set:state', _.pick(config, 'id', 'isOpen'), wait ? beforeThenCb : undefined)
      }

      if (!wait) beforeThenCb()
    })

    Cypress.on('after:screenshot', (config) => {
      localBus.emit('after:screenshot', config)
    })

    _.each(driverToReporterEvents, (event) => {
      Cypress.on(event, (...args) => {
        reporterBus.emit(event, ...args)
      })
    })

    _.each(driverTestEvents, (event) => {
      Cypress.on(event, (test, cb) => {
        reporterBus.emit(event, test, cb)
      })
    })

    _.each(driverToLocalAndReporterEvents, (event) => {
      Cypress.on(event, (...args) => {
        localBus.emit(event, ...args)
        reporterBus.emit(event, ...args)
      })
    })

    _.each(driverToLocalEvents, (event) => {
      Cypress.on(event, (...args) => {
        return localBus.emit(event, ...args)
      })
    })

    Cypress.on('script:error', (err) => {
      Cypress.stop()
      localBus.emit('script:error', err)
    })
  },

  _runDriver (state) {
    performance.mark('run-s')
    Cypress.run(() => {
      performance.mark('run-e')
      performance.measure('run', 'run-s', 'run-e')
    })

    reporterBus.emit('reporter:start', {
      firefoxGcInterval: Cypress.getFirefoxGcInterval(),
      startTime: Cypress.getStartTime(),
      numPassed: state.passed,
      numFailed: state.failed,
      numPending: state.pending,
      autoScrollingEnabled: state.autoScrollingEnabled,
      scrollTop: state.scrollTop,
    })
  },

  stop () {
    localBus.removeAllListeners()
    ws.off()
  },

  _reRun (state) {
    if (!Cypress) return

    state.setIsLoading(true)

    // when we are re-running we first
    // need to stop cypress always
    Cypress.stop()

    return this._restart()
    .then(() => {
      // this probably isn't 100% necessary
      // since Cypress will fall out of scope
      // but we want to be aggressive here
      // and force GC early and often
      Cypress.removeAllListeners()

      localBus.emit('restart')
    })
  },

  _restart () {
    return new Promise((resolve) => {
      reporterBus.once('reporter:restarted', resolve)
      reporterBus.emit('reporter:restart:test:run')
    })
  },

  emit (event, ...args) {
    localBus.emit(event, ...args)
  },

  on (event, ...args) {
    localBus.on(event, ...args)
  },

  notifyRunningSpec (specFile) {
    ws.emit('spec:changed', specFile)
  },

  focusTests () {
    ws.emit('focus:tests')
  },

  snapshotUnpinned () {
    this._unpinSnapshot()
    this._hideSnapshot()
    reporterBus.emit('reporter:snapshot:unpinned')
  },

  _unpinSnapshot () {
    localBus.emit('unpin:snapshot')
  },

  _hideSnapshot () {
    localBus.emit('hide:snapshot')
  },

  launchBrowser (browser) {
    ws.emit('reload:browser', window.location.toString(), browser && browser.name)
  },

  // clear all the cypress specific cookies
  // whenever our app starts
  // and additional when we stop running our tests
  _clearAllCookies () {
    if (!Cypress) return

    Cypress.Cookies.clearCypressCookies()
  },

  _setUnload () {
    if (!Cypress) return

    Cypress.Cookies.setCy('unload', true)
  },

  saveState (state) {
    ws.emit('save:app:state', state)
  },
}

export default eventManager<|MERGE_RESOLUTION|>--- conflicted
+++ resolved
@@ -211,7 +211,8 @@
   },
 
   initialize ($autIframe, config) {
-<<<<<<< HEAD
+    performance.mark('initialize-start')
+
     return Cypress.initialize({
       $autIframe,
       onSpecReady: () => {
@@ -220,6 +221,9 @@
         ws.emit('get:existing:run:state', (state = {}) => {
           const runnables = Cypress.normalizeAll(state.tests)
           const run = () => {
+            performance.mark('initialize-end')
+            performance.measure('initialize', 'initialize-start', 'initialize-end')
+
             this._runDriver(state)
           }
 
@@ -247,44 +251,6 @@
           }
         })
       },
-=======
-    performance.mark('initialize-start')
-
-    Cypress.initialize($autIframe)
-
-    // get the current runnable in case we reran mid-test due to a visit
-    // to a new domain
-    ws.emit('get:existing:run:state', (state = {}) => {
-      const runnables = Cypress.normalizeAll(state.tests)
-      const run = () => {
-        performance.mark('initialize-end')
-        performance.measure('initialize', 'initialize-start', 'initialize-end')
-        this._runDriver(state)
-      }
-
-      reporterBus.emit('runnables:ready', runnables)
-
-      if (state.numLogs) {
-        Cypress.setNumLogs(state.numLogs)
-      }
-
-      if (state.startTime) {
-        Cypress.setStartTime(state.startTime)
-      }
-
-      if (state.currentId) {
-        // if we have a currentId it means
-        // we need to tell the Cypress to skip
-        // ahead to that test
-        Cypress.resumeAtTest(state.currentId, state.emissions)
-      }
-
-      if (config.isTextTerminal && !state.currentId) {
-        ws.emit('set:runnables', runnables, run)
-      } else {
-        run()
-      }
->>>>>>> 7540a4fe
     })
   },
 
