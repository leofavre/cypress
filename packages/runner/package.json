{
  "name": "@packages/runner",
  "version": "0.0.0",
  "main": "src/index.js",
  "private": true,
  "scripts": {
    "postinstall": "echo '@packages/runner needs: npm run build'",
    "build": "cross-env NODE_ENV=production webpack",
    "prebuild-prod": "npm run check-deps-pre",
    "build-prod": "npm run build",
    "prewatch": "npm run check-deps-pre",
    "watch": "webpack --watch --progress",
    "check-deps": "node ../../scripts/check-deps.js --verbose",
    "check-deps-pre": "npm run check-deps -- --prescript",
    "clean-deps": "rm -rf node_modules",
    "pretest": "npm run check-deps-pre",
<<<<<<< HEAD
    "test": "mocha src/**/*.spec.*",
    "test-watch": "npm run test -- --watch",
    "lint": "bin-up eslint --fix src/*.js* src/**/*.js*"
=======
    "test": "node ./scripts/test.js"
>>>>>>> 17ac7dc2
  },
  "files": [
    "dist",
    "lib"
  ],
  "devDependencies": {
    "@cypress/react-tooltip": "0.4.0",
    "@types/enzyme": "3.9.1",
    "@types/react": "16.8.17",
    "bin-up": "1.2.0",
    "bluebird": "3.5.0",
    "chai": "4.2.0",
    "chai-enzyme": "1.0.0-beta.1",
    "classnames": "2.2.6",
    "cross-env": "5.2.0",
    "enzyme": "3.9.0",
    "enzyme-adapter-react-16": "1.12.1",
    "font-awesome": "4.7.0",
    "lodash": "4.17.11",
    "mobx": "3.6.2",
    "mobx-react": "4.4.3",
    "mocha": "6.1.4",
    "prop-types": "15.7.2",
    "react": "16.8.6",
    "react-dom": "16.8.6",
    "react-input-autosize": "2.2.1",
    "sinon": "7.0.0",
    "sinon-chai": "3.3.0",
    "webpack": "4.32.2",
    "webpack-cli": "3.3.2"
  }
}<|MERGE_RESOLUTION|>--- conflicted
+++ resolved
@@ -14,13 +14,7 @@
     "check-deps-pre": "npm run check-deps -- --prescript",
     "clean-deps": "rm -rf node_modules",
     "pretest": "npm run check-deps-pre",
-<<<<<<< HEAD
-    "test": "mocha src/**/*.spec.*",
-    "test-watch": "npm run test -- --watch",
-    "lint": "bin-up eslint --fix src/*.js* src/**/*.js*"
-=======
     "test": "node ./scripts/test.js"
->>>>>>> 17ac7dc2
   },
   "files": [
     "dist",
