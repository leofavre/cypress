{
  "name": "@packages/runner",
  "version": "0.0.0",
  "private": true,
  "main": "src/index.js",
  "scripts": {
    "build": "webpack",
    "build-prod": "cross-env NODE_ENV=production yarn build",
    "clean-deps": "rm -rf node_modules",
    "postinstall": "echo '@packages/runner needs: yarn build'",
    "test": "yarn test-unit",
    "test-debug": "yarn test-unit --inspect-brk=5566",
    "test-unit": "mocha src/**/*.spec.*",
    "test-watch": "yarn test-unit --watch",
    "watch": "webpack --watch --progress"
  },
  "devDependencies": {
    "@cypress/react-tooltip": "0.5.3",
    "@fortawesome/fontawesome-free": "5.11.2",
    "@packages/driver": "*",
    "@packages/reporter": "*",
    "@packages/socket": "*",
    "@packages/web-config": "*",
    "@types/enzyme": "3.10.4",
    "@types/react": "16.9.17",
<<<<<<< HEAD
    "babel-plugin-prismjs": "1.0.2",
    "bin-up": "1.2.2",
=======
>>>>>>> 49fb6215
    "bluebird": "3.5.0",
    "chai": "4.2.0",
    "chai-enzyme": "1.0.0-beta.1",
    "classnames": "2.2.6",
    "cross-env": "6.0.3",
    "enzyme": "3.9.0",
    "enzyme-adapter-react-16": "1.12.1",
    "jsdom": "14.1.0",
    "lodash": "4.17.15",
    "mobx": "5.15.2",
    "mobx-react": "6.1.5",
    "mocha": "6.2.2",
    "prismjs": "1.16.0",
    "prop-types": "15.7.2",
    "react": "16.12.0",
    "react-dom": "16.12.0",
    "react-input-autosize": "2.2.1",
    "sinon": "7.5.0",
    "sinon-chai": "3.3.0",
    "webpack": "4.35.3",
    "webpack-cli": "3.3.2"
  },
  "files": [
    "dist",
    "lib"
  ]
}<|MERGE_RESOLUTION|>--- conflicted
+++ resolved
@@ -23,11 +23,7 @@
     "@packages/web-config": "*",
     "@types/enzyme": "3.10.4",
     "@types/react": "16.9.17",
-<<<<<<< HEAD
     "babel-plugin-prismjs": "1.0.2",
-    "bin-up": "1.2.2",
-=======
->>>>>>> 49fb6215
     "bluebird": "3.5.0",
     "chai": "4.2.0",
     "chai-enzyme": "1.0.0-beta.1",
