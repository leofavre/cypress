--- conflicted
+++ resolved
@@ -101,19 +101,11 @@
    * @param {string | ()=>void | {[key:string]: any}} mochaTestsOrFile
    * @param {{state?: any, config?: any}} opts
    */
-<<<<<<< HEAD
-  const runIsolatedCypress = (mochaTests, opts = {}) => {
-    _.defaultsDeep(opts, defaultOptions, {
-      state: {},
-      config: { video: false },
-      onInitialized: () => {},
-=======
   const runIsolatedCypress = (mochaTestsOrFile, opts = {}) => {
     _.defaultsDeep(opts, {
       state: {},
       config: { video: false },
       onBeforeRun () {},
->>>>>>> 7a5150fb
     })
 
     return cy.visit('/fixtures/isolated-runner.html#/tests/cypress/fixtures/empty_spec.js')
