--- conflicted
+++ resolved
@@ -251,7 +251,6 @@
     })
   })
 
-<<<<<<< HEAD
   context('#removeLog', () => {
     it('removes the log', () => {
       const test = createTest('1')
@@ -267,7 +266,9 @@
       instance.removeLog(createCommand(1, '1', 'h1'))
       expect(instance.testById('1').lastAttempt.commands.length).to.equal(1)
       expect(instance.testById('1').lastAttempt.commands[0].id).to.equal(2)
-=======
+    })
+  })
+
   context('#setRunningSpec', () => {
     it('sets the current runnable as the path passed', () => {
       instance.setRunnables({ tests: [createTest('1')] })
@@ -281,7 +282,6 @@
       instance.setRunningSpec('nextSpecPath')
       expect(instance.runningSpec).to.equal('nextSpecPath')
       expect(instance.runnablesHistory['previousSpecPath']).not.to.be.undefined
->>>>>>> dd559d98
     })
   })
 
