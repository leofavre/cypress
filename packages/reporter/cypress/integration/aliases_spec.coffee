{ EventEmitter } = require("events")
_ = Cypress._

addLog = (runner, log) ->
  defaultLog = {
    event: false
    hookName: "test"
    id: _.uniqueId('l')
    instrument: "command"
    renderProps: {}
    state: "passed"
    testId: "r3"
    type: "parent"
    url: "http://example.com"
  }

  runner.emit("reporter:log:add", _.extend(defaultLog, log))

describe "aliases", ->
<<<<<<< HEAD
  beforeEach ->
    cy.fixture("runnables_aliases").as("runnables")
=======
  context "route aliases", ->
    beforeEach ->
      cy.fixture("aliases_runnables").as("runnables")
>>>>>>> 11784c3a

      @runner = new EventEmitter()

      cy.visit("dist").then (win) =>
        win.render({
          runner: @runner
          specPath: "/foo/bar"
        })

      cy.get(".reporter").then =>
        @runner.emit("runnables:ready", @runnables)
        @runner.emit("reporter:start", {})


    describe "without duplicates", ->
      beforeEach ->
        addLog(@runner, {
          alias: "getUsers"
          aliasType: "route"
          displayName: "xhr stub"
          event: true
          name: "xhr"
          renderProps: {message: "GET --- /users", indicator: "passed"}
        })
        addLog(@runner, {
          aliasType: "route"
          message: "@getUsers, function(){}"
          name: "wait"
          referencesAlias: [{
            cardinal: 1
            name: "getUsers"
            ordinal: "1st"
          }],
        })

      it "has correct alias class", ->
        cy.contains('.command-number', '1')
          .parent()
          .find('.command-alias')
          .should('have.class', 'route')

      it "render without a count", ->
        cy.contains('.command-number', '1')
          .parent()
          .within ->
            cy.get('.command-alias-count').should('not.exist')
            cy.contains('.command-alias', '@getUsers')
              .trigger("mouseover")

        cy.get(".tooltip span").should ($tooltip) ->
          expect($tooltip).to.contain("Found an alias for: 'getUsers'")

    describe "with consecutive duplicates", ->
      beforeEach ->
        addLog(@runner, {
          alias: "getPosts"
          aliasType: "route"
          displayName: "xhr stub"
          event: true
          name: "xhr"
          renderProps: {message: "GET --- /posts", indicator: "passed"}
        })
        addLog(@runner, {
          alias: "getPosts"
          aliasType: "route"
          displayName: "xhr stub"
          event: true
          name: "xhr"
          renderProps: {message: "GET --- /posts", indicator: "passed"}
        })
        addLog(@runner, {
          aliasType: "route"
          message: "@getPosts, function(){}"
          name: "wait"
          referencesAlias: [{
            cardinal: 1
            name: "getPosts"
            ordinal: "1st"
          }],
        })
        addLog(@runner, {
          aliasType: "route"
          message: "@getPosts, function(){}"
          name: "wait"
          referencesAlias: [{
            cardinal: 2
            name: "getPosts"
            ordinal: "2nd"
          }],
        })

      it "renders all aliases ", ->
        cy.get('.command-alias').should('have.length', 3)

      it "render with counts in non-event commands", ->
        cy.contains('.command-number', '1')
          .parent()
          .within ->
            cy.contains('.command-alias-count', '1')
            cy.contains('.command-alias', '@getPosts')
              .trigger("mouseover")

        cy.get(".tooltip span").should ($tooltip) ->
          expect($tooltip).to.contain("Found 1st alias for: 'getPosts'")

        cy.contains('.command-number', '2')
          .parent()
          .within ->
            cy.contains('.command-alias-count', '2')
            cy.contains('.command-alias', '@getPosts')
              .trigger("mouseover")

        cy.get(".tooltip span").should ($tooltip) ->
          expect($tooltip).to.contain("Found 2nd alias for: 'getPosts'")

      it "render with counts in event commands when collapsed", ->
        cy.get(".command-wrapper")
          .first()
          .within ->
            cy.contains('.num-duplicates', '2')
            cy.contains('.command-alias', 'getPosts')

      it "render without counts in event commands when expanded", ->
        cy.get(".command-expander")
          .first()
          .click()

        cy.get(".command-wrapper")
          .first()
          .within ($commandWrapper) ->
            cy.get('.num-duplicates').should('not.be.visible')
            cy.contains('.command-alias', 'getPosts')

    describe "with non-consecutive duplicates", ->
      beforeEach ->
        addLog(@runner, {
          alias: "getPosts"
          aliasType: "route"
          displayName: "xhr stub"
          event: true
          name: "xhr"
          renderProps: {message: "GET --- /posts", indicator: "passed"}
        })
        addLog(@runner, {
          alias: "getUsers"
          aliasType: "route"
          displayName: "xhr stub"
          event: true
          name: "xhr"
          renderProps: {message: "GET --- /users", indicator: "passed"}
        })
        addLog(@runner, {
          alias: "getPosts"
          aliasType: "route"
          displayName: "xhr stub"
          event: true
          name: "xhr"
          renderProps: {message: "GET --- /posts", indicator: "passed"}
        })
        addLog(@runner, {
          aliasType: "route"
          message: "@getPosts, function(){}"
          name: "wait"
          referencesAlias: [{
            cardinal: 1
            name: "getPosts"
            ordinal: "1st"
          }],
        })
        addLog(@runner, {
          aliasType: "route"
          message: "@getUsers, function(){}"
          name: "wait"
          referencesAlias: [{
            cardinal: 1
            name: "getUsers"
            ordinal: "1st"
          }],
        })
        addLog(@runner, {
          aliasType: "route"
          message: "@getPosts, function(){}"
          name: "wait"
          referencesAlias: [{
            cardinal: 2
            name: "getPosts"
            ordinal: "2nd"
          }],
        })

      it "render with counts", ->
        cy.contains('.command-number', '1')
          .parent()
          .within ->
            cy.contains('.command-alias-count', '1')
            cy.contains('.command-alias', '@getPosts')
              .trigger("mouseover")

        cy.get(".tooltip span").should ($tooltip) ->
          expect($tooltip).to.contain("Found 1st alias for: 'getPosts'")

        cy.contains('.command-number', '3')
          .parent()
          .within ->
            cy.contains('.command-alias-count', '2')
            cy.contains('.command-alias', '@getPosts')
              .trigger("mouseover")

        cy.get(".tooltip span").should ($tooltip) ->
          expect($tooltip).to.contain("Found 2nd alias for: 'getPosts'")

  context "element aliases", ->
    beforeEach ->
      cy.fixture("aliases_runnables").as("runnables")

      @runner = new EventEmitter()

      cy.visit("cypress/support/index.html").then (win) =>
        win.render({
          runner: @runner
          specPath: "/foo/bar"
        })

      cy.get(".reporter").then =>
        @runner.emit("runnables:ready", @runnables)
        @runner.emit("reporter:start", {})

    describe "without duplicates", ->
      beforeEach ->
        addLog(@runner, {
          state: "passed"
          name: "get"
          message: "body"
          alias: "barAlias"
          aliasType: "dom"
          event: true
          renderProps: {message: "", indicator: "passed"}
        })
        addLog(@runner, {
          aliasType: "dom"
          message: ""
          name: "get"
          referencesAlias: [{
            cardinal: 1
            name: "barAlias"
            ordinal: "1st"
          }],
        })

      it "has correct alias class", ->
        cy.contains('.command-number', '1')
          .parent()
          .find('.command-alias')
          .should('have.class', 'dom')

      it "render without a count", ->
        cy.contains('.command-number', '1')
          .parent()
          .within ->
            cy.get('.command-alias-count').should('not.exist')
            cy.contains('.command-alias', '@barAlias')
              .trigger("mouseover")

        cy.get(".tooltip span").should ($tooltip) ->
          expect($tooltip).to.contain("Found an alias for: 'barAlias'")

    describe "with consecutive duplicates", ->
      beforeEach ->
        addLog(@runner, {
          state: "passed"
          name: "get"
          message: "[attr='dropdown']"
          alias: "dropdown"
          aliasType: "dom"
          event: true
          renderProps: {message: "", indicator: "passed"}
        })
        addLog(@runner, {
          state: "passed"
          name: "get"
          message: "select"
          alias: "dropdown"
          aliasType: "dom"
          event: true
          renderProps: {message: "", indicator: "passed"}
        })
        addLog(@runner, {
          aliasType: "dom"
          message: ""
          name: "get"
          referencesAlias: [{
            cardinal: 1
            name: "dropdown"
            ordinal: "1st"
          }],
        })
        addLog(@runner, {
          aliasType: "dom"
          message: ""
          name: "get"
          referencesAlias: [{
            cardinal: 2
            name: "dropdown"
            ordinal: "2nd"
          }],
        })

      it "render without a count in non-event commands", ->
        cy.contains('.command-number', '1')
          .parent()
          .within ->
            cy.get('.command-alias-count').should('not.exist')
            cy.contains('.command-alias', '@dropdown')
              .trigger("mouseover")

        cy.get(".tooltip span").should ($tooltip) ->
          expect($tooltip).to.contain("Found an alias for: 'dropdown'")

        cy.contains('.command-number', '2')
          .parent()
          .within ->
            cy.get('.command-alias-count').should('not.exist')
            cy.contains('.command-alias', '@dropdown')
              .trigger("mouseover")

        cy.get(".tooltip span").should ($tooltip) ->
          expect($tooltip).to.contain("Found an alias for: 'dropdown'")

      it "render without counts in event commands when collapsed", ->
        cy.get(".command-wrapper")
          .first()
          .within ->
            cy.get('.num-duplicates').should('not.be.visible')
            cy.contains('.command-alias', 'dropdown')

    describe "with non-consecutive duplicates", ->
      beforeEach ->
        addLog(@runner, {
          state: "passed"
          name: "get"
          message: "[attr='dropdown']"
          alias: "dropdown"
          aliasType: "dom"
          event: true
          renderProps: {message: "", indicator: "passed"}
        })
        addLog(@runner, {
          state: "passed"
          name: "get"
          message: "[attr='modal']"
          alias: "modal"
          aliasType: "dom"
          event: true
          renderProps: {message: "", indicator: "passed"}
        })
        addLog(@runner, {
          state: "passed"
          name: "get"
          message: "[attr='dropdown']"
          alias: "dropdown"
          aliasType: "dom"
          event: true
          renderProps: {message: "", indicator: "passed"}
        })
        addLog(@runner, {
          aliasType: "dom"
          message: ""
          name: "get"
          referencesAlias: [{
            cardinal: 1
            name: "dropdown"
            ordinal: "1st"
          }],
        })
        addLog(@runner, {
          aliasType: "dom"
          message: ""
          name: "get"
          referencesAlias: [{
            cardinal: 1
            name: "modal"
            ordinal: "1st"
          }],
        })
        addLog(@runner, {
          aliasType: "dom"
          message: ""
          name: "get"
          referencesAlias: [{
            cardinal: 2
            name: "dropdown"
            ordinal: "2nd"
          }],
        })

      it "renders all aliases ", ->
        cy.get('.command-alias').should('have.length', 6)

      it "render without counts", ->
        cy.contains('.command-number', '1')
          .parent()
          .within ->
            cy.get('.command-alias-count').should('not.exist')
            cy.contains('.command-alias', '@dropdown')
              .trigger("mouseover")

        cy.get(".tooltip span").should ($tooltip) ->
          expect($tooltip).to.contain("Found an alias for: 'dropdown'")

        cy.contains('.command-number', '3')
          .parent()
          .within ->
            cy.get('.command-alias-count').should('not.exist')
            cy.contains('.command-alias', '@dropdown')
              .trigger("mouseover")

        cy.get(".tooltip span").should ($tooltip) ->
          expect($tooltip).to.contain("Found an alias for: 'dropdown'")
<|MERGE_RESOLUTION|>--- conflicted
+++ resolved
@@ -17,14 +17,9 @@
   runner.emit("reporter:log:add", _.extend(defaultLog, log))
 
 describe "aliases", ->
-<<<<<<< HEAD
-  beforeEach ->
-    cy.fixture("runnables_aliases").as("runnables")
-=======
   context "route aliases", ->
     beforeEach ->
-      cy.fixture("aliases_runnables").as("runnables")
->>>>>>> 11784c3a
+      cy.fixture("runnables_aliases").as("runnables")
 
       @runner = new EventEmitter()
 
@@ -442,4 +437,4 @@
               .trigger("mouseover")
 
         cy.get(".tooltip span").should ($tooltip) ->
-          expect($tooltip).to.contain("Found an alias for: 'dropdown'")
+          expect($tooltip).to.contain("Found an alias for: 'dropdown'")