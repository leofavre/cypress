--- conflicted
+++ resolved
@@ -1,20 +1,13 @@
 import _ from 'lodash'
-<<<<<<< HEAD
-import React from 'react'
-=======
 import React, { MouseEvent } from 'react'
->>>>>>> 689bef00
 import { observer } from 'mobx-react'
 import Markdown from 'markdown-it'
 // @ts-ignore
 import Tooltip from '@cypress/react-tooltip'
 
 import Collapsible from '../collapsible/collapsible'
-<<<<<<< HEAD
 import ErrorCodeFrame from '../errors/error-code-frame'
 import ErrorStack from '../errors/error-stack'
-=======
->>>>>>> 689bef00
 
 import events from '../lib/events'
 import TestModel from '../test/test-model'
@@ -28,28 +21,18 @@
 
   md.enable(['backticks', 'emphasis', 'escape'])
 
-<<<<<<< HEAD
-  const onPrint = () => {
-    events.emit('show:error', props.model.id)
-  }
-
-=======
   const onPrint = (e: MouseEvent) => {
     e.stopPropagation()
 
     events.emit('show:error', props.model.id)
   }
 
->>>>>>> 689bef00
   const formattedMessage = (message?: string) => {
     return message ? md.renderInline(message) : ''
   }
 
   const { err } = props.model
-<<<<<<< HEAD
   const { codeFrame } = err
-=======
->>>>>>> 689bef00
 
   if (!err.displayMessage) return null
 
@@ -62,11 +45,7 @@
             {err.name}
           </div>
 
-<<<<<<< HEAD
           <Tooltip title='Print error to console' className='cy-tooltip'>
-=======
-          <Tooltip title='Print error to console'>
->>>>>>> 689bef00
             <button className='runnable-err-print' onClick={onPrint}>
               <i className='fas fa-terminal'></i>
             </button>
@@ -88,16 +67,10 @@
             headerClass='runnable-err-stack-expander'
             contentClass='runnable-err-stack-trace'
           >
-<<<<<<< HEAD
             <ErrorStack err={err} />
           </Collapsible>
         }
         {codeFrame && <ErrorCodeFrame codeFrame={codeFrame} />}
-=======
-            {err.stack}
-          </Collapsible>
-        }
->>>>>>> 689bef00
       </div>
     </div>
   )
