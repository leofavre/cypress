import _ from 'lodash'
import cs from 'classnames'
import Markdown from 'markdown-it'
import { action, observable } from 'mobx'
import { observer } from 'mobx-react'
import React, { Component, MouseEvent } from 'react'
// @ts-ignore
import Tooltip from '@cypress/react-tooltip'

import appState, { AppState } from '../lib/app-state'
import events, { Events } from '../lib/events'
import FlashOnClick from '../lib/flash-on-click'
import { TimeoutID } from '../lib/types'
import runnablesStore, { RunnablesStore } from '../runnables/runnables-store'
import { Alias, AliasObject } from '../instruments/instrument-model'

import CommandModel from './command-model'
import TestError from '../errors/test-error'

const md = new Markdown()

const displayName = (model: CommandModel) => model.displayName || model.name
const nameClassName = (name: string) => name.replace(/(\s+)/g, '-')
const formattedMessage = (message: string) => message ? md.renderInline(message) : ''
const visibleMessage = (model: CommandModel) => {
  if (model.visible) return ''

  return model.numElements > 1 ?
    'One or more matched elements are not visible.' :
    'This element is not visible.'
}

const shouldShowCount = (aliasesWithDuplicates: Array<Alias> | null, aliasName: Alias, model: CommandModel) => {
  if (model.aliasType !== 'route') {
    return false
  }

  return _.includes(aliasesWithDuplicates, aliasName)
}

interface AliasReferenceProps {
  aliasObj: AliasObject
  model: CommandModel
  aliasesWithDuplicates: Array<Alias> | null
}

const AliasReference = observer(({ aliasObj, model, aliasesWithDuplicates }: AliasReferenceProps) => {
  if (shouldShowCount(aliasesWithDuplicates, aliasObj.name, model)) {
    return (
      <Tooltip placement='top' title={`Found ${aliasObj.ordinal} alias for: '${aliasObj.name}'`} className='cy-tooltip'>
        <span>
          <span className={`command-alias ${model.aliasType} show-count`}>@{aliasObj.name}</span>
          <span className={'command-alias-count'}>{aliasObj.cardinal}</span>
        </span>
      </Tooltip>
    )
  }

  return (
    <Tooltip placement='top' title={`Found an alias for: '${aliasObj.name}'`} className='cy-tooltip'>
      <span className={`command-alias ${model.aliasType}`}>@{aliasObj.name}</span>
    </Tooltip>
  )
})

interface AliasesReferencesProps {
  model: CommandModel
  aliasesWithDuplicates: Array<Alias> | null
}

const AliasesReferences = observer(({ model, aliasesWithDuplicates }: AliasesReferencesProps) => (
  <span>
    {_.map(([] as Array<AliasObject>).concat((model.referencesAlias as AliasObject)), (aliasObj) => (
      <span className="command-alias-container" key={aliasObj.name + aliasObj.cardinal}>
        <AliasReference aliasObj={aliasObj} model={model} aliasesWithDuplicates={aliasesWithDuplicates} />
      </span>
    ))}
  </span>
))

interface AliasesProps {
  isOpen: boolean
  model: CommandModel
  aliasesWithDuplicates: Array<Alias> | null
}

const Aliases = observer(({ model, aliasesWithDuplicates, isOpen }: AliasesProps) => {
  if (!model.alias) return null

  return (
    <span>
      {_.map(([] as Array<Alias>).concat(model.alias), (alias) => {
        const aliases = [alias]

        if (!isOpen && model.hasChildren) {
          aliases.push(..._.compact(model.children.map((dupe) => dupe.alias)))
        }

        return (
          <Tooltip key={alias} placement='top' title={`${model.displayMessage} aliased as: ${aliases.map((alias) => `'${alias}'`).join(', ')}`} className='cy-tooltip'>
            <span className={cs('command-alias', `${model.aliasType}`, { 'show-count': shouldShowCount(aliasesWithDuplicates, alias, model) })}>
              {aliases.join(', ')}
            </span>
          </Tooltip>
        )
      })}
    </span>
  )
})

interface MessageProps {
  model: CommandModel
}

const Message = observer(({ model }: MessageProps) => (
  <span>
    <i className={`fas fa-circle ${model.renderProps.indicator}`} />
    <span
      className='command-message-text'
      dangerouslySetInnerHTML={{ __html: formattedMessage(model.displayMessage || '') }}
    />
  </span>
))

interface ProgressProps {
  model: CommandModel
}

const Progress = observer(({ model }: ProgressProps) => {
  if (!model.timeout || !model.wallClockStartedAt) {
    return <div className='command-progress'><span /></div>
  }

  const timeElapsed = Date.now() - new Date(model.wallClockStartedAt).getTime()
  const timeRemaining = model.timeout ? model.timeout - timeElapsed : 0
  const percentageRemaining = timeRemaining / model.timeout || 0

  // we add a key to the span to ensure a rerender and restart of the animation on change
  return (
    <div className='command-progress'>
      <span style={{ animationDuration: `${timeRemaining}ms`, transform: `scaleX(${percentageRemaining})` }} key={timeRemaining} />
    </div>
  )
})

interface Props {
  model: CommandModel
  aliasesWithDuplicates: Array<Alias> | null
  appState: AppState
  events: Events
  runnablesStore: RunnablesStore
  groupId?: number
}

@observer
class Command extends Component<Props> {
  @observable isOpen: boolean|null = null
  private _showTimeout?: TimeoutID

  static defaultProps = {
    appState,
    events,
    runnablesStore,
  }

  render () {
    const { model, aliasesWithDuplicates } = this.props
    const message = model.displayMessage

    if (model.group && this.props.groupId !== model.group) {
      return null
    }

    if (model.showError) {
      return <TestError model={model} onPrintToConsole={this._onClick}/>
    }

    return (
      <li
        className={cs(
          'command',
          `command-name-${model.name ? nameClassName(model.name) : ''}`,
          `command-state-${model.state}`,
          `command-type-${model.type}`,
          {
            'command-is-studio': model.isStudio,
            'command-is-event': !!model.event,
            'command-is-invisible': model.visible != null && !model.visible,
            'command-has-num-elements': model.state !== 'pending' && model.numElements != null,
            'command-is-pinned': this._isPinned(),
            'command-with-indicator': !!model.renderProps.indicator,
            'command-scaled': message && message.length > 100,
            'no-elements': !model.numElements,
            'command-has-snapshot': model.hasSnapshot,
            'command-has-console-props': model.hasConsoleProps,
            'multiple-elements': model.numElements > 1,
            'command-has-children': model.hasChildren,
            'command-is-child': model.isChild,
            'command-is-open': this._isOpen(),
          },
        )}
<<<<<<< HEAD

=======
        onMouseEnter={() => this._snapshot(true)}
        onMouseLeave={() => this._snapshot(false)}
>>>>>>> f33c5893
      >
        <FlashOnClick
          message='Printed output to your console'
          onClick={this._onClick}
          shouldShowMessage={this._shouldShowClickMessage}
        >
          <div className='command-wrapper'
            onMouseOver={() => this._snapshot(true)}
            onMouseOut={() => this._snapshot(false)}
          >
            <div className='command-wrapper-text'>
              <span className='command-expander' >
                <i className='fas' />
              </span>
              <span className='command-number'>
                <i className='fas fa-spinner fa-spin' />
                <span>{model.number || ''}</span>
              </span>
              <span className='command-pin'>
                <i className='fas fa-thumbtack' />
              </span>
              <span className='command-method'>
                <span>{model.event && model.type !== 'system' ? `(${displayName(model)})` : displayName(model)}</span>
              </span>
              <span className='command-message'>
                {model.referencesAlias ? <AliasesReferences model={model} aliasesWithDuplicates={aliasesWithDuplicates} /> : <Message model={model} />}
              </span>
              <span className='command-controls'>
                <i className='far fa-times-circle studio-command-remove' onClick={this._removeStudioCommand} />
                <Tooltip placement='top' title={visibleMessage(model)} className='cy-tooltip'>
                  <i className='command-invisible far fa-eye-slash' />
                </Tooltip>
                <Tooltip placement='top' title={`${model.numElements} matched elements`} className='cy-tooltip'>
                  <span className='num-elements'>{model.numElements}</span>
                </Tooltip>
                <span className='alias-container'>
                  <Aliases model={model} aliasesWithDuplicates={aliasesWithDuplicates} isOpen={this._isOpen()} />
                  <Tooltip placement='top' title={`This event occurred ${model.numChildren} times`} className='cy-tooltip'>
                    <span className={cs('num-children', { 'has-alias': model.alias, 'has-children': model.numChildren > 1 })}>{model.numChildren}</span>
                  </Tooltip>
                </span>

              </span>
            </div>
            <Progress model={model} />

          </div>
        </FlashOnClick>
        {this._children()}
      </li>
    )
  }

  _isOpen () {
    const { model } = this.props

    return !!model.isOpen
  }

  _children () {
    const { appState, events, model, runnablesStore } = this.props

    if (!this._isOpen()) return

    return (
      <ul className='command-child-container'>
        {_.map(model.children, (child) => (
          <Command
            key={child.id}
            model={child}
            appState={appState}
            events={events}
            runnablesStore={runnablesStore}
            aliasesWithDuplicates={null}
            groupId={model.id}
          />
        ))}
      </ul>
    )
  }

  _isPinned () {
    return this.props.appState.pinnedSnapshotId === this.props.model.id
  }

  _shouldShowClickMessage = () => {
    if (this.props.model.hasChildren) {
      return false
    }

    return !this.props.appState.isRunning && !!this.props.model.hasConsoleProps
  }

  @action _onClick = () => {
    if (this.props.model.hasChildren) {
      this.props.model.toggleOpen()

      return
    }

    if (this.props.appState.isRunning || this.props.appState.studioActive) return

    const { id } = this.props.model

    if (this._isPinned()) {
      this.props.appState.pinnedSnapshotId = null
      this.props.events.emit('unpin:snapshot', id)
      this._snapshot(true)
    } else {
      this.props.appState.pinnedSnapshotId = id as number
      this.props.events.emit('pin:snapshot', id)
      this.props.events.emit('show:command', this.props.model.id)
    }
  }

  // snapshot rules
  //
  // 1. when we hover over a command, wait 50 ms
  // if we're still hovering, send show:snapshot
  //
  // 2. when we hover off a command, wait 50 ms
  // and if we are still in a non-showing state
  // meaning we have moused over nothing instead
  // of a different command, send hide:snapshot
  //
  // this prevents heavy CPU usage when hovering
  // up and down over commands. it also prevents
  // restoring to the original through all of that.
  // additionally when quickly moving your mouse
  // over many commands, unless you're hovered for
  // 50ms, it won't show the snapshot at all. so we
  // optimize for both snapshot showing + restoring
  _snapshot (show: boolean) {
    const { model, runnablesStore } = this.props

    if (show) {
      runnablesStore.attemptingShowSnapshot = true

      this._showTimeout = setTimeout(() => {
        runnablesStore.showingSnapshot = true
        this.props.events.emit('show:snapshot', model.id)
      }, 50)
    } else {
      runnablesStore.attemptingShowSnapshot = false
      clearTimeout(this._showTimeout as TimeoutID)

      setTimeout(() => {
        // if we are currently showing a snapshot but
        // we aren't trying to show a different snapshot
        if (runnablesStore.showingSnapshot && !runnablesStore.attemptingShowSnapshot) {
          runnablesStore.showingSnapshot = false
          this.props.events.emit('hide:snapshot', model.id)
        }
      }, 50)
    }
  }

  _removeStudioCommand = (e: MouseEvent) => {
    e.preventDefault()
    e.stopPropagation()

    const { model, events } = this.props

    if (!model.isStudio) return

    events.emit('studio:remove:command', model.number)
  }
}

export { Aliases, AliasesReferences, Message, Progress }

export default Command<|MERGE_RESOLUTION|>--- conflicted
+++ resolved
@@ -199,12 +199,6 @@
             'command-is-open': this._isOpen(),
           },
         )}
-<<<<<<< HEAD
-
-=======
-        onMouseEnter={() => this._snapshot(true)}
-        onMouseLeave={() => this._snapshot(false)}
->>>>>>> f33c5893
       >
         <FlashOnClick
           message='Printed output to your console'
@@ -212,8 +206,8 @@
           shouldShowMessage={this._shouldShowClickMessage}
         >
           <div className='command-wrapper'
-            onMouseOver={() => this._snapshot(true)}
-            onMouseOut={() => this._snapshot(false)}
+            onMouseEnter={() => this._snapshot(true)}
+            onMouseLeave={() => this._snapshot(false)}
           >
             <div className='command-wrapper-text'>
               <span className='command-expander' >
