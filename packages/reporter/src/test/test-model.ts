import _ from 'lodash'
import { action, computed, observable } from 'mobx'

<<<<<<< HEAD
import AttemptModel from '../attempts/attempt-model'
import Err from '../lib/err-model'
=======
import Err from '../errors/err-model'
import Hook from '../hooks/hook-model'
>>>>>>> 2319a11d
import Runnable, { RunnableProps } from '../runnables/runnable-model'
import Hook from '../hooks/hook-model'
import Command, { CommandProps } from '../commands/command-model'
import Agent, { AgentProps } from '../agents/agent-model'
import Route, { RouteProps } from '../routes/route-model'
import { RunnablesStore } from '../runnables/runnables-store'

export type TestState = 'active' | 'failed' | 'pending' | 'passed' | 'processing'

export type UpdateTestCallback = () => void

export interface TestProps extends RunnableProps {
  state: TestState
  err?: Err
  isOpen?: boolean
  agents?: Array<AgentProps>
  commands?: Array<CommandProps>
  routes?: Array<RouteProps>
  prevAttempts: Array<AttemptModel>
}

export interface UpdatableTestProps {
  state?: TestProps['state']
  err?: TestProps['err']
  hookName?: string
  isOpen?: TestProps['isOpen']
}

export default class Test extends Runnable {
  @observable agents: Array<Agent> = []
  @observable commands: Array<Command> = []
  @observable hooks: Array<Hook> = []
  @observable routes: Array<Route> = []
  @observable _state?: TestState | null = null
  type = 'test'

  callbackAfterUpdate: (() => void) | null = null

  @observable attempts: AttemptModel[] = []
  @observable _isOpen: Boolean | null = null
  @observable _isFinished = false

  _attempts = {}

  constructor (props: TestProps, level: number, private store: RunnablesStore) {
    super(props, level)

    _.defaults(props, {
      _currentRetry: 0,
    })

    _.each(props.prevAttempts, this._addAttempt)

    this._addAttempt(props)
  }

  @computed get isLongRunning () {
    return _.some(this.attempts, (attempt: AttemptModel) => {
      return attempt.isLongRunning
    })
  }

  @computed get isOpen () {
    if (this._isOpen === null) {
      return this.state === 'failed'
      || this.isLongRunning
      || this.store && this.store.hasSingleTest
    }

    return this._isOpen
  }

  @computed get state () {
    return this._lastAttempt ? this._lastAttempt.state : 'active'
  }

  @computed get err () {
    return this._lastAttempt ? this._lastAttempt.err : new Err({})
  }

  @computed get _lastAttempt () {
    return _.last(this.attempts)
  }

  @computed get hasMultipleAttempts () {
    return this.attempts.length > 1
  }

  @computed get hasRetried () {
    return this.state === 'passed' && this.hasMultipleAttempts
  }

  // TODO: make this an enum with states: 'QUEUED, ACTIVE, INACTIVE'
  @computed get isActive () {
    return _.some(this.attempts, { isActive: true })
  }

  isLastAttempt (attemptModel: AttemptModel) {
    return this._lastAttempt === attemptModel
  }

  addLog = (props) => {
    this._withAttempt(props.testCurrentRetry, (attempt: AttemptModel) => {
      attempt.addLog(props)
    })
  }

  updateLog (props) {
    this._withAttempt(props.testCurrentRetry, (attempt: AttemptModel) => {
      attempt.updateLog(props)
    })
  }

  @action start (props) {
    let attempt = this.getAttemptByIndex(props._currentRetry)

    if (!attempt) {
      attempt = this._addAttempt(props)
    }

    attempt.start()
  }

  @action toggleOpen = () => {
    this._isOpen = !this.isOpen
  }

  // this is called to sync up the command log UI for the sake of
  // screenshots, so we only ever need to open the last attempt
  setIsOpen (isOpen: boolean, cb: Function) {
    if (this.isOpen === isOpen) {
      return this._lastAttempt?.setIsOpen(isOpen, cb)
    }

    this._lastAttempt?.setIsOpen(isOpen, cb)
    this._isOpen = isOpen
  }

  @action finish (props: UpdatableTestProps) {
    this._isFinished = props._currentRetry >= props._retries

    this._withAttempt(props._currentRetry, (attempt: AttemptModel) => {
      attempt.finish(props)
    })
  }

  // @action _setLongRunning (isLongRunning) {
  //   if (this._lastAttempt) {
  //     this._lastAttempt.isLongRunning = isLongRunning
  //   }
  //   // this.isLongRunning = isLongRunning
  // }

  getAttemptByIndex (attemptIndex) {
    return this._attempts[attemptIndex]
  }

  commandMatchingErr () {
    return this._lastAttempt.commandMatchingErr()
  }

  _addAttempt = (props) => {
    const attempt = new AttemptModel(props, this)

    this._attempts[attempt.id] = attempt
    this.attempts.push(attempt)

    return attempt
  }

  _withAttempt (attemptIndex, cb) {
    const attempt = this.getAttemptByIndex(attemptIndex)

    if (attempt) cb(attempt)
  }
}<|MERGE_RESOLUTION|>--- conflicted
+++ resolved
@@ -1,13 +1,8 @@
 import _ from 'lodash'
 import { action, computed, observable } from 'mobx'
 
-<<<<<<< HEAD
 import AttemptModel from '../attempts/attempt-model'
-import Err from '../lib/err-model'
-=======
 import Err from '../errors/err-model'
-import Hook from '../hooks/hook-model'
->>>>>>> 2319a11d
 import Runnable, { RunnableProps } from '../runnables/runnable-model'
 import Hook from '../hooks/hook-model'
 import Command, { CommandProps } from '../commands/command-model'
