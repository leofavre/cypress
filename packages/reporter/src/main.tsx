/* global Cypress, JSX */
import { action, runInAction } from 'mobx'
import { observer } from 'mobx-react'
import cs from 'classnames'
import PropTypes from 'prop-types'
import React, { Component } from 'react'
import { render } from 'react-dom'
// @ts-ignore
import EQ from 'css-element-queries/src/ElementQueries'

import { RunnablesErrorModel } from './runnables/runnable-error'
import appState, { AppState } from './lib/app-state'
import events, { Runner, Events } from './lib/events'
import ForcedGcWarning from './lib/forced-gc-warning'
import runnablesStore, { RunnablesStore } from './runnables/runnables-store'
import scroller, { Scroller } from './lib/scroller'
import statsStore, { StatsStore } from './header/stats-store'
import shortcuts from './lib/shortcuts'

import Header, { ReporterHeaderProps } from './header/header'
import Runnables from './runnables/runnables'

interface BaseReporterProps {
  appState: AppState
  runnablesStore: RunnablesStore
  runner: Runner
  scroller: Scroller
  statsStore: StatsStore
  events: Events
  error?: RunnablesErrorModel
  resetStatsOnSpecChange?: boolean
  renderReporterHeader?: (props: ReporterHeaderProps) => JSX.Element;
  spec: Cypress.Cypress['spec']
<<<<<<< HEAD
=======
  experimentalStudioEnabled: boolean
  /** Used for component testing front-end */
>>>>>>> 436ddfae
  specRunId?: string | null
}

export interface SingleReporterProps extends BaseReporterProps{
  runMode: 'single',
}

export interface MultiReporterProps extends BaseReporterProps{
  runMode: 'multi',
  allSpecs: Array<Cypress.Cypress['spec']>
}

@observer
class Reporter extends Component<SingleReporterProps | MultiReporterProps> {
  static propTypes = {
    error: PropTypes.shape({
      title: PropTypes.string.isRequired,
      link: PropTypes.string,
      callout: PropTypes.string,
      message: PropTypes.string.isRequired,
    }),
    runner: PropTypes.shape({
      emit: PropTypes.func.isRequired,
      on: PropTypes.func.isRequired,
    }).isRequired,
    spec: PropTypes.shape({
      name: PropTypes.string.isRequired,
      relative: PropTypes.string.isRequired,
      absolute: PropTypes.string.isRequired,
    }),
    experimentalStudioEnabled: PropTypes.bool,
  }

  static defaultProps = {
    runMode: 'single',
    appState,
    events,
    runnablesStore,
    scroller,
    statsStore,
  }

  render () {
    const {
      appState,
      runMode,
      runnablesStore,
      scroller,
      error,
      events,
      statsStore,
      experimentalStudioEnabled,
      renderReporterHeader = (props: ReporterHeaderProps) => <Header {...props}/>,
    } = this.props

    return (
      <div className={cs('reporter', {
        multiSpecs: runMode === 'multi',
        'experimental-studio-enabled': experimentalStudioEnabled,
        'studio-active': appState.studioActive,
      })}>
        {renderReporterHeader({ appState, statsStore })}
        {this.props.runMode === 'single' ? (
          <Runnables
            appState={appState}
            error={error}
            runnablesStore={runnablesStore}
            scroller={scroller}
            spec={this.props.spec}
          />
        ) : this.props.allSpecs.map((spec) => (
          <Runnables
            key={spec.relative}
            appState={appState}
            error={error}
            runnablesStore={runnablesStore}
            scroller={scroller}
            spec={spec}
          />
        ))}

        <ForcedGcWarning
          appState={appState}
          events={events}
        />
      </div>
    )
  }

  // this hook will only trigger if we switch spec file at runtime
  // it never happens in normal e2e but can happen in component-testing mode
  componentDidUpdate (newProps: BaseReporterProps) {
    this.props.runnablesStore.setRunningSpec(this.props.spec.relative)

    if (
      this.props.resetStatsOnSpecChange &&
      this.props.specRunId !== newProps.specRunId
    ) {
      runInAction('reporter:stats:reset', () => {
        this.props.statsStore.reset()
      })
    }
  }

  componentDidMount () {
    const { spec, appState, runnablesStore, runner, scroller, statsStore } = this.props

    action('set:scrolling', () => {
      appState.setAutoScrolling(appState.autoScrollingEnabled)
    })()

    this.props.events.init({
      appState,
      runnablesStore,
      scroller,
      statsStore,
    })

    this.props.events.listen(runner)

    shortcuts.start()
    EQ.init()
    this.props.runnablesStore.setRunningSpec(spec.relative)
  }

  componentWillUnmount () {
    shortcuts.stop()
  }
}

declare global {
  interface Window {
    Cypress: any
    state: AppState
    render: ((props: Partial<BaseReporterProps>) => void)
  }
}

// NOTE: this is for testing Cypress-in-Cypress
if (window.Cypress) {
  window.state = appState
  window.render = (props) => {
    // @ts-ignore
    render(<Reporter {...props as Required<ReporterProps>} />, document.getElementById('app'))
  }
}

export { Reporter }<|MERGE_RESOLUTION|>--- conflicted
+++ resolved
@@ -31,11 +31,8 @@
   resetStatsOnSpecChange?: boolean
   renderReporterHeader?: (props: ReporterHeaderProps) => JSX.Element;
   spec: Cypress.Cypress['spec']
-<<<<<<< HEAD
-=======
   experimentalStudioEnabled: boolean
   /** Used for component testing front-end */
->>>>>>> 436ddfae
   specRunId?: string | null
 }
 
