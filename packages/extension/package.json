{
  "name": "@packages/extension",
  "version": "0.0.0",
  "private": true,
  "files": [
    "app",
    "dist",
    "lib",
    "theme"
  ],
  "main": "index.js",
  "scripts": {
    "prebuild": "npm run check-deps-pre",
    "build": "gulp build",
    "prebuild-prod": "npm run check-deps-pre",
    "build-prod": "gulp build",
    "check-deps": "node ../../scripts/check-deps.js --verbose",
    "check-deps-pre": "npm run check-deps -- --prescript",
    "clean": "gulp clean",
    "clean-deps": "rm -rf node_modules",
    "postinstall": "echo '@packages/extension needs: npm run build'",
    "pretest": "npm run check-deps-pre",
    "test": "cross-env NODE_ENV=test bin-up mocha --reporter mocha-multi-reporters --reporter-options configFile=../../mocha-reporter-config.json",
    "pretest-watch": "npm run check-deps-pre",
    "test-watch": "npm run test -- --watch",
    "prewatch": "npm run check-deps-pre",
    "watch": "gulp watch"
  },
  "dependencies": {
    "bluebird": "3.5.3",
    "lodash": "4.17.11"
  },
  "devDependencies": {
    "@cypress/icons": "0.7.0",
    "bin-up": "1.2.0",
    "browserify": "13.3.0",
    "chai": "3.5.0",
    "coffeeify": "2.1.0",
    "cross-env": "5.2.0",
    "eol": "0.9.1",
    "fs-extra": "8.1.0",
    "gulp": "3.9.1",
    "gulp-clean": "0.4.0",
    "gulp-rename": "1.4.0",
    "run-sequence": "1.2.2",
    "sinon": "1.17.7",
    "sinon-chai": "3.3.0",
    "vinyl-source-stream": "1.1.2"
<<<<<<< HEAD
=======
  },
  "dependencies": {
    "bluebird": "3.5.3",
    "lodash": "4.17.13"
>>>>>>> e51f87ba
  }
}<|MERGE_RESOLUTION|>--- conflicted
+++ resolved
@@ -28,7 +28,7 @@
   },
   "dependencies": {
     "bluebird": "3.5.3",
-    "lodash": "4.17.11"
+    "lodash": "4.17.13"
   },
   "devDependencies": {
     "@cypress/icons": "0.7.0",
@@ -46,12 +46,5 @@
     "sinon": "1.17.7",
     "sinon-chai": "3.3.0",
     "vinyl-source-stream": "1.1.2"
-<<<<<<< HEAD
-=======
-  },
-  "dependencies": {
-    "bluebird": "3.5.3",
-    "lodash": "4.17.13"
->>>>>>> e51f87ba
   }
 }