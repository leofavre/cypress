--- conflicted
+++ resolved
@@ -17,7 +17,6 @@
   safari: 'safari',
 }
 
-<<<<<<< HEAD
 export const durationFormatted = duration.format
 
 export const osIcon = (osName) => {
@@ -35,7 +34,7 @@
 export const browserNameFormatted = (browserName) => {
   if (!browserName) return ''
 
-  return capitalize(browserName)
+  return _.capitalize(browserName)
 }
 
 export const browserVersionFormatted = (browserVersion) => {
@@ -83,102 +82,32 @@
 
   // remove leading 'cypress/integration' from spec
   return spec.replace(cyDirRegex, '')
+}
 
-=======
-module.exports = {
-  durationFormatted: duration.format,
+export function stripSharedDirsFromDir2 (dir1, dir2, osName) {
+  const sep = osName === 'win32' ? '\\' : '/'
 
-  osIcon: (osName) => {
-    if (!osName) return ''
+  const arr1 = dir1.split(sep)
+  const arr2 = dir2.split(sep)
 
-    return osIconLookup[osName] || 'desktop'
-  },
+  let found = false
 
-  browserIcon: (browserName) => {
-    if (!browserName) return ''
+  return _
+  .chain(arr2)
+  .transform((memo, segment, index) => {
+    const segmentsFromEnd1 = arr1.slice(-(index + 1))
+    const segmentsFromBeg2 = arr2.slice(0, index + 1)
 
-    return browserIconLookup[browserName] || 'globe'
-  },
-
-  browserNameFormatted: (browserName) => {
-    if (!browserName) return ''
-
-    return _.capitalize(browserName)
-  },
-
-  browserVersionFormatted: (browserVersion) => {
-    if (!browserVersion) return ''
-
-    // looks like: '53.0.2785.143'
-    return browserVersion.split('.')[0]
-  },
-
-  gravatarUrl: (email) => {
-    let opts = { size: '13', default: 'mm' }
-
-    if (!email) {
-      opts.forcedefault = 'y'
+    if (_.isEqual(segmentsFromBeg2, segmentsFromEnd1)) {
+      return found = arr2.slice(index + 1)
     }
 
-    return gravatar.url(email, opts, true)
-  },
+    if (found) {
+      memo.push(...found)
 
-  getStatusIcon: (status) => {
-    switch (status) {
-      case 'errored':
-        return 'exclamation-triangle'
-      case 'failed':
-        return 'exclamation-circle'
-      case 'noTests':
-        return 'ban'
-      case 'passed':
-        return 'check-circle'
-      case 'running':
-        return 'refresh fa-spin'
-      case 'overLimit':
-        return 'exclamation-triangle'
-      case 'timedOut':
-        return 'hourglass-end'
-      case null:
-        return 'terminal'
-      default:
-        return ''
+      return false
     }
-  },
-
-  stripLeadingCyDirs (spec) {
-    if (!spec) return null
-
-    // remove leading 'cypress/integration' from spec
-    return spec.replace(cyDirRegex, '')
-  },
-
-  stripSharedDirsFromDir2 (dir1, dir2, osName) {
-    const sep = osName === 'win32' ? '\\' : '/'
-
-    const arr1 = dir1.split(sep)
-    const arr2 = dir2.split(sep)
-
-    let found = false
-
-    return _
-    .chain(arr2)
-    .transform((memo, segment, index) => {
-      const segmentsFromEnd1 = arr1.slice(-(index + 1))
-      const segmentsFromBeg2 = arr2.slice(0, index + 1)
-
-      if (_.isEqual(segmentsFromBeg2, segmentsFromEnd1)) {
-        return found = arr2.slice(index + 1)
-      }
-
-      if (found) {
-        memo.push(...found)
-
-        return false
-      }
-    })
-    .join(sep)
-    .value()
-  },
->>>>>>> 9a5756e1
+  })
+  .join(sep)
+  .value()
 }