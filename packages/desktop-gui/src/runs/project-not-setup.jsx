--- conflicted
+++ resolved
@@ -33,17 +33,11 @@
           this.state.setupProjectOpen && authStore.isAuthenticated ?
             this._projectSetup()
             :
-<<<<<<< HEAD
-            this.props.isValid ?
-              this._getStartedWithCI()
-              :
-=======
             this.props.isValid ? authStore.isAuthenticated ?
               this._connectProject()
               :
               this._logIn()
               :
->>>>>>> fc68fc28
               this._invalidProject()
         }
       </div>
@@ -56,10 +50,6 @@
         <div>
           <DashboardBanner/>
           <h4>Connect to the Dashboard to see your recorded test results here!</h4>
-<<<<<<< HEAD
-          <h5>Sign up and get started for free.</h5>
-=======
->>>>>>> fc68fc28
           <button
             className='btn btn-primary btn-wide btn-connect'
             onClick={this._showSetupProject}
@@ -67,24 +57,6 @@
             Connect to Dashboard
           </button>
         </div>
-<<<<<<< HEAD
-        <div className='what-is-dashboard'>
-          <h5>What is the Dashboard?</h5>
-          <div className='columns'>
-            <div className='column'>
-              <IconFailurePoint />
-              <span>See exact point of failure of tests running in CI.</span>
-            </div>
-            <div className='column'>
-              <IconSupercharge />
-              <span>Supercharge test times with parallelization.</span>
-            </div>
-            <div className='column'>
-              <IconFailAlerts />
-              <span>Get instant test failure alerts via Slack or GitHub.</span>
-            </div>
-          </div>
-=======
         <WhatIsDashboard />
       </div>
     )
@@ -97,7 +69,6 @@
           <DashboardBanner/>
           <h4>Log in to the Dashboard to see your recorded test results here!</h4>
           <LoginForm utm='Runs Tab without projectId' onSuccess={this._showSetupProject} />
->>>>>>> fc68fc28
         </div>
         <WhatIsDashboard />
       </div>
