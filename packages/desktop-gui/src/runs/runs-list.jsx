import _ from 'lodash'
import React, { Component } from 'react'
import { observer } from 'mobx-react'
import Loader from 'react-loader'
import Tooltip from '@cypress/react-tooltip'

import ipc from '../lib/ipc'
import { configFileFormatted } from '../lib/config-file-formatted'
import authStore from '../auth/auth-store'
import RunsStore from './runs-store'
import errors from '../lib/errors'
import runsApi from './runs-api'
import projectsApi from '../projects/projects-api'
import Project from '../project/project-model'
import orgsStore from '../organizations/organizations-store'

import ErrorMessage from './error-message'
import LoginForm from '../auth/login-form'
import Run from './runs-list-item'
import PermissionMessage from './permission-message'
import ProjectNotSetup from './project-not-setup'
import DashboardBanner from './dashboard-banner'
import WhatIsDashboard from './what-is-dashboard'

@observer
class RunsList extends Component {
  state = {
    recordKey: null,
    isLoading: true,
    hasApiServer: false,
    apiUrl: '',
    apiError: null,
  }

  constructor (...args) {
    super(...args)

    this.runsStore = new RunsStore()
  }

  componentDidMount () {
    this._pingApiServer()
    this._handlePolling()
    this._getKey()
  }

  componentDidUpdate () {
    this._getKey()
    this._handlePolling()
  }

  componentWillUnmount () {
    this._stopPolling()
  }

  _pingApiServer = () => {
    this.setState({ isLoading: true })

    ipc.pingApiServer()
    .then(() => {
      this.setState({
        apiError: null,
        hasApiServer: true,
        isLoading: false,
      })
    })
    .catch(({ apiUrl, message }) => {
      this.setState({
        apiError: message,
        apiUrl,
        isLoading: false,
      })
    })
  }

  _getRuns = () => {
    if (authStore.isAuthenticated && !!this.props.project.id) {
      runsApi.loadRuns(this.runsStore)
    }
  }

  _handlePolling () {
    if (this._shouldPollRuns()) {
      this._poll()
    } else {
      this._stopPolling()
    }
  }

  _shouldPollRuns () {
    return (
      authStore.isAuthenticated &&
      !this.runsStore.error &&
      !!this.props.project.id
    )
  }

  _poll () {
    if (runsApi.isPolling()) return

    runsApi.loadRuns(this.runsStore)
    runsApi.pollRuns(this.runsStore)
  }

  _stopPolling () {
    runsApi.stopPollingRuns()
  }

  _getKey () {
    if (this._needsKey()) {
      projectsApi.getRecordKeys().then((keys = []) => {
        if (keys.length) {
          this.setState({ recordKey: keys[0].id })
        }
      })
    }
  }

  _needsKey () {
    return (
      !this.state.recordKey &&
      authStore.isAuthenticated &&
      !this.runsStore.isLoading &&
      !this.runsStore.error &&
      !this.runsStore.runs.length &&
      this.props.project.id
    )
  }

  render () {
    const { project } = this.props

    // pinging api server to see if we can show anything
    if (this.state.isLoading) {
      return <Loader color='#888' scale={0.5}/>
    }

    // no connection to api server, can't load any runs
    if (!this.state.hasApiServer) {
      return this._noApiServer()
    }

    // no project id means they have not set up to record
    if (!project.id) {
      return this._projectNotSetup()
    }

    // not logged in
    if (!authStore.isAuthenticated) {
      return this._loginMessage()
    }

    // If the project is invalid
    if (project.isInvalid) {
      return this._projectNotSetup(false)
    }

    // OR if user does not have acces to the project
    if (project.isUnauthorized) {
      return this._permissionMessage()
    }

    // OR if there is an error getting the runs
    if (this.runsStore.error) {
      // project id missing, probably removed manually from cypress.json
      if (errors.isMissingProjectId(this.runsStore.error)) {
        return this._projectNotSetup()

      // the project is invalid
      }

      if (errors.isNotFound(this.runsStore.error)) {
        return this._projectNotSetup(false)

      // they have been logged out
      }

      if (errors.isUnauthenticated(this.runsStore.error)) {
        return this._loginMessage()

      // they are not authorized to see runs
      }

      if (errors.isUnauthorized(this.runsStore.error)) {
        return this._permissionMessage()

      // other error, but only show if we don't already have runs
      }

      if (!this.runsStore.isLoaded) {
        return <ErrorMessage error={this.runsStore.error} />
      }
    }

    // OR the runs are loading for the first time
    if (this.runsStore.isLoading && !this.runsStore.isLoaded) return <Loader color='#888' scale={0.5}/>

    // OR there are no runs to show
    if (!this.runsStore.runs.length) {
      // AND they've never setup CI
      if (!project.id) {
        return this._projectNotSetup()

      // OR they have setup CI
      }

      return this._empty()
    }
    //--------End Run States----------//

    // everything's good, there are runs to show!
    return (
      <div className='runs'>
        <header>
          <h5>Runs
            {this._lastUpdated()}
            <button
              aria-label='Refresh'
              className='btn btn-link btn-sm'
              disabled={this.runsStore.isLoading}
              onClick={this._getRuns}
            >
              <i aria-hidden="true" className={`fas fa-sync-alt ${this.runsStore.isLoading ? 'fa-spin' : ''}`} />
            </button>
          </h5>
          <div>
            <a href="#" className='btn btn-sm see-all-runs' onClick={this._openRuns}>
              See all runs <i className='fas fa-external-link-alt' />
            </a>
          </div>
        </header>
        <ul className='runs-container list-as-table'>
          {_.map(this.runsStore.runs, (run) => (
            <Run
              key={run.id}
              goToRun={this._openRun}
              run={run}
            />
          ))}
        </ul>
      </div>
    )
  }

  _lastUpdated () {
    if (!this.runsStore.lastUpdated) return null

    return (
      <span className='last-updated'>
        Last updated: {this.runsStore.lastUpdated}
      </span>
    )
  }

  _noApiServer () {
    return (
      <div className='empty empty-no-api-server'>
        <h4><i className='fas fa-wifi' /> Cannot connect to API server</h4>
        <p>Viewing runs requires connecting to an external API server.</p>
        <p>We tried but failed to connect to the API server at <em>{this.state.apiUrl}</em></p>
        <p>
          <button
            className='btn btn-default btn-sm'
            onClick={this._pingApiServer}
          >
            <i className='fas fa-sync-alt' />{' '}
            Try again
          </button>
        </p>
        <p>The following error was encountered:</p>
        <pre className='alert alert-danger'><code>{this.state.apiError}</code></pre>
        <a onClick={this._openAPIHelp}>Learn more</a>
      </div>
    )
  }

  _loginMessage () {
    return (
<<<<<<< HEAD
      <div className='empty empty-log-in'>
        <DashboardBanner/>
        <h4>Log in to see test results here!</h4>
        <h5>After logging in, you will see recorded results here and on the <a href='#' onClick={this._openDashboard}>Cypress Dashboard</a>.</h5>
        <LoginForm utm='Runs Tab' />
=======
      <div className='empty'>
        <div className='empty-no-runs'>
          <div>
            <DashboardBanner/>
            <h4>Log in to the Dashboard to see your recorded test results here!</h4>
            <LoginForm utm='Runs Tab with projectId' />
          </div>
          <WhatIsDashboard />
        </div>
>>>>>>> fc68fc28
      </div>
    )
  }

  _projectNotSetup (isValid = true) {
    return (
      <ProjectNotSetup
        project={this.props.project}
        isValid={isValid}
        onSetup={this._setProjectDetails}
      />
    )
  }

  _permissionMessage () {
    return (
      <PermissionMessage
        project={this.props.project}
        onRetry={this._getRuns}
      />
    )
  }

  _setProjectDetails = (projectDetails) => {
    this.runsStore.setError(null)
    projectsApi.updateProject(this.props.project, {
      id: projectDetails.id,
      name: projectDetails.projectName,
      public: projectDetails.public,
      orgId: projectDetails.orgId,
      orgName: (orgsStore.getOrgById(projectDetails.orgId) || {}).name,
      state: Project.VALID,
    })
  }

  _empty () {
    const recordCommand = `cypress run --record --key ${this.state.recordKey || '<record-key>'}`

    return (
      <div>
        <div className='first-run-instructions'>
          <h4>
            To record your first run...
          </h4>
          <h5>
            <span>
              1. <code>projectId: {this.props.project.id}</code> has been saved to your {configFileFormatted(this.props.project.configFile)}.{' '}
              Make sure to check this file into source control.
            </span>
            <a onClick={this._openProjectIdGuide}>
              <i className='fas fa-question-circle' />{' '}
              Why?
            </a>
          </h5>
          <h5>
            <span>
              2. Run this command now, or in CI.
            </span>
            <a onClick={this._openCiGuide}>
              <i className='fas fa-question-circle' />{' '}
              Need help?
            </a>
          </h5>
          <pre id="code-record-command" className="copy-to-clipboard">
            <a className="action-copy" onClick={() => ipc.setClipboardText(recordCommand)}>
              <Tooltip
                title='Copy to clipboard'
                placement='top'
                className='cy-tooltip'
              >
                <i className='fas fa-clipboard' />
              </Tooltip>
            </a>
            <code>{recordCommand}</code>
          </pre>
          <hr />
          <p className='alert alert-default'>
            <i className='fas fa-info-circle' />{' '}
            Recorded runs will show up{' '}
            <a href='#' onClick={this._openRunGuide}>here</a>{' '}
            and on your{' '}
            <a href='#' onClick={this._openRuns}>Cypress Dashboard Service</a>.
          </p>
        </div>
      </div>
    )
  }

  _openRunGuide = (e) => {
    e.preventDefault()
    ipc.externalOpen('https://on.cypress.io/recording-project-runs')
  }

  _openRuns = (e) => {
    e.preventDefault()
    ipc.externalOpen(`https://on.cypress.io/dashboard/projects/${this.props.project.id}/runs`)
  }

  _openCiGuide = (e) => {
    e.preventDefault()
    ipc.externalOpen('https://on.cypress.io/guides/continuous-integration')
  }

  _openProjectIdGuide = (e) => {
    e.preventDefault()
    ipc.externalOpen('https://on.cypress.io/what-is-a-project-id')
  }

  _openDashboard = (e) => {
    e.preventDefault()
    ipc.externalOpen({
      url: 'https://on.cypress.io/dashboard-landing',
      params: {
        utm_medium: 'Runs Tab',
        utm_campaign: 'Dashboard Link',
      },
    })
  }

  _openRun = (buildNumber) => {
    ipc.externalOpen(`https://on.cypress.io/dashboard/projects/${this.props.project.id}/runs/${buildNumber}`)
  }

  _openAPIHelp () {
    ipc.externalOpen('https://on.cypress.io/help-connect-to-api')
  }
}

export default RunsList<|MERGE_RESOLUTION|>--- conflicted
+++ resolved
@@ -276,13 +276,6 @@
 
   _loginMessage () {
     return (
-<<<<<<< HEAD
-      <div className='empty empty-log-in'>
-        <DashboardBanner/>
-        <h4>Log in to see test results here!</h4>
-        <h5>After logging in, you will see recorded results here and on the <a href='#' onClick={this._openDashboard}>Cypress Dashboard</a>.</h5>
-        <LoginForm utm='Runs Tab' />
-=======
       <div className='empty'>
         <div className='empty-no-runs'>
           <div>
@@ -292,7 +285,6 @@
           </div>
           <WhatIsDashboard />
         </div>
->>>>>>> fc68fc28
       </div>
     )
   }
