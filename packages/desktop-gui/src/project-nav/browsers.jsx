--- conflicted
+++ resolved
@@ -70,11 +70,7 @@
 
     return (
       <span className={browser.name}>
-<<<<<<< HEAD
-        <i className={`browser-icon fa fa-fw fa-${icon}`}></i>{' '}
-=======
-        <i className={icon}></i>{' '}
->>>>>>> 68ad7229
+        <i className={`browser-icon ${icon}`></i>{' '}
         {prefixText}{' '}
         {browser.displayName}{' '}
         {browser.majorVersion}
