--- conflicted
+++ resolved
@@ -5,7 +5,6 @@
 
 import ipc from '../lib/ipc'
 import { isFileJSON } from '../lib/utils'
-import { configFileFormatted } from '../lib/config-file-formatted'
 
 const openHelp = (e) => {
   e.preventDefault()
@@ -92,13 +91,9 @@
         <div className='well text-muted'>
           This Node.js version is used to:
           <ul>
-<<<<<<< HEAD
-            <li>Execute code in {configFileFormatted(project.configFile)}.</li>
-=======
             {isFileJSON(project.configFile)
               ? undefined
               : <li>Execute code in the {configFileFormatted(project.configFile)}.</li>}
->>>>>>> d24d2724
             <li>Build files in the {formatIntegrationFolder()} folder.</li>
             <li>Build files in the <code>cypress/support</code> folder.</li>
             <li>Execute code in the {formatPluginsFile() ? formatPluginsFile() : 'plugins'} file.</li>
