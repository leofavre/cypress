--- conflicted
+++ resolved
@@ -456,28 +456,13 @@
       it('does not show ci Keys section when project has no id', function () {
         const newConfig = this.util.deepClone(this.config)
 
-<<<<<<< HEAD
-        cy.get('.settings-proxy tr:nth-child(2) > td > code').should('contain', 'a, b, c, d')
-        cy.percySnapshot()
-      })
-
-      it('with environment proxy settings indicates proxy and the source', () => {
-        cy.setAppStore({
-          projectRoot: '/foo/bar',
-          proxyServer: 'http://foo-bar.baz',
-          proxyBypassList: 'a,b,c,d',
-        })
-
-        cy.get('.settings-proxy').should('contain', 'from environment variables')
-        cy.get('.settings-proxy tr:nth-child(1) > td > code').should('contain', 'http://foo-bar.baz')
-=======
         newConfig.projectId = null
         this.openProject.resolve(newConfig)
         this.getProjectStatus.resolve(this.projectStatuses)
         this.goToSettings()
->>>>>>> 2319a11d
 
         cy.contains('h5', 'Record Keys').should('not.exist')
+        cy.percySnapshot()
       })
 
       it('does not show ci Keys section when project is invalid', function () {
@@ -486,12 +471,9 @@
         this.getProjectStatus.resolve(this.projectStatuses[0])
         this.goToSettings()
 
-<<<<<<< HEAD
         cy.get('.settings-proxy tr:nth-child(2) > td').should('contain', 'none')
+        cy.contains('h5', 'Record Keys').should('not.exist')
         cy.percySnapshot()
-=======
-        cy.contains('h5', 'Record Keys').should('not.exist')
->>>>>>> 2319a11d
       })
     })
 
