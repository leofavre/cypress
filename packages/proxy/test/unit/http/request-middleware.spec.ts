import _ from 'lodash'
import RequestMiddleware from '../../../lib/http/request-middleware'
import { expect } from 'chai'

describe('http/request-middleware', function () {
  it('exports the members in the correct order', function () {
    expect(_.keys(RequestMiddleware)).to.have.ordered.members([
      'LogRequest',
      'MaybeEndRequestWithBufferedResponse',
      'InterceptRequest',
      'RedirectToClientRouteIfUnloaded',
<<<<<<< HEAD
      'EndRequestsToBlacklistedHosts',
=======
      'RedirectToClientRouteIfNotProxied',
      'EndRequestsToBlockedHosts',
      'MaybeEndRequestWithBufferedResponse',
>>>>>>> de175d91
      'StripUnsupportedAcceptEncoding',
      'MaybeSetBasicAuthHeaders',
      'SendRequestOutgoing',
    ])
  })
})<|MERGE_RESOLUTION|>--- conflicted
+++ resolved
@@ -9,13 +9,7 @@
       'MaybeEndRequestWithBufferedResponse',
       'InterceptRequest',
       'RedirectToClientRouteIfUnloaded',
-<<<<<<< HEAD
-      'EndRequestsToBlacklistedHosts',
-=======
-      'RedirectToClientRouteIfNotProxied',
       'EndRequestsToBlockedHosts',
-      'MaybeEndRequestWithBufferedResponse',
->>>>>>> de175d91
       'StripUnsupportedAcceptEncoding',
       'MaybeSetBasicAuthHeaders',
       'SendRequestOutgoing',
