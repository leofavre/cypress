--- conflicted
+++ resolved
@@ -1,14 +1,7 @@
-<<<<<<< HEAD
 let gulp = require('gulp')
 let ghPages = require('gulp-gh-pages')
-let clean = require('gulp-clean')
+let gulpClean = require('gulp-clean')
 let RevAll = require('gulp-rev-all')
-=======
-const gulp = require('gulp')
-const ghPages = require('gulp-gh-pages-will')
-const gulpClean = require('gulp-clean')
-const RevAll = require('gulp-rev-all')
->>>>>>> 75befb05
 
 const assets = () => {
   const revAllOpts = {
