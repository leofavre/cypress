<template>
  <div
    class="
      min-h-screen
      grid grid-cols-launchpad grid-rows-launchpad
      bg-white
      relative
    "
  >
    <div
      class="
        border-b
        bg-gray-900
        text-gray-200
        border-gray-700
        flex
        items-center
        justify-center
        text-lg
      "
    >
      <i-clarity-menu-line class="p-3 h-13 w-13" />
    </div>
    <div
      class="
        border-b
        text-gray-600
        border-gray-200
        flex
        items-center
        text-left
        px-5
        text-sm
      "
    >
      {{ projectTitle }}
    </div>
    <div class="bg-gray-900 text-gray-500 flex flex-col items-stretch" :style="`background-image: url('${bottomBackground}');`" style="background-position: bottom center;background-repeat: no-repeat;">
      <SideBarItem
<<<<<<< HEAD
        :key="i.icon"
        v-for="i in sideMenuDefinition"
=======
        v-for="(i, idx) in sideMenuDefinition"
        :key="idx"
        class="pr-8px"
>>>>>>> dcfcb2e4
        :icon="i.icon"
        :active="!!i.active"
      />
      <div class="flex-grow" />
      <img src="../images/cypress_s.png" class="m-4 mx-auto w-7" />
    </div>
    <div class="flex items-stretch flex-col">
      <slot />
    </div>
  </div>
</template>

<script lang="ts">
import { computed, defineComponent, PropType } from "vue";
import SideBarItem from "./SideBarItem.vue";
import bottomBackground from '../images/bottom_filler.svg'
<<<<<<< HEAD
import { gql } from "@urql/core";
import { useQuery } from '@urql/vue'
import { LayoutDocument } from "../generated/graphql";
// import { LayoutFragment } from "../generated/graphql";

// TODO: Make this a fragment?
// gql`
// fragment Layout on App {
//   activeProject {
//     title
//   }
// }
// `
=======
import IconDashboardLine from 'virtual:vite-icons/clarity/dashboard-line'
import IconTerminalLine from 'virtual:vite-icons/clarity/terminal-line'
import IconSettingsLine from 'virtual:vite-icons/clarity/settings-line'
import { gql } from "@urql/core";
import { useQuery } from '@urql/vue'
import { LayoutDocument } from "../generated/graphql";
>>>>>>> dcfcb2e4

gql`
query Layout {
  app {
    activeProject {
      title
    }
  }
}
`

export default defineComponent({
  components: {
    SideBarItem,
  },
  // props: {
  //   gql: {
  //     type: Object as PropType<LayoutFragment>,
  //     required: true
  //   }
  // },
  setup() {
    const result = useQuery({
      query: LayoutDocument
    })

    const projectTitle = computed(() => result.data.value?.app.activeProject?.title);

    const sideMenuDefinition = [
      { icon: IconDashboardLine },
      { icon: IconTerminalLine },
      { icon: IconSettingsLine, active: true },
    ];

    return { projectTitle, sideMenuDefinition, bottomBackground };
  },
});
</script><|MERGE_RESOLUTION|>--- conflicted
+++ resolved
@@ -37,14 +37,9 @@
     </div>
     <div class="bg-gray-900 text-gray-500 flex flex-col items-stretch" :style="`background-image: url('${bottomBackground}');`" style="background-position: bottom center;background-repeat: no-repeat;">
       <SideBarItem
-<<<<<<< HEAD
-        :key="i.icon"
-        v-for="i in sideMenuDefinition"
-=======
         v-for="(i, idx) in sideMenuDefinition"
         :key="idx"
         class="pr-8px"
->>>>>>> dcfcb2e4
         :icon="i.icon"
         :active="!!i.active"
       />
@@ -58,31 +53,15 @@
 </template>
 
 <script lang="ts">
-import { computed, defineComponent, PropType } from "vue";
+import { computed, defineComponent } from "vue";
 import SideBarItem from "./SideBarItem.vue";
 import bottomBackground from '../images/bottom_filler.svg'
-<<<<<<< HEAD
 import { gql } from "@urql/core";
 import { useQuery } from '@urql/vue'
 import { LayoutDocument } from "../generated/graphql";
-// import { LayoutFragment } from "../generated/graphql";
-
-// TODO: Make this a fragment?
-// gql`
-// fragment Layout on App {
-//   activeProject {
-//     title
-//   }
-// }
-// `
-=======
 import IconDashboardLine from 'virtual:vite-icons/clarity/dashboard-line'
 import IconTerminalLine from 'virtual:vite-icons/clarity/terminal-line'
 import IconSettingsLine from 'virtual:vite-icons/clarity/settings-line'
-import { gql } from "@urql/core";
-import { useQuery } from '@urql/vue'
-import { LayoutDocument } from "../generated/graphql";
->>>>>>> dcfcb2e4
 
 gql`
 query Layout {
@@ -98,12 +77,6 @@
   components: {
     SideBarItem,
   },
-  // props: {
-  //   gql: {
-  //     type: Object as PropType<LayoutFragment>,
-  //     required: true
-  //   }
-  // },
   setup() {
     const result = useQuery({
       query: LayoutDocument
