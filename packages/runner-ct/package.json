{
  "name": "@packages/runner-ct",
  "version": "0.0.0",
  "private": true,
  "main": "index.js",
  "browser": "src/index.js",
  "scripts": {
    "build": "webpack",
    "build-prod": "cross-env NODE_ENV=production yarn build",
    "clean-deps": "rm -rf node_modules",
    "postinstall": "echo '@packages/runner needs: yarn build'",
    "test-unit": "ts-mocha --config ./test/.mocharc.js --require './test/setup.js'",
    "watch": "webpack --watch --progress"
  },
  "dependencies": {
    "cash-dom": "^8.1.0",
    "chai": "^4.2.0",
    "classnames": "2.2.6",
    "eslint-plugin-mocha": "^8.0.0",
    "express": "^4.17.1",
    "globby": "^11.0.1",
    "html-webpack-plugin": "^4.5.0",
    "koa": "^2.13.0",
    "lodash": "^4.17.20",
    "mocha": "^8.1.3",
    "nanoid": "3.1.20",
    "react-split-pane": "^0.1.92",
    "sockjs-client": "^1.5.0",
    "strip-ansi": "6.0.0"
  },
  "devDependencies": {
    "@babel/core": "^7.12.3",
    "@babel/preset-env": "^7.12.1",
<<<<<<< HEAD
    "@packages/driver": "*",
    "@types/sockjs-client": "1.1.0",
=======
    "@packages/driver": "0.0.0-development",
>>>>>>> 1ed6d81e
    "babel-loader": "8.1.0",
    "clean-webpack-plugin": "^3.0.0",
    "dart-sass": "^1.25.0",
    "html-webpack-plugin": "^4.5.0",
    "sass-loader": "^10.0.3",
    "ts-loader": "^8.0.5",
    "ts-mocha": "8.0.0",
    "watch": "^1.0.2",
    "webpack": "4.44.2"
  },
  "peerDependencies": {
    "webpack": "^4.0.0 || ^5.0.0",
    "webpack-dev-middleware": "*"
  },
  "files": [
    "dist",
    "lib"
  ]
}<|MERGE_RESOLUTION|>--- conflicted
+++ resolved
@@ -31,12 +31,8 @@
   "devDependencies": {
     "@babel/core": "^7.12.3",
     "@babel/preset-env": "^7.12.1",
-<<<<<<< HEAD
-    "@packages/driver": "*",
     "@types/sockjs-client": "1.1.0",
-=======
     "@packages/driver": "0.0.0-development",
->>>>>>> 1ed6d81e
     "babel-loader": "8.1.0",
     "clean-webpack-plugin": "^3.0.0",
     "dart-sass": "^1.25.0",
