{
  "name": "@packages/driver",
  "version": "0.0.0",
  "private": true,
  "scripts": {
    "prestart": "npm run check-deps-pre",
    "start": "../coffee/node_modules/.bin/coffee test/support/server.coffee",
    "cypress:open": "node ../../scripts/cypress open --project ./test",
    "cypress:run": "node ../../scripts/cypress run --project ./test",
    "check-deps": "node ../../scripts/check-deps.js --verbose",
    "check-deps-pre": "npm run check-deps -- --prescript",
    "clean-deps": "rm -rf node_modules"
  },
  "files": [
    "lib"
  ],
  "devDependencies": {
    "@cypress/bower-kendo-ui": "0.0.2",
    "@cypress/sinon-chai": "1.1.0",
    "@cypress/underscore.inflection": "1.0.1",
    "@cypress/unique-selector": "0.4.2",
    "angular": "1.7.7",
    "backbone": "1.4.0",
    "basic-auth": "2.0.1",
    "blob-util": "1.3.0",
    "bluebird": "3.5.0",
    "body-parser": "1.19.0",
    "bootstrap": "4.3.1",
    "bytes": "3.1.0",
    "chai": "3.5.0",
    "chai-as-promised": "6.0.0",
<<<<<<< HEAD
    "chai-subset": "^1.6.0",
=======
    "chai-subset": "1.6.0",
>>>>>>> 17ac7dc2
    "chokidar-cli": "1.2.2",
    "chrome-remote-interface": "^0.27.1",
    "clone": "2.1.2",
    "compression": "1.7.4",
    "cors": "2.8.5",
    "debug": "4.1.1",
    "errorhandler": "1.5.0",
    "eventemitter2": "4.1.2",
    "express": "4.16.4",
    "jquery": "2.2.4",
    "jquery.scrollto": "2.1.2",
    "js-cookie": "2.2.0",
    "jsdom": "13.2.0",
    "lodash": "4.17.11",
    "lolex": "4.1.0",
<<<<<<< HEAD
=======
    "methods": "1.1.2",
>>>>>>> 17ac7dc2
    "method-override": "3.0.0",
    "methods": "1.1.2",
    "minimatch": "3.0.4",
    "minimist": "1.2.0",
    "mocha": "cypress-io/mocha#58f6eac05e664fc6b69aa9fba70f1f6b5531a900",
    "moment": "2.24.0",
    "morgan": "1.9.1",
    "npm-install-version": "6.0.2",
    "parse-domain": "2.0.0",
    "setimmediate": "1.0.5",
    "sinon": "3.3.0",
    "text-mask-addons": "3.8.0",
    "underscore": "1.9.1",
    "underscore.string": "3.3.5",
    "url-parse": "1.4.7",
    "vanilla-text-mask": "5.1.1",
    "wait-on": "3.2.0",
    "zone.js": "0.9.0"
  }
}<|MERGE_RESOLUTION|>--- conflicted
+++ resolved
@@ -29,11 +29,7 @@
     "bytes": "3.1.0",
     "chai": "3.5.0",
     "chai-as-promised": "6.0.0",
-<<<<<<< HEAD
-    "chai-subset": "^1.6.0",
-=======
     "chai-subset": "1.6.0",
->>>>>>> 17ac7dc2
     "chokidar-cli": "1.2.2",
     "chrome-remote-interface": "^0.27.1",
     "clone": "2.1.2",
@@ -49,10 +45,7 @@
     "jsdom": "13.2.0",
     "lodash": "4.17.11",
     "lolex": "4.1.0",
-<<<<<<< HEAD
-=======
     "methods": "1.1.2",
->>>>>>> 17ac7dc2
     "method-override": "3.0.0",
     "methods": "1.1.2",
     "minimatch": "3.0.4",
