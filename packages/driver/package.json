{
  "name": "@packages/driver",
  "version": "0.0.0",
  "private": true,
  "scripts": {
    "clean-deps": "rm -rf node_modules",
    "cypress:open": "node ../../scripts/cypress open",
    "cypress:run": "node ../../scripts/cypress run",
    "postinstall": "patch-package",
    "start": "node -e 'console.log(require(`chalk`).red(`\nError:\n\tRunning \\`yarn start\\` is no longer needed for driver/cypress tests.\n\tWe now automatically spawn the server in the pluginsFile.\n\tChanges to the server will be watched and reloaded automatically.`))'"
  },
  "dependencies": {},
  "devDependencies": {
    "@babel/code-frame": "7.8.3",
    "@cypress/bower-kendo-ui": "0.0.2",
    "@cypress/sinon-chai": "1.1.0",
    "@cypress/unique-selector": "0.4.2",
    "@cypress/what-is-circular": "1.0.1",
    "@packages/network": "*",
    "@packages/runner": "*",
    "@packages/ts": "*",
<<<<<<< HEAD
    "@types/chalk": "^2.2.0",
    "@types/common-tags": "^1.8.0",
    "@types/lodash": "^4.14.123",
    "@types/mocha": "^5.2.6",
    "angular": "1.7.9",
=======
    "angular": "1.8.0",
>>>>>>> abe2f3d5
    "backbone": "1.4.0",
    "basic-auth": "2.0.1",
    "blob-util": "1.3.0",
    "bluebird": "3.5.3",
    "body-parser": "1.19.0",
    "bootstrap": "4.4.1",
    "bytes": "3.1.0",
    "chai": "4.2.0",
    "chai-as-promised": "7.1.1",
    "chai-subset": "1.6.0",
    "chokidar-cli": "1.2.2",
    "clone": "2.1.2",
    "compression": "1.7.4",
    "cors": "2.8.5",
    "cypress-multi-reporters": "1.4.0",
    "debug": "4.1.1",
    "error-stack-parser": "2.0.6",
    "errorhandler": "1.5.1",
    "eventemitter2": "6.4.2",
    "express": "4.16.4",
    "jquery": "3.1.1",
    "jquery.scrollto": "2.1.2",
    "js-cookie": "2.2.1",
    "jsdom": "14.1.0",
    "lodash": "4.17.15",
    "lolex": "4.1.0",
    "md5": "2.2.1",
    "method-override": "3.0.0",
    "methods": "1.1.2",
    "minimatch": "3.0.4",
    "minimist": "1.2.5",
    "mocha": "7.0.1",
    "moment": "2.26.0",
    "morgan": "1.9.1",
    "ordinal": "1.0.3",
    "react-15.6.1": "npm:react@15.6.1",
    "react-16.0.0": "npm:react@16.0.0",
    "react-dom-15.6.1": "npm:react-dom@15.6.1",
    "react-dom-16.0.0": "npm:react-dom@16.0.0",
    "setimmediate": "1.0.5",
    "sinon": "8.1.1",
    "source-map": "0.8.0-beta.0",
    "text-mask-addons": "3.8.0",
    "underscore": "1.9.1",
    "underscore.string": "3.3.5",
    "unfetch": "4.1.0",
    "url-parse": "1.4.7",
    "vanilla-text-mask": "5.1.1",
    "webpack": "4.41.2",
    "zone.js": "0.9.0"
  },
  "files": [
    "lib",
    "patches"
  ],
  "workspaces": {
    "nohoist": [
      "*"
    ]
  }
}<|MERGE_RESOLUTION|>--- conflicted
+++ resolved
@@ -19,15 +19,11 @@
     "@packages/network": "*",
     "@packages/runner": "*",
     "@packages/ts": "*",
-<<<<<<< HEAD
     "@types/chalk": "^2.2.0",
     "@types/common-tags": "^1.8.0",
     "@types/lodash": "^4.14.123",
     "@types/mocha": "^5.2.6",
-    "angular": "1.7.9",
-=======
     "angular": "1.8.0",
->>>>>>> abe2f3d5
     "backbone": "1.4.0",
     "basic-auth": "2.0.1",
     "blob-util": "1.3.0",
