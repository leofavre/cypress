{
  "name": "@packages/driver",
  "version": "0.0.0",
  "private": true,
  "main": "index.js",
  "browser": "src/main",
  "scripts": {
    "start": "coffee test/support/server.coffee",
    "test-unit": "mocha",
    "test-unit-watch": "./test/support/watch",
    "test-unit-debug": "node --inspect --debug-brk ./node_modules/.bin/_mocha",
    "test-integration": "node ../../scripts/run-cypress-tests.js --browser chrome --dir test",
    "clean-deps": "rm -rf node_modules"
  },
  "files": [
    "lib"
  ],
  "devDependencies": {
    "@cypress/bower-kendo-ui": "0.0.2",
    "@cypress/sinon-chai": "1.1.0",
    "@cypress/underscore.inflection": "^1.0.0",
    "angular": "^1.3.1",
    "backbone": "^1.3.3",
    "basic-auth": "^2.0.0",
    "blob-util": "^1.2.1",
    "bluebird": "3.5.0",
    "body-parser": "^1.12.4",
    "bootstrap": "^3.3.5",
    "card": "^1.0.2",
    "chai": "3.5.0",
    "chai-as-promised": "6.0.0",
    "chokidar-cli": "^1.2.0",
    "clone": "^2.1.1",
    "compression": "^1.1.0",
    "cors": "^2.7.1",
    "debug": "^2.6.8",
    "errorhandler": "^1.1.1",
    "eventemitter2": "^4.1.2",
    "express": "^4.12.3",
    "jquery": "2.2.4",
    "jquery.scrollto": "^2.1.2",
    "js-cookie": "2.1.1",
    "jsdom": "^11.0.0",
    "lodash": "4.17.4",
    "lolex": "^1.5.2",
    "method-override": "^2.3.1",
    "minimatch": "^3.0.0",
    "minimist": "^1.2.0",
    "mocha": "cypress-io/mocha#58f6eac05e664fc6b69aa9fba70f1f6b5531a900",
    "moment": "^2.14.1",
    "morgan": "^1.3.0",
    "npm-install-version": "^6.0.2",
    "setimmediate": "^1.0.2",
    "sinon": "3.2.0",
    "underscore": "^1.8.3",
    "underscore.string": "3.3.4",
    "url-parse": "^1.1.7",
<<<<<<< HEAD
    "zone.js": "^0.8.18"
=======
    "wait-on": "^2.0.2"
>>>>>>> b38d028a
  }
}<|MERGE_RESOLUTION|>--- conflicted
+++ resolved
@@ -55,10 +55,7 @@
     "underscore": "^1.8.3",
     "underscore.string": "3.3.4",
     "url-parse": "^1.1.7",
-<<<<<<< HEAD
+    "wait-on": "^2.0.2",
     "zone.js": "^0.8.18"
-=======
-    "wait-on": "^2.0.2"
->>>>>>> b38d028a
   }
 }