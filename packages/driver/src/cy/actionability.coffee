_ = require("lodash")
$ = require("jquery")
Promise = require("bluebird")

$dom = require("../dom")
$utils = require("../cypress/utils")

delay = 50

getFixedOrStickyEl = $dom.getFirstFixedOrStickyPositionParent
getStickyEl = $dom.getFirstStickyPositionParent

dispatchPrimedChangeEvents = (state) ->
  ## if we have a changeEvent, dispatch it
  if changeEvent = state("changeEvent")
    changeEvent()

getPositionFromArguments = (positionOrX, y, options) ->
  switch
    when _.isObject(positionOrX)
      options = positionOrX
      position = null

    when _.isObject(y)
      options = y
      position = positionOrX
      y = null
      x = null

    when _.every [positionOrX, y], _.isFinite
      position = null
      x = positionOrX

    when _.isString(positionOrX)
      position = positionOrX

  return {options, position, x, y}

ensureElIsNotCovered = (cy, win, $el, fromViewport, options, log, onScroll) ->
  $elAtCoords = null

  getElementAtPointFromViewport = (fromViewport) ->
    ## get the element at point from the viewport based
    ## on the desired x/y normalized coordinations
    if elAtCoords = $dom.getElementAtPointFromViewport(win.document, fromViewport.x, fromViewport.y)
      $elAtCoords = $dom.wrap(elAtCoords)

  ensureDescendents = (fromViewport) ->
    ## figure out the deepest element we are about to interact
    ## with at these coordinates
    $elAtCoords = getElementAtPointFromViewport(fromViewport)

    cy.ensureElDoesNotHaveCSS($el, 'pointer-events', 'none', log)
    cy.ensureDescendents($el, $elAtCoords, log)

    return $elAtCoords

  ensureDescendentsAndScroll = ->
    try
      ## use the initial coords fromViewport
      ensureDescendents(fromViewport)
    catch err
      ## if we're being covered by a fixed position element then
      ## we're going to attempt to continously scroll the element
      ## from underneath this fixed position element until we can't
      ## anymore
      $fixed = getFixedOrStickyEl($elAtCoords)

      ## if we dont have a fixed position
      ## then just bail, cuz we need to retry async
      if not $fixed
        throw err

      scrollContainerPastElement = ($container, $fixed) ->
        ## get the width + height of the $fixed
        ## since this is what we are scrolling past!
        { width, height } = $dom.getElementPositioning($fixed)

        ## what is this container currently scrolled?
        ## using jquery here which normalizes window scroll props
        currentScrollTop = $container.scrollTop()
        currentScrollLeft = $container.scrollLeft()

        if onScroll
          type = if $dom.isWindow($container) then "window" else "container"
          onScroll($container, type)

        ## TODO: right here we could set all of the scrollable
        ## containers on the log and include their scroll
        ## positions.
        ##
        ## then the runner could ask the driver to scroll each one
        ## into its correct position until it passed
        # if $dom.isWindow($container)
        #   log.set("scrollBy", { x: -width, y: -height })

        ## we want to scroll in the opposite direction (up not down)
        ## so just decrease the scrolled positions
        $container.scrollTop((currentScrollTop - height))
        $container.scrollLeft((currentScrollLeft - width))

      getAllScrollables = (scrollables, $el) ->
        ## nudge algorithm
        ## starting at the element itself
        ## walk up until and find all of the scrollable containers
        ## until we reach null
        ## then push in the window
        $scrollableContainer = $dom.getFirstScrollableParent($el)

        if $scrollableContainer
          scrollables.push($scrollableContainer)

          ## recursively iterate
          return getAllScrollables(scrollables, $scrollableContainer)
        else
          ## we're out of scrollable elements
          ## so just push in $(win)
          scrollables.push($(win))

        return scrollables

      ## we want to scroll all of our containers until
      ## this element becomes unhidden or retry async
      scrollContainers = (scrollables) ->
        ## hold onto all the elements we've scrolled
        ## past in this cycle
        elementsScrolledPast = []

        ## pull off scrollables starting with the most outer
        ## container which is window
        $scrollableContainer = scrollables.pop()

        ## we've reach the end of all the scrollables
        if not $scrollableContainer
          ## bail and just retry async
          throw err

        possiblyScrollMultipleTimes = ($fixed) ->
          ## if we got something AND
          if $fixed and ($fixed.get(0) not in elementsScrolledPast)
            elementsScrolledPast.push($fixed.get(0))

            scrollContainerPastElement($scrollableContainer, $fixed)

            try
              ## now that we've changed scroll positions
              ## we must recalculate whether this element is covered
              ## since the element's top / left positions change.
              fromViewport = getCoordinatesForEl(cy, $el, options).fromViewport

              ## this is a relative calculation based on the viewport
              ## so these are the only coordinates we care about
              ensureDescendents(fromViewport)
            catch err
              ## we failed here, but before scrolling the next container
              ## we need to first verify that the element covering up
              ## is the same one as before our scroll
              if $elAtCoords = getElementAtPointFromViewport(fromViewport)
                ## get the fixed element again
                $fixed = getFixedOrStickyEl($elAtCoords)

                ## and possibly recursively scroll past it
                ## if we haven't see it before
                possiblyScrollMultipleTimes($fixed)
          else
            scrollContainers(scrollables)

        possiblyScrollMultipleTimes($fixed)

      ## start nudging
      scrollContainers(
        getAllScrollables([], $el)
      )
  try
    ensureDescendentsAndScroll()
  catch err
    if log
      log.set {
        consoleProps: ->
          obj = {}
          obj["Tried to Click"] = $dom.getElements($el)
          _.extend(obj, err.consoleProps)
          obj
      }
      

    throw err

  ## return the final $elAtCoords
  return $elAtCoords

getCoordinatesForEl = (cy, $el, options) ->
  ## determine if this element is animating
  if options.x and options.y
    $dom.getElementCoordinatesByPositionRelativeToXY($el, options.x, options.y)
  else
    # Cypress.dom.getElementCoordinatesByPosition($el, options.position)
    $dom.getElementCoordinatesByPosition($el, options.position)

ensureNotAnimating = (cy, $el, coordsHistory, animationDistanceThreshold) ->
  ## if we dont have at least 2 points
  ## then automatically retry
  if coordsHistory.length < 2
    throw new Error("coordsHistory must be at least 2 sets of coords")

  ## verify that our element is not currently animating
  ## by verifying it is still at the same coordinates within
  ## 5 pixels of x/y
  cy.ensureElementIsNotAnimating($el, coordsHistory, animationDistanceThreshold)

verify = (cy, $el, options, callbacks) ->

  _.defaults(options, {
    ensure: {
      position: true,
      visibility: true,
      notDisabled: true,
      notCovered: true,
      notReadonly: false,
      custom: false
    }
  })

  win = $dom.getWindowByElement($el.get(0))

  { _log, force, position } = options

  { onReady, onScroll } = callbacks

  if not onReady
    throw new Error("actionability.verify must be passed an onReady callback")

  ## if we have a position we must validate
  ## this ahead of time else bail early
  if options.ensure.position and position
    try
      cy.ensureValidPosition(position, _log)
    catch err
      ## cannot proceed, give up
      return Promise.reject(err)

  Promise.try ->
    coordsHistory = []

    runAllChecks = ->
      if force isnt true
        ## ensure its 'receivable'
        if (options.ensure.notDisabled) then cy.ensureNotDisabled($el, _log)

        ## scroll the element into view
        $el.get(0).scrollIntoView()

        if onScroll
          onScroll($el, "element")

<<<<<<< HEAD
        ## ensure it's attached
        cy.ensureAttached($el, null, _log)

        ## ensure it's visible
        cy.ensureVisibility($el, _log)

        ## ensure it's 'receivable' (not disabled, readonly)
        cy.ensureReceivability($el, _log)
=======
        ## ensure its visible
        if (options.ensure.visibility) then cy.ensureVisibility($el, _log)

        if options.ensure.notReadonly
          cy.ensureNotReadonly($el, _log)

        if _.isFunction(options.custom)
          options.custom($el, _log)
>>>>>>> 2c35402f

      ## now go get all the coords for this element
      coords = getCoordinatesForEl(cy, $el, options)

      ## if force is true OR waitForAnimations is false
      ## then do not perform these additional ensures...
      if (force isnt true) and (options.waitForAnimations isnt false)
        ## store the coords that were absolute
        ## from the window or from the viewport for sticky elements
        ## (see https://github.com/cypress-io/cypress/pull/1478)

        sticky = !!getStickyEl($el)
        coordsHistory.push(if sticky then coords.fromViewport else coords.fromWindow)

        ## then we ensure the element isnt animating
        ensureNotAnimating(cy, $el, coordsHistory, options.animationDistanceThreshold)

        ## now that we know our element isn't animating its time
        ## to figure out if its being covered by another element.
        ## this calculation is relative from the viewport so we
        ## only care about fromViewport coords
        $elAtCoords = options.ensure.notCovered && ensureElIsNotCovered(cy, win, $el, coords.fromViewport, options, _log, onScroll)

      ## pass our final object into onReady
      finalEl = $elAtCoords ? $el
      finalCoords = getCoordinatesForEl(cy, $el, options)
      
      return onReady(finalEl, finalCoords)

    ## we cannot enforce async promises here because if our
    ## element passes every single check, we MUST fire the event
    ## synchronously else we risk the state changing between
    ## the checks and firing the event!
    do retryActionability = ->
      try
        runAllChecks()
      catch err
        options.error = err
        cy.retry(retryActionability, options)

module.exports = {
  delay
  verify
  dispatchPrimedChangeEvents
  getPositionFromArguments
}<|MERGE_RESOLUTION|>--- conflicted
+++ resolved
@@ -244,6 +244,10 @@
 
     runAllChecks = ->
       if force isnt true
+
+        ## ensure it's attached
+        cy.ensureAttached($el, null, _log)
+
         ## ensure its 'receivable'
         if (options.ensure.notDisabled) then cy.ensureNotDisabled($el, _log)
 
@@ -253,16 +257,6 @@
         if onScroll
           onScroll($el, "element")
 
-<<<<<<< HEAD
-        ## ensure it's attached
-        cy.ensureAttached($el, null, _log)
-
-        ## ensure it's visible
-        cy.ensureVisibility($el, _log)
-
-        ## ensure it's 'receivable' (not disabled, readonly)
-        cy.ensureReceivability($el, _log)
-=======
         ## ensure its visible
         if (options.ensure.visibility) then cy.ensureVisibility($el, _log)
 
@@ -271,7 +265,6 @@
 
         if _.isFunction(options.custom)
           options.custom($el, _log)
->>>>>>> 2c35402f
 
       ## now go get all the coords for this element
       coords = getCoordinatesForEl(cy, $el, options)
