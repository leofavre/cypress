--- conflicted
+++ resolved
@@ -478,7 +478,6 @@
       if not _.isString(url)
         $utils.throwErrByPath("visit.invalid_1st_arg")
 
-<<<<<<< HEAD
       if options.onBeforeLoad
         $utils.throwErrByPath("visit.renamed_callback", {
           args: {
@@ -494,12 +493,11 @@
             newName: "onReady"
           }
         })
-=======
+
       consoleProps = {}
 
       if not _.isEmpty(options)
         consoleProps["Options"] = _.pick(options, VISIT_OPTS)
->>>>>>> e4bb9455
 
       _.defaults(options, {
         auth: null
