--- conflicted
+++ resolved
@@ -1,12 +1,8 @@
 _ = require("lodash")
 Promise = require("bluebird")
 
-<<<<<<< HEAD
 { waitForRoute } = require("@packages/net-stubbing/driver")
-$utils = require("../../cypress/utils")
-=======
 $errUtils = require("../../cypress/error_utils")
->>>>>>> eab801ae
 
 getNumRequests = (state, alias) =>
   requests = state("aliasRequests") ? {}
@@ -48,9 +44,6 @@
         aliasType: "route"
       })
 
-<<<<<<< HEAD
-    waitForRouteAlias = (str, options) ->
-=======
     checkForXhr = (alias, type, index, num, options) ->
       options.type = type
 
@@ -74,7 +67,6 @@
       , options
 
     waitForXhr = (str, options) ->
->>>>>>> eab801ae
       ## we always want to strip everything after the last '.'
       ## since we support alias property 'request'
       if _.indexOf(str, ".") == -1 ||
@@ -123,7 +115,7 @@
 
       options.timeout = options["#{type}Timeout"] || options.timeout || cy.timeout()
 
-      options.error = $utils.errMessageByPath "wait.timed_out", {
+      options.error = $errUtils.errMsgByPath "wait.timed_out", {
         timeout: options.timeout
         alias
         num
@@ -137,7 +129,7 @@
       ## we may get back an xhr value instead
       ## of a promise, so we have to wrap this
       ## in another promise :-(
-      waitForRouteAlias(str, _.omit(options, "error", "_runnableTimeout"))
+      waitForXhr(str, _.omit(options, "error", "_runnableTimeout"))
     .then (responses) ->
       ## if we only asked to wait for one alias
       ## then return that, else return the array of xhr responses
