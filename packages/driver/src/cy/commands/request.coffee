--- conflicted
+++ resolved
@@ -254,11 +254,7 @@
 
         return response
       .catch Promise.TimeoutError, (err) =>
-<<<<<<< HEAD
-        $errUtils.throwErrByPath "request.timed_out", {
-=======
         $errUtils.throwErrByPath("request.timed_out", {
->>>>>>> 42cc6282
           onFail: options._log
           args: {
             url:     requestOpts.url
