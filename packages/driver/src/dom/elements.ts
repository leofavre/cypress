--- conflicted
+++ resolved
@@ -629,15 +629,11 @@
   return null
 }
 
-<<<<<<< HEAD
 const getParent = ($el: JQuery): JQuery => {
   return $(getParentNode($el[0]))
 }
 
-const getAllParents = (el) => {
-=======
 const getAllParents = (el: HTMLElement, untilSelector?: string) => {
->>>>>>> 6370f2ef
   const collectParents = (parents, node) => {
     const parent = getParentNode(node)
 
