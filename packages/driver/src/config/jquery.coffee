--- conflicted
+++ resolved
@@ -7,12 +7,6 @@
 ## force jquery to have the same visible
 ## and hidden logic as cypress
 
-<<<<<<< HEAD
-## see difference between 'filters' and 'pseudos'
-## https://api.jquery.com/filter/ and https://api.jquery.com/category/selectors/
-$.expr.filters.focus = $dom.isFocused
-$.expr.pseudos.focus = $dom.isFocused
-=======
 ## this prevents `is` from calling into the native .matches method
 ## which would prevent our `focus` code from ever being called during
 ## is(:focus).
@@ -53,7 +47,6 @@
 
 $.expr.pseudos.focus = $dom.isFocused
 $.expr.filters.focus = $dom.isFocused
->>>>>>> 81309fcb
 $.expr.pseudos.focused = $dom.isFocused
 $.expr.filters.visible = $dom.isVisible
 $.expr.pseudos.visible = $dom.isVisible
