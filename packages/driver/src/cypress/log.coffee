--- conflicted
+++ resolved
@@ -155,12 +155,8 @@
     instrument:       "command"
     url:              state("url")
     hookName:         state("hookName")
-<<<<<<< HEAD
-    testId:           state("runnable").id
+    testId:           state("runnable")?.id
     testCurrentRetry: getTestAttemptFromRunnable(state("runnable"))
-=======
-    testId:           state("runnable")?.id
->>>>>>> 8d7abf22
     viewportWidth:    state("viewportWidth")
     viewportHeight:   state("viewportHeight")
     referencesAlias:  undefined
