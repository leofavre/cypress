--- conflicted
+++ resolved
@@ -6,10 +6,7 @@
 $selection = require("../dom/selection")
 $utils = require("./utils")
 $errUtils = require("./error_utils")
-<<<<<<< HEAD
 $sourceMapUtils = require("./source_map_utils")
-=======
->>>>>>> 90be7d10
 $Chai = require("../cy/chai")
 $Xhrs = require("../cy/xhrs")
 $jQuery = require("../cy/jquery")
@@ -68,11 +65,7 @@
     title = state("runnable").fullTitle()
 
     msg = $errUtils.errMsgByPath("miscellaneous.mixing_promises_and_commands", {
-<<<<<<< HEAD
       title: title
-=======
-      title: title 
->>>>>>> 90be7d10
     })
 
     $utils.warning(msg)
