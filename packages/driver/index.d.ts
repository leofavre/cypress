--- conflicted
+++ resolved
@@ -1,71 +1,5 @@
-<<<<<<< HEAD
-/// <reference path="../../cli/types/index.d.ts" />
-
-/**
- * For properties on `Cypress` and `cy` that are not intended for public use.
- */
-declare global {
-  namespace Cypress {
-    interface CypressUtils {
-      throwErrByPath: (path: string, obj: { args: object }) => void
-      warnByPath: (path: string, obj: { args: object }) => void
-      warning: (message: string) => void
-    }
-
-    interface Actions {
-      (action: 'net:event', frame: any)
-    }
-
-    interface cy {
-      /**
-       * If `as` is chained to the current command, return the alias name used.
-       */
-      getNextAlias: () => string | undefined
-      retry: (fn: () => any, opts: any) => any
-    }
-
-    interface Cypress {
-      backend: (eventName: string, ...args: any[]) => Promise<any>
-      routes: {
-        [routeHandlerId: string]: any
-      }
-      sinon: sinon.SinonStatic
-      utils: CypressUtils
-    }
-
-    type Log = ReturnType<Cypress.log>
-
-    interface LogConfig {
-      message: any[]
-      instrument?: 'route'
-      isStubbed?: boolean
-      alias?: string
-      aliasType?: 'route'
-      type?: 'parent'
-      event?: boolean
-      method?: string
-      url?: string
-      status?: number
-      numResponses?: number
-      response?: string
-      renderProps?: () => {
-        indicator?: 'aborted' | 'pending' | 'successful' | 'bad'
-        message?: string
-      }
-    }
-
-    interface State {
-      (k: 'routes', v?: RouteMap): RouteMap
-    }
-  }
-}
-
-export as namespace Cypress
-
-=======
 /// <reference path="../../cli/types/cypress.d.ts" />
 /// <reference path="../ts/index.d.ts" />
->>>>>>> e5e2afc4
 export const $Cypress: Cypress.Cypress
 
 export default $Cypress