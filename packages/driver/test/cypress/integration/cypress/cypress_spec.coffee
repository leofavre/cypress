$ = Cypress.$
Promise = Cypress.Promise

describe "driver/src/cypress/index", ->
  beforeEach ->
    cy.stub(Promise, "config")

    @Cypress = Cypress.$Cypress.create({})

  context "$Cypress", ->
    it "is attached but not global", ->
      expect(window.$Cypress).to.be.undefined
      expect(window.top.$Cypress).to.be.undefined

  context "$", ->
    afterEach ->
      delete Cypress.$.expr[":"].foo

    ## https://github.com/cypress-io/cypress/issues/2830
    it "exposes expr", ->
      expect(Cypress.$).to.have.property("expr")

      Cypress.$.expr[":"].foo = (elem) ->
        Boolean(elem.getAttribute("foo"))

      $foo = $("<div foo='bar'>foo element</div>").appendTo(cy.$$("body"))

      cy.get(":foo").then ($el) ->
        expect($el.get(0)).to.eq($foo.get(0))

  context "#backend", ->
    it "sets __stackCleaned__ on errors", ->
      cy.stub(@Cypress, "emit")
      .withArgs("backend:request")
      .yieldsAsync({
        error: {
          name: "Error"
          message: "msg"
          stack: "stack"
        }
      })

      @Cypress.backend("foo")
      .catch (err) ->
        expect(err.backend).to.be.true
        expect(err.stack).not.to.include("From previous event")

    ## https://github.com/cypress-io/cypress/issues/4346
    it "can complete if a circular reference is sent", ->
      foo = {
        bar: {}
      }

      foo.bar.baz = foo

      Cypress.backend("foo", foo)
      .then ->
        throw new Error("should not reach")
      .catch (e) ->
        expect(e.message).to.eq("You requested a backend event we cannot handle: foo")

  context ".isCy", ->
    it "returns true on cy, cy chainable", ->
      expect(Cypress.isCy(cy)).to.be.true
      chainer = cy.wrap().then ->
        expect(Cypress.isCy(chainer)).to.be.true

    it "returns false on non-cy objects", ->
      expect(Cypress.isCy(undefined)).to.be.false
      expect(Cypress.isCy(() => {})).to.be.false

  context ".Log", ->
    it "throws when using Cypress.Log.command()", ->
      fn = ->
        Cypress.Log.command({})

      expect(fn).to.throw('has been renamed to Cypress.log')

    it "throws when passing non-object to Cypress.log()", ->
      fn = ->
        Cypress.log('My Log')

<<<<<<< HEAD
      expect(fn).to.throw().with.property("message")
        .and.include("`Cypress.log()` can only be called with an options object. Your argument was: `My Log`")
      expect(fn).to.throw().with.property("docsUrl")
        .and.eq("https://on.cypress.io/cypress-log")
=======
      expect(fn).to.throw('Cypress.log() can only be called with an options object. Your argument was')
      expect(fn).to.throw('My Log')
>>>>>>> 7540a4fe

    it "does not throw when Cypress.log() called outside of command", ->
      fn = ->
        Cypress.log({ message: 'My Log' })

      expect(fn).to.not.throw()

  context "DeprecatedCommandInterface", ->
    it "throws when using Cypress.add...Command", ->
      fn = ->
        Cypress.addParentCommand()

      expect(fn).to.throw().with.property("message")
        .and.include("Cypress.addParentCommand(...) has been removed and replaced")
      expect(fn).to.throw().with.property("docsUrl")
        .and.eq("https://on.cypress.io/custom-command-interface-changed")

      fn = ->
        Cypress.addChildCommand()

      expect(fn).to.throw().with.property("message")
        .and.include("Cypress.addChildCommand(...) has been removed and replaced")
      expect(fn).to.throw().with.property("docsUrl")
        .and.eq("https://on.cypress.io/custom-command-interface-changed")

      fn = ->
        Cypress.addDualCommand()

      expect(fn).to.throw().with.property("message")
        .and.include("Cypress.addDualCommand(...) has been removed and replaced")
      expect(fn).to.throw().with.property("docsUrl")
        .and.eq("https://on.cypress.io/custom-command-interface-changed")

  context "PrivateCommandInterface", ->
    it "throws when using addAssertionCommand or addUtilityCommand", ->
      fn = ->
        Cypress.addAssertionCommand()

      expect(fn).to.throw().with.property("message")
        .and.include("You cannot use the undocumented private command interface: `addAssertionCommand`")

      fn = ->
        Cypress.addUtilityCommand()

      expect(fn).to.throw().with.property("message")
        .and.include("You cannot use the undocumented private command interface: `addUtilityCommand`")<|MERGE_RESOLUTION|>--- conflicted
+++ resolved
@@ -80,15 +80,10 @@
       fn = ->
         Cypress.log('My Log')
 
-<<<<<<< HEAD
       expect(fn).to.throw().with.property("message")
         .and.include("`Cypress.log()` can only be called with an options object. Your argument was: `My Log`")
       expect(fn).to.throw().with.property("docsUrl")
         .and.eq("https://on.cypress.io/cypress-log")
-=======
-      expect(fn).to.throw('Cypress.log() can only be called with an options object. Your argument was')
-      expect(fn).to.throw('My Log')
->>>>>>> 7540a4fe
 
     it "does not throw when Cypress.log() called outside of command", ->
       fn = ->
