{ Screenshot, $ } = Cypress

DEFAULTS = {
  capture: "fullPage"
  scale: false
  disableTimersAndAnimations: true
  screenshotOnRunFailure: true
  blackout: []
}

describe "src/cypress/screenshot", ->
  beforeEach ->
    ## reset state since this is a singleton
    Screenshot.reset()

  it "has defaults", ->
    expect(Screenshot.getConfig()).to.deep.eq(DEFAULTS)
    expect(-> Screenshot.onBeforeScreenshot()).not.to.throw()
    expect(-> Screenshot.onAfterScreenshot()).not.to.throw()

  context ".getConfig", ->
    it "returns copy of config", ->
      config = Screenshot.getConfig()
      config.blackout.push(".foo")
      expect(Screenshot.getConfig().blackout).to.deep.eq(DEFAULTS.blackout)

  context ".defaults", ->
    it "is noop if not called with any valid properties", ->
      Screenshot.defaults({})
      expect(Screenshot.getConfig()).to.deep.eq(DEFAULTS)
      expect(-> Screenshot.onBeforeScreenshot()).not.to.throw()
      expect(-> Screenshot.onAfterScreenshot()).not.to.throw()

    it "sets capture if specified", ->
      Screenshot.defaults({
        capture: "runner"
      })
      expect(Screenshot.getConfig().capture).to.eql("runner")

    it "sets scale if specified", ->
      Screenshot.defaults({
        scale: true
      })
      expect(Screenshot.getConfig().scale).to.equal(true)

    it "sets disableTimersAndAnimations if specified", ->
      Screenshot.defaults({
        disableTimersAndAnimations: false
      })
      expect(Screenshot.getConfig().disableTimersAndAnimations).to.equal(false)

    it "sets screenshotOnRunFailure if specified", ->
      Screenshot.defaults({
        screenshotOnRunFailure: false
      })
      expect(Screenshot.getConfig().screenshotOnRunFailure).to.equal(false)

    it "sets clip if specified", ->
      Screenshot.defaults({
        clip: { width: 200, height: 100, x: 0, y: 0 }
      })
      expect(
        Screenshot.getConfig().clip
      ).to.eql(
        { width: 200, height: 100, x: 0, y:0 }
      )

    it "sets and normalizes padding if specified", ->
      tests = [
        [ 50, [50, 50, 50, 50] ]
        [ [15], [15, 15, 15, 15] ]
        [ [30, 20], [30, 20, 30, 20] ]
        [ [10, 20, 30], [10, 20, 30, 20] ]
        [ [20, 10, 20, 10], [20, 10, 20, 10] ]
      ]

      for test in tests
        [ input, expected ] = test
        Screenshot.defaults({
          padding: input
        })
        expect(
          Screenshot.getConfig().padding
        ).to.eql(
          expected
        )

    it "sets onBeforeScreenshot if specified", ->
      onBeforeScreenshot = cy.stub()
      Screenshot.defaults({ onBeforeScreenshot })
      Screenshot.onBeforeScreenshot()
      expect(onBeforeScreenshot).to.be.called

    it "sets onAfterScreenshot if specified", ->
      onAfterScreenshot = cy.stub()
      Screenshot.defaults({ onAfterScreenshot })
      Screenshot.onAfterScreenshot()
      expect(onAfterScreenshot).to.be.called

    describe "errors", ->
      it "throws if not passed an object", ->
        fn = () =>
          return Screenshot.defaults()

        expect(fn).to.throw()
        .with.property("message")
        .and.include("`Cypress.Screenshot.defaults()` must be called with an object. You passed: ")

        expect(fn).to.throw()
        .with.property("docsUrl")
        .and.include("https://on.cypress.io/screenshot-api")

      it "throws if capture is not a string", ->
        fn = () =>
          return Screenshot.defaults({ capture: true })

        expect(fn).to.throw()
        .with.property("message")
        .and.include("`Cypress.Screenshot.defaults()` `capture` option must be one of the following: `fullPage`, `viewport`, or `runner`. You passed: `true`")

        expect(fn).to.throw()
        .with.property("docsUrl")
        .and.eq("https://on.cypress.io/screenshot-api")

      it "throws if capture is not a valid option", ->
        fn = () =>
          return Screenshot.defaults({ capture: "foo" })

        expect(fn).to.throw()
        .with.property("message")
        .and.include("`Cypress.Screenshot.defaults()` `capture` option must be one of the following: `fullPage`, `viewport`, or `runner`. You passed: `foo`")

        expect(fn).to.throw()
        .with.property("docsUrl")
        .and.eq("https://on.cypress.io/screenshot-api")

      it "throws if scale is not a boolean", ->
        fn = () =>
          return Screenshot.defaults({ scale: "foo" })

        expect(fn).to.throw()
        .with.property("message")
        .and.include("`Cypress.Screenshot.defaults()` `scale` option must be a boolean. You passed: `foo`")
        expect(fn).to.throw()
        .with.property("docsUrl")
        .and.eq("https://on.cypress.io/screenshot-api")

      it "throws if disableTimersAndAnimations is not a boolean", ->
        fn = () =>
          return Screenshot.defaults({ disableTimersAndAnimations: "foo" })

        expect(fn).to.throw()
        .with.property("message")
        .and.include("`Cypress.Screenshot.defaults()` `disableTimersAndAnimations` option must be a boolean. You passed: `foo`")

        expect(fn).to.throw()
        .with.property("docsUrl")
        .and.eq("https://on.cypress.io/screenshot-api")

      it "throws if screenshotOnRunFailure is not a boolean", ->
        fn = () =>
          return Screenshot.defaults({ screenshotOnRunFailure: "foo" })

        expect(fn).to.throw()
        .with.property("message")
        .and.include("`Cypress.Screenshot.defaults()` `screenshotOnRunFailure` option must be a boolean. You passed: `foo`")

        expect(fn).to.throw()
        .with.property("docsUrl")
        .and.include("https://on.cypress.io/screenshot-api")

      it "throws if blackout is not an array", ->
        fn = () =>
          return Screenshot.defaults({ blackout: "foo" })
        
        expect(fn).to.throw()
        .with.property("message")
        .and.include("`Cypress.Screenshot.defaults()` `blackout` option must be an array of strings. You passed: `foo`")

        expect(fn).to.throw()
        .with.property("docsUrl")
        .and.include("https://on.cypress.io/screenshot-api")

      it "throws if blackout is not an array of strings", ->
        fn = () =>
          return Screenshot.defaults({ blackout: [true] })
        
        expect(fn).to.throw()
        .with.property("message")
        .and.include("`Cypress.Screenshot.defaults()` `blackout` option must be an array of strings. You passed: `true`")

        expect(fn).to.throw()
        .with.property("docsUrl")
        .and.include("https://on.cypress.io/screenshot-api")

<<<<<<< HEAD
      it "throws if clip is not an object", ->
        fn = () =>
          return Screenshot.defaults({ clip: true })
        
        expect(fn).to.throw()
        .with.property("message")
        .and.include("`Cypress.Screenshot.defaults()` `clip` option must be an object of with the keys `{ width, height, x, y }` and number values. You passed: `true`")

        expect(fn).to.throw()
        .with.property("docsUrl")
        .and.include("https://on.cypress.io/screenshot-api")

      it "throws if clip is lacking proper keys", ->
        fn = () =>
          return Screenshot.defaults({ clip: { x: 5 } })
        
        expect(fn).to.throw()
        .with.property("message")
        .and.include("`Cypress.Screenshot.defaults()` `clip` option must be an object of with the keys `{ width, height, x, y }` and number values. You passed: `{x: 5}`")

        expect(fn).to.throw()
        .with.property("docsUrl")
        .and.include("https://on.cypress.io/screenshot-api")

      it "throws if clip has extraneous keys", ->
        fn = () =>
          return Screenshot.defaults({ clip: { width: 100, height: 100, x: 5, y: 5, foo: 10 } })
        
        expect(fn)
        .to.throw()
        .with.property("message")
        .and.include("`Cypress.Screenshot.defaults()` `clip` option must be an object of with the keys `{ width, height, x, y }` and number values. You passed: `Object{5}`")

        expect(fn).to.throw()
        .with.property("docsUrl")
        .and.include("https://on.cypress.io/screenshot-api")

      it "throws if clip has non-number values", ->
        fn = () =>
          return Screenshot.defaults({ clip: { width: 100, height: 100, x: 5, y: "5" } })

        expect(fn)
        .to.throw()
        .with.property("message")
        .and.include("`Cypress.Screenshot.defaults()` `clip` option must be an object of with the keys `{ width, height, x, y }` and number values. You passed: `Object{4}`")

        expect(fn).to.throw()
        .with.property("docsUrl")
        .and.include("https://on.cypress.io/screenshot-api")
=======
      it "throws if padding is not a number or an array of numbers with a length between 1 and 4", ->
        expect =>
          Screenshot.defaults({ padding: '50px' })
        .to.throw("Cypress.Screenshot.defaults() 'padding' option must be either a number or an array of numbers with a maximum length of 4. You passed: 50px")
        expect =>
          Screenshot.defaults({ padding: ['bad', 'bad', 'bad', 'bad'] })
        .to.throw("Cypress.Screenshot.defaults() 'padding' option must be either a number or an array of numbers with a maximum length of 4. You passed: bad, bad, bad, bad")
        expect =>
          Screenshot.defaults({ padding: [20, 10, 20, 10, 50] })
        .to.throw("Cypress.Screenshot.defaults() 'padding' option must be either a number or an array of numbers with a maximum length of 4. You passed: 20, 10, 20, 10, 50")

      it "throws if clip is lacking proper keys", ->
        expect =>
          Screenshot.defaults({ clip: { x: 5 } })
        .to.throw("Cypress.Screenshot.defaults() 'clip' option must be an object with the keys { width, height, x, y } and number values. You passed: {x: 5}")

      it "throws if clip has extraneous keys", ->
        expect =>
          Screenshot.defaults({ clip: { width: 100, height: 100, x: 5, y: 5, foo: 10 } })
        .to.throw("Cypress.Screenshot.defaults() 'clip' option must be an object with the keys { width, height, x, y } and number values. You passed: Object{5}")

      it "throws if clip has non-number values", ->
        expect =>
          Screenshot.defaults({ clip: { width: 100, height: 100, x: 5, y: "5" } })
        .to.throw("Cypress.Screenshot.defaults() 'clip' option must be an object with the keys { width, height, x, y } and number values. You passed: Object{4}")
>>>>>>> 033689f8

      it "throws if onBeforeScreenshot is not a function", ->
        fn = () =>
          return Screenshot.defaults({ onBeforeScreenshot: "foo" })
        
        expect(fn)
        .to.throw()
        .with.property("message")
        .and.include("`Cypress.Screenshot.defaults()` `onBeforeScreenshot` option must be a function. You passed: `foo`")

        expect(fn).to.throw()
        .with.property("docsUrl")
        .and.include("https://on.cypress.io/screenshot-api")

      it "throws if onAfterScreenshot is not a function", ->
        fn = () =>
          return Screenshot.defaults({ onAfterScreenshot: "foo" })
        
        expect(fn)
        .to.throw()
        .with.property("message")
        .and.include("`Cypress.Screenshot.defaults()` `onAfterScreenshot` option must be a function. You passed: `foo`")
        
        expect(fn).to.throw()
        .with.property("docsUrl")
        .and.include("https://on.cypress.io/screenshot-api")
        <|MERGE_RESOLUTION|>--- conflicted
+++ resolved
@@ -172,7 +172,7 @@
       it "throws if blackout is not an array", ->
         fn = () =>
           return Screenshot.defaults({ blackout: "foo" })
-        
+
         expect(fn).to.throw()
         .with.property("message")
         .and.include("`Cypress.Screenshot.defaults()` `blackout` option must be an array of strings. You passed: `foo`")
@@ -184,7 +184,7 @@
       it "throws if blackout is not an array of strings", ->
         fn = () =>
           return Screenshot.defaults({ blackout: [true] })
-        
+
         expect(fn).to.throw()
         .with.property("message")
         .and.include("`Cypress.Screenshot.defaults()` `blackout` option must be an array of strings. You passed: `true`")
@@ -193,107 +193,54 @@
         .with.property("docsUrl")
         .and.include("https://on.cypress.io/screenshot-api")
 
-<<<<<<< HEAD
-      it "throws if clip is not an object", ->
-        fn = () =>
-          return Screenshot.defaults({ clip: true })
-        
-        expect(fn).to.throw()
-        .with.property("message")
-        .and.include("`Cypress.Screenshot.defaults()` `clip` option must be an object of with the keys `{ width, height, x, y }` and number values. You passed: `true`")
-
-        expect(fn).to.throw()
-        .with.property("docsUrl")
-        .and.include("https://on.cypress.io/screenshot-api")
+      it "throws if padding is not a number or an array of numbers with a length between 1 and 4", ->
+        expect =>
+          Screenshot.defaults({ padding: '50px' })
+        .to.throw("`Cypress.Screenshot.defaults()` `padding` option must be either a number or an array of numbers with a maximum length of 4. You passed: `50px`")
+        expect =>
+          Screenshot.defaults({ padding: ['bad', 'bad', 'bad', 'bad'] })
+        .to.throw("`Cypress.Screenshot.defaults()` `padding` option must be either a number or an array of numbers with a maximum length of 4. You passed: `bad, bad, bad, bad`")
+        expect =>
+          Screenshot.defaults({ padding: [20, 10, 20, 10, 50] })
+        .to.throw("`Cypress.Screenshot.defaults()` `padding` option must be either a number or an array of numbers with a maximum length of 4. You passed: `20, 10, 20, 10, 50`")
 
       it "throws if clip is lacking proper keys", ->
-        fn = () =>
-          return Screenshot.defaults({ clip: { x: 5 } })
-        
-        expect(fn).to.throw()
-        .with.property("message")
-        .and.include("`Cypress.Screenshot.defaults()` `clip` option must be an object of with the keys `{ width, height, x, y }` and number values. You passed: `{x: 5}`")
-
-        expect(fn).to.throw()
-        .with.property("docsUrl")
-        .and.include("https://on.cypress.io/screenshot-api")
+        expect =>
+          Screenshot.defaults({ clip: { x: 5 } })
+        .to.throw("`Cypress.Screenshot.defaults()` `clip` option must be an object with the keys `{ width, height, x, y }` and number values. You passed: `{x: 5}`")
 
       it "throws if clip has extraneous keys", ->
-        fn = () =>
-          return Screenshot.defaults({ clip: { width: 100, height: 100, x: 5, y: 5, foo: 10 } })
-        
+        expect =>
+          Screenshot.defaults({ clip: { width: 100, height: 100, x: 5, y: 5, foo: 10 } })
+        .to.throw("`Cypress.Screenshot.defaults()` `clip` option must be an object with the keys `{ width, height, x, y }` and number values. You passed: `Object{5}`")
+
+      it "throws if clip has non-number values", ->
+        expect =>
+          Screenshot.defaults({ clip: { width: 100, height: 100, x: 5, y: "5" } })
+        .to.throw("`Cypress.Screenshot.defaults()` `clip` option must be an object with the keys `{ width, height, x, y }` and number values. You passed: `Object{4}`")
+
+      it "throws if onBeforeScreenshot is not a function", ->
+        fn = () =>
+          return Screenshot.defaults({ onBeforeScreenshot: "foo" })
+
         expect(fn)
         .to.throw()
         .with.property("message")
-        .and.include("`Cypress.Screenshot.defaults()` `clip` option must be an object of with the keys `{ width, height, x, y }` and number values. You passed: `Object{5}`")
-
-        expect(fn).to.throw()
-        .with.property("docsUrl")
-        .and.include("https://on.cypress.io/screenshot-api")
-
-      it "throws if clip has non-number values", ->
-        fn = () =>
-          return Screenshot.defaults({ clip: { width: 100, height: 100, x: 5, y: "5" } })
+        .and.include("`Cypress.Screenshot.defaults()` `onBeforeScreenshot` option must be a function. You passed: `foo`")
+
+        expect(fn).to.throw()
+        .with.property("docsUrl")
+        .and.include("https://on.cypress.io/screenshot-api")
+
+      it "throws if onAfterScreenshot is not a function", ->
+        fn = () =>
+          return Screenshot.defaults({ onAfterScreenshot: "foo" })
 
         expect(fn)
         .to.throw()
         .with.property("message")
-        .and.include("`Cypress.Screenshot.defaults()` `clip` option must be an object of with the keys `{ width, height, x, y }` and number values. You passed: `Object{4}`")
-
-        expect(fn).to.throw()
-        .with.property("docsUrl")
-        .and.include("https://on.cypress.io/screenshot-api")
-=======
-      it "throws if padding is not a number or an array of numbers with a length between 1 and 4", ->
-        expect =>
-          Screenshot.defaults({ padding: '50px' })
-        .to.throw("Cypress.Screenshot.defaults() 'padding' option must be either a number or an array of numbers with a maximum length of 4. You passed: 50px")
-        expect =>
-          Screenshot.defaults({ padding: ['bad', 'bad', 'bad', 'bad'] })
-        .to.throw("Cypress.Screenshot.defaults() 'padding' option must be either a number or an array of numbers with a maximum length of 4. You passed: bad, bad, bad, bad")
-        expect =>
-          Screenshot.defaults({ padding: [20, 10, 20, 10, 50] })
-        .to.throw("Cypress.Screenshot.defaults() 'padding' option must be either a number or an array of numbers with a maximum length of 4. You passed: 20, 10, 20, 10, 50")
-
-      it "throws if clip is lacking proper keys", ->
-        expect =>
-          Screenshot.defaults({ clip: { x: 5 } })
-        .to.throw("Cypress.Screenshot.defaults() 'clip' option must be an object with the keys { width, height, x, y } and number values. You passed: {x: 5}")
-
-      it "throws if clip has extraneous keys", ->
-        expect =>
-          Screenshot.defaults({ clip: { width: 100, height: 100, x: 5, y: 5, foo: 10 } })
-        .to.throw("Cypress.Screenshot.defaults() 'clip' option must be an object with the keys { width, height, x, y } and number values. You passed: Object{5}")
-
-      it "throws if clip has non-number values", ->
-        expect =>
-          Screenshot.defaults({ clip: { width: 100, height: 100, x: 5, y: "5" } })
-        .to.throw("Cypress.Screenshot.defaults() 'clip' option must be an object with the keys { width, height, x, y } and number values. You passed: Object{4}")
->>>>>>> 033689f8
-
-      it "throws if onBeforeScreenshot is not a function", ->
-        fn = () =>
-          return Screenshot.defaults({ onBeforeScreenshot: "foo" })
-        
-        expect(fn)
-        .to.throw()
-        .with.property("message")
-        .and.include("`Cypress.Screenshot.defaults()` `onBeforeScreenshot` option must be a function. You passed: `foo`")
-
-        expect(fn).to.throw()
-        .with.property("docsUrl")
-        .and.include("https://on.cypress.io/screenshot-api")
-
-      it "throws if onAfterScreenshot is not a function", ->
-        fn = () =>
-          return Screenshot.defaults({ onAfterScreenshot: "foo" })
-        
-        expect(fn)
-        .to.throw()
-        .with.property("message")
         .and.include("`Cypress.Screenshot.defaults()` `onAfterScreenshot` option must be a function. You passed: `foo`")
-        
-        expect(fn).to.throw()
-        .with.property("docsUrl")
-        .and.include("https://on.cypress.io/screenshot-api")
-        +
+        expect(fn).to.throw()
+        .with.property("docsUrl")
+        .and.include("https://on.cypress.io/screenshot-api")