--- conflicted
+++ resolved
@@ -1556,11 +1556,7 @@
 
           expect(Cookie.get("__cypress.initial")).to.be.undefined
 
-<<<<<<< HEAD
-    ## TODO: hangs chrome76 and firefox
-=======
-    ## TODO: broken - https://github.com/cypress-io/cypress/issues/4973
->>>>>>> 34037137
+    ## TODO: broken - https://github.com/cypress-io/cypress/issues/4973 (chrome76+ and firefox)
     it.skip "does not reset the timeout", (done) ->
       cy.timeout(1000)
 
