--- conflicted
+++ resolved
@@ -2,10 +2,7 @@
 const { _ } = Cypress
 const { Promise } = Cypress
 const chaiSubset = require('chai-subset')
-<<<<<<< HEAD
-=======
 const { getCommandLogWithText, findReactInstance, withMutableReporterState, clickCommandLog } = require('../../../support/utils')
->>>>>>> 9a00c611
 
 chai.use(chaiSubset)
 
@@ -28,11 +25,6 @@
 ]
 const focusEvents = ['focus', 'focusin']
 
-<<<<<<< HEAD
-const allMouseEvents = [...mouseClickEvents, ...mouseHoverEvents, ...focusEvents]
-
-const isFirefox = Cypress.browser.family === 'firefox'
-=======
 const attachListeners = (listenerArr) => {
   return (els) => {
     _.each(els, (el, elName) => {
@@ -55,20 +47,26 @@
   }
 
   return Cypress.Promise.all(
-    aliases[0].split(' ').map((alias) => {
-      return cy.now('get', alias)
-    })
+    aliases[0].split(' ').map((alias) => cy.now('get', alias))
   )
 }
 
 Cypress.Commands.add('getAll', getAllFn)
 
-const wrapped = (obj) => cy.wrap(obj, { log: false })
-const shouldBeCalled = (stub) => wrapped(stub).should('be.called')
-const shouldBeCalledOnce = (stub) => wrapped(stub).should('be.calledOnce')
-const shouldBeCalledWithCount = (num) => (stub) => wrapped(stub).should('have.callCount', num)
-const shouldNotBeCalled = (stub) => wrapped(stub).should('not.be.called')
->>>>>>> 9a00c611
+const _wrapLogFalse = (obj) => cy.wrap(obj, { log: false })
+const shouldBeCalled = (stub) => _wrapLogFalse(stub).should('be.called')
+const shouldBeCalledOnce = (stub) => _wrapLogFalse(stub).should('be.calledOnce')
+const shouldBeCalledWithCount = (num) => (stub) => _wrapLogFalse(stub).should('have.callCount', num)
+const shouldNotBeCalled = (stub) => _wrapLogFalse(stub).should('not.be.called')
+
+const getMidPoint = (el) => {
+  const box = el.getBoundingClientRect()
+  const midX = box.left + box.width / 2
+  const midY = box.top + box.height / 2
+
+  return { x: midX, y: midY }
+}
+const isFirefox = Cypress.browser.family === 'firefox'
 
 describe('src/cy/commands/actions/click', () => {
   beforeEach(() => {
@@ -211,7 +209,6 @@
     it('sends pointer and mouse events in order', () => {
       const events = []
       const $btn = cy.$$('#button')
-<<<<<<< HEAD
 
       _.each('pointerdown mousedown pointerup mouseup click'.split(' '), (event) => {
         $btn.get(0).addEventListener(event, () => {
@@ -224,10 +221,481 @@
       })
     })
 
+    it('records correct clientX when el scrolled', (done) => {
+      const $btn = $(`<button id='scrolledBtn' style='position: absolute; top: 1600px; left: 1200px; width: 100px;'>foo</button>`).appendTo(cy.$$('body'))
+
+      const win = cy.state('window')
+
+      $btn.get(0).addEventListener('click', (e) => {
+        const { fromElViewport } = Cypress.dom.getElementCoordinatesByPosition($btn)
+
+        expect(win.scrollX).to.be.gt(0)
+        expect(e.clientX).to.be.closeTo(fromElViewport.x, 1)
+
+        done()
+      })
+
+      cy.get('#scrolledBtn').click()
+    })
+
+    it('records correct clientY when el scrolled', (done) => {
+      const $btn = $(`<button id='scrolledBtn' style='position: absolute; top: 1600px; left: 1200px; width: 100px;'>foo</button>`).appendTo(cy.$$('body'))
+
+      const win = cy.state('window')
+
+      $btn.get(0).addEventListener('click', (e) => {
+        const { fromElViewport } = Cypress.dom.getElementCoordinatesByPosition($btn)
+
+        expect(win.scrollY).to.be.gt(0)
+        expect(e.clientY).to.be.closeTo(fromElViewport.y, 1)
+
+        done()
+      })
+
+      cy.get('#scrolledBtn').click()
+    })
+
+    it('will send all events even mousedown is defaultPrevented', () => {
+      const $btn = cy.$$('#button')
+
+      $btn.get(0).addEventListener('mousedown', (e) => {
+        e.preventDefault()
+        expect(e.defaultPrevented).to.be.true
+      })
+
+      attachMouseClickListeners({ $btn })
+
+      cy.get('#button').click().should('not.have.focus')
+
+      cy.getAll('$btn', 'pointerdown mousedown pointerup mouseup click').each(shouldBeCalled)
+    })
+
+    it('will not send mouseEvents/focus if pointerdown is defaultPrevented', () => {
+      const $btn = cy.$$('#button')
+
+      $btn.get(0).addEventListener('pointerdown', (e) => {
+        e.preventDefault()
+
+        expect(e.defaultPrevented).to.be.true
+      })
+
+      attachMouseClickListeners({ $btn })
+
+      cy.get('#button').click().should('not.have.focus')
+
+      cy.getAll('$btn', 'pointerdown pointerup click').each(shouldBeCalledOnce)
+      cy.getAll('$btn', 'mousedown mouseup').each(shouldNotBeCalled)
+    })
+
+    it('sends a click event', (done) => {
+      cy.$$('#button').click(() => {
+        done()
+      })
+
+      cy.get('#button').click()
+    })
+
+    it('returns the original subject', () => {
+      const button = cy.$$('#button')
+
+      cy.get('#button').click().then(($button) => {
+        expect($button).to.match(button)
+      })
+    })
+
+    it('causes focusable elements to receive focus', () => {
+      const el = cy.$$(':text:first')
+
+      attachFocusListeners({ el })
+
+      cy.get(':text:first').click().should('have.focus')
+
+      cy.getAll('el', 'focus focusin').each(shouldBeCalledOnce)
+    })
+
+    it('does not fire a focus, mouseup, or click event when element has been removed on mousedown', () => {
+      const $btn = cy.$$('button:first')
+
+      $btn.on('mousedown', function () {
+        // synchronously remove this button
+        $(this).remove()
+      })
+
+      $btn.on('focus', () => {
+        fail('should not have gotten focus')
+      })
+
+      $btn.on('focusin', () => {
+        fail('should not have gotten focusin')
+      })
+
+      $btn.on('mouseup', () => {
+        fail('should not have gotten mouseup')
+      })
+
+      $btn.on('click', () => {
+        fail('should not have gotten click')
+      })
+
+      cy.contains('button').click()
+    })
+
+    it('events when element removed on pointerover', () => {
+      const btn = cy.$$('button:first').css({ transform: 'translateY(-50px)' })
+      const div = cy.$$('div#tabindex')
+
+      attachMouseClickListeners({ btn, div })
+      attachMouseHoverListeners({ btn, div })
+
+      btn.on('pointerover', () => {
+        // synchronously remove this button
+        btn.remove()
+      })
+
+      cy.contains('button').click()
+
+      cy.getAll('btn', 'pointerover pointerenter').each(shouldBeCalled)
+      cy.getAll('btn', 'pointerdown mousedown mouseover mouseenter').each(shouldNotBeCalled)
+      cy.getAll('div', 'pointerover pointerenter pointerdown mousedown pointerup mouseup click').each(shouldBeCalled)
+    })
+
+    it('events when element removed on pointerdown', () => {
+      const btn = cy.$$('button:first').css({ transform: 'translateY(-50px)' })
+      const div = cy.$$('div#tabindex')
+
+      attachFocusListeners({ btn })
+      attachMouseClickListeners({ btn, div })
+      attachMouseHoverListeners({ div })
+
+      btn.on('pointerdown', () => {
+        // synchronously remove this button
+
+        btn.remove()
+      })
+
+      // return
+      cy.contains('button').click()
+
+      cy.getAll('btn', 'pointerdown').each(shouldBeCalled)
+      cy.getAll('btn', 'mousedown mouseup').each(shouldNotBeCalled)
+      cy.getAll('div', 'pointerover pointerenter mouseover mouseenter pointerup mouseup').each(shouldBeCalled)
+    })
+
+    it('does not fire a click when element has been removed on mouseup', () => {
+      const $btn = cy.$$('button:first')
+
+      $btn.on('mouseup', function () {
+        // synchronously remove this button
+        $(this).remove()
+      })
+
+      $btn.on('click', () => {
+        fail('should not have gotten click')
+      })
+
+      cy.contains('button').click()
+    })
+
+    it('does not fire a click or mouseup when element has been removed on pointerup', () => {
+      const $btn = cy.$$('button:first')
+
+      $btn.on('pointerup', function () {
+        // synchronously remove this button
+        $(this).remove()
+      })
+
+      ;['mouseup', 'click'].forEach((eventName) => {
+        $btn.on(eventName, () => {
+          fail(`should not have gotten ${eventName}`)
+        })
+      })
+
+      cy.contains('button').click()
+    })
+
+    it('sends modifiers', () => {
+      const btn = cy.$$('button:first')
+
+      attachMouseClickListeners({ btn })
+
+      cy.get('input:first').type('{ctrl}{shift}', { release: false })
+      cy.get('button:first').click()
+
+      cy.getAll('btn', 'pointerdown mousedown pointerup mouseup click').each((stub) => {
+        expect(stub).to.be.calledWithMatch({
+          shiftKey: true,
+          ctrlKey: true,
+          metaKey: false,
+          altKey: false,
+        })
+      })
+    })
+
+    it('silences errors on unfocusable elements', () => {
+      cy.get('div:first').click({ force: true })
+    })
+
+    it('causes first focused element to receive blur', () => {
+      let blurred = false
+
+      cy.$$('input:first').blur(() => {
+        blurred = true
+      })
+
+      cy
+      .get('input:first').focus()
+      .get('input:text:last').click()
+      .then(() => {
+        expect(blurred).to.be.true
+      })
+    })
+
+    it('inserts artificial delay of 50ms', () => {
+      cy.spy(Promise, 'delay')
+
+      cy.get('#button').click().then(() => {
+        expect(Promise.delay).to.be.calledWith(50)
+      })
+    })
+
+    it('delays 50ms before resolving', () => {
+      cy.$$('button:first').on('click', () => {
+        cy.spy(Promise, 'delay')
+      })
+
+      cy.get('button:first').click({ multiple: true }).then(() => {
+        expect(Promise.delay).to.be.calledWith(50, 'click')
+      })
+    })
+
+    it('can operate on a jquery collection', () => {
+      let clicks = 0
+      const buttons = cy.$$('button').slice(0, 3)
+
+      buttons.click(() => {
+        clicks += 1
+
+        return false
+      })
+
+      // make sure we have more than 1 button
+      expect(buttons.length).to.be.gt(1)
+
+      // make sure each button received its click event
+      cy.get('button').invoke('slice', 0, 3).click({ multiple: true }).then(($buttons) => {
+        expect($buttons.length).to.eq(clicks)
+      })
+    })
+
+    it('can cancel multiple clicks', (done) => {
+      cy.stub(Cypress.runner, 'stop')
+
+      // abort after the 3rd click
+      const stop = _.after(3, () => {
+        Cypress.stop()
+      })
+
+      const clicked = cy.spy(() => {
+        stop()
+      })
+
+      const $anchors = cy.$$('#sequential-clicks a')
+
+      $anchors.on('click', clicked)
+
+      // make sure we have at least 5 anchor links
+      expect($anchors.length).to.be.gte(5)
+
+      cy.on('stop', () => {
+        // timeout will get called synchronously
+        // again during a click if the click function
+        // is called
+        const timeout = cy.spy(cy.timeout)
+
+        _.delay(() => {
+          // and we should have stopped clicking after 3
+          expect(clicked.callCount).to.eq(3)
+
+          expect(timeout.callCount).to.eq(0)
+
+          done()
+        }
+        , 100)
+      })
+
+      cy.get('#sequential-clicks a').click({ multiple: true })
+    })
+
+    it('serially clicks a collection', () => {
+      const throttled = cy.stub().as('clickcount')
+
+      // create a throttled click function
+      // which proves we are clicking serially
+      const handleClick = cy.stub()
+      .callsFake(_.throttle(throttled, 0, { leading: false }))
+      .as('handleClick')
+
+      const $anchors = cy.$$('#sequential-clicks a')
+
+      $anchors.on('click', handleClick)
+
+      // make sure we're clicking multiple $anchors
+      expect($anchors.length).to.be.gt(1)
+
+      cy.get('#sequential-clicks a').click({ multiple: true }).then(($els) => {
+        expect($els).to.have.length(throttled.callCount)
+      })
+    })
+
+    it('increases the timeout delta after each click', () => {
+      const count = cy.$$('#three-buttons button').length
+
+      cy.spy(cy, 'timeout')
+
+      cy.get('#three-buttons button').click({ multiple: true }).then(() => {
+        const calls = cy.timeout.getCalls()
+
+        const num = _.filter(calls, (call) => _.isEqual(call.args, [50, true, 'click']))
+
+        expect(num.length).to.eq(count)
+      })
+    })
+
+    // this test needs to increase the height + width of the div
+    // when we implement scrollBy the delta of the left/top
+    it('can click elements which are huge and the center is naturally below the fold', () => {
+      cy.get('#massively-long-div').click()
+    })
+
+    it('can click a tr', () => {
+      cy.get('#table tr:first').click()
+    })
+
+    it('places cursor at the end of input', () => {
+      cy.get('input:first').invoke('val', 'foobar').click().then(($el) => {
+        const el = $el.get(0)
+
+        expect(el.selectionStart).to.eql(6)
+
+        expect(el.selectionEnd).to.eql(6)
+      })
+
+      cy.get('input:first').invoke('val', '').click().then(($el) => {
+        const el = $el.get(0)
+
+        expect(el.selectionStart).to.eql(0)
+
+        expect(el.selectionEnd).to.eql(0)
+      })
+    })
+
+    it('places cursor at the end of textarea', () => {
+      cy.get('textarea:first').invoke('val', 'foo\nbar\nbaz').click().then(($el) => {
+        const el = $el.get(0)
+
+        expect(el.selectionStart).to.eql(11)
+
+        expect(el.selectionEnd).to.eql(11)
+      })
+
+      cy.get('textarea:first').invoke('val', '').click().then(($el) => {
+        const el = $el.get(0)
+
+        expect(el.selectionStart).to.eql(0)
+
+        expect(el.selectionEnd).to.eql(0)
+      })
+    })
+
+    it('places cursor at the end of [contenteditable]', () => {
+      cy.get('[contenteditable]:first')
+      .invoke('html', '<div><br></div>').click()
+      .then(($el) => {
+        const range = $el.get(0).ownerDocument.getSelection().getRangeAt(0)
+
+        expect(range.startContainer.outerHTML).to.eql('<div><br></div>')
+        expect(range.startOffset).to.eql(0)
+        expect(range.endContainer.outerHTML).to.eql('<div><br></div>')
+
+        expect(range.endOffset).to.eql(0)
+      })
+
+      cy.get('[contenteditable]:first')
+      .invoke('html', 'foo').click()
+      .then(($el) => {
+        const range = $el.get(0).ownerDocument.getSelection().getRangeAt(0)
+
+        expect(range.startContainer.nodeValue).to.eql('foo')
+        expect(range.startOffset).to.eql(3)
+        expect(range.endContainer.nodeValue).to.eql('foo')
+
+        expect(range.endOffset).to.eql(3)
+      })
+
+      cy.get('[contenteditable]:first')
+      .invoke('html', '<div>foo</div>').click()
+      .then(($el) => {
+        const range = $el.get(0).ownerDocument.getSelection().getRangeAt(0)
+
+        expect(range.startContainer.nodeValue).to.eql('foo')
+        expect(range.startOffset).to.eql(3)
+        expect(range.endContainer.nodeValue).to.eql('foo')
+
+        expect(range.endOffset).to.eql(3)
+      })
+
+      cy.get('[contenteditable]:first')
+      // prevent contenteditable from disappearing (dont set to empty)
+      .invoke('html', '<br>').click()
+      .then(($el) => {
+        const el = $el.get(0)
+        const range = el.ownerDocument.getSelection().getRangeAt(0)
+
+        expect(range.startContainer).to.eql(el)
+        expect(range.startOffset).to.eql(0)
+        expect(range.endContainer).to.eql(el)
+
+        expect(range.endOffset).to.eql(0)
+      })
+    })
+
+    it('can click SVG elements', () => {
+      const onClick = cy.stub()
+
+      const $svgs = cy.$$('#svgs')
+
+      $svgs.click(onClick)
+
+      cy.get('[data-cy=line]').click().first().click()
+      cy.get('[data-cy=rect]').click().first().click()
+
+      cy.get('[data-cy=circle]').click().first().click()
+      .then(() => {
+        expect(onClick.callCount).to.eq(6)
+      })
+    })
+
+    it('can click a canvas', () => {
+      const onClick = cy.stub()
+
+      const $canvas = cy.$$('#canvas')
+
+      $canvas.click(onClick)
+
+      const ctx = $canvas.get(0).getContext('2d')
+
+      ctx.fillStyle = 'green'
+      ctx.fillRect(10, 10, 100, 100)
+
+      cy.get('#canvas').click().then(() => {
+        expect(onClick).to.be.calledOnce
+      })
+    })
+
     describe('pointer-events:none', () => {
       beforeEach(function () {
         cy.$$('<div id="ptr" style="position:absolute;width:200px;height:200px;background-color:#08c18d;">behind #ptrNone</div>').appendTo(cy.$$('#dom'))
-        this.ptrNone = cy.$$('<div id="ptrNone" style="position:absolute;width:400px;height:400px;background-color:salmon;pointer-events:none;opacity:0.4;text-align:right">#ptrNone</div>').appendTo(cy.$$('#dom'))
+        this.ptrNone = cy.$$(`<div id="ptrNone" style="position:absolute;width:400px;height:400px;background-color:salmon;pointer-events:none;opacity:0.4;text-align:right">#ptrNone</div>`).appendTo(cy.$$('#dom'))
         cy.$$('<div id="ptrNoneChild" style="position:absolute;top:50px;left:50px;width:200px;height:200px;background-color:red">#ptrNone > div</div>').appendTo(this.ptrNone)
 
         this.logs = []
@@ -250,7 +718,7 @@
         const onError = cy.stub().callsFake((err) => {
           const { lastLog } = this
 
-          expect(err.message).to.contain('has CSS \'pointer-events: none\'')
+          expect(err.message).to.contain(`has CSS 'pointer-events: none'`)
           expect(err.message).to.not.contain('inherited from')
           const consoleProps = lastLog.invoke('consoleProps')
 
@@ -265,21 +733,18 @@
         })
 
         cy.once('fail', onError)
-=======
->>>>>>> 9a00c611
-
-      _.each('pointerdown mousedown pointerup mouseup click'.split(' '), (event) => {
-        $btn.get(0).addEventListener(event, () => {
-          events.push(event)
-        })
-      })
-
-<<<<<<< HEAD
+
+        cy.get('#ptrNone').click({ timeout: 300 })
+        .then(() => {
+          expect(onError).calledOnce
+        })
+      })
+
       it('should error with message about pointer-events and include inheritance', function () {
         const onError = cy.stub().callsFake((err) => {
           const { lastLog } = this
 
-          expect(err.message).to.contain('has CSS \'pointer-events: none\', inherited from this element:')
+          expect(err.message).to.contain(`has CSS 'pointer-events: none', inherited from this element:`)
           expect(err.message).to.contain('<div id="ptrNone"')
           const consoleProps = lastLog.invoke('consoleProps')
 
@@ -292,717 +757,6 @@
           ])
 
           expect(consoleProps['But it has CSS']).to.eq('pointer-events: none')
-
-          expect(consoleProps['Inherited From']).to.eq(this.ptrNone.get(0))
-        })
-
-        cy.once('fail', onError)
-
-        cy.get('#ptrNoneChild').click({ timeout: 300 })
-        .then(() => {
-          expect(onError).calledOnce
-        })
-
-=======
-      cy.get('#button').click().then(() => {
-        expect(events).to.deep.eq(['pointerdown', 'mousedown', 'pointerup', 'mouseup', 'click'])
->>>>>>> 9a00c611
-      })
-    })
-
-    it('records correct clientX when el scrolled', (done) => {
-      const $btn = $(`<button id='scrolledBtn' style='position: absolute; top: 1600px; left: 1200px; width: 100px;'>foo</button>`).appendTo(cy.$$('body'))
-
-      const win = cy.state('window')
-
-      $btn.get(0).addEventListener('click', (e) => {
-        const { fromElViewport } = Cypress.dom.getElementCoordinatesByPosition($btn)
-
-        expect(win.scrollX).to.be.gt(0)
-        expect(e.clientX).to.be.closeTo(fromElViewport.x, 1)
-
-        done()
-      })
-
-      cy.get('#scrolledBtn').click()
-    })
-
-    it('records correct clientY when el scrolled', (done) => {
-      const $btn = $(`<button id='scrolledBtn' style='position: absolute; top: 1600px; left: 1200px; width: 100px;'>foo</button>`).appendTo(cy.$$('body'))
-
-      const win = cy.state('window')
-
-      $btn.get(0).addEventListener('click', (e) => {
-        const { fromElViewport } = Cypress.dom.getElementCoordinatesByPosition($btn)
-
-        expect(win.scrollY).to.be.gt(0)
-        expect(e.clientY).to.be.closeTo(fromElViewport.y, 1)
-
-        done()
-      })
-
-      cy.get('#scrolledBtn').click()
-    })
-
-    it('will send all events even mousedown is defaultPrevented', () => {
-<<<<<<< HEAD
-
-=======
->>>>>>> 9a00c611
-      const $btn = cy.$$('#button')
-
-      $btn.get(0).addEventListener('mousedown', (e) => {
-        e.preventDefault()
-        expect(e.defaultPrevented).to.be.true
-      })
-
-      attachMouseClickListeners({ $btn })
-
-      cy.get('#button').click().should('not.have.focus')
-
-      cy.getAll('$btn', 'pointerdown mousedown pointerup mouseup click').each(shouldBeCalled)
-    })
-
-    it('will not send mouseEvents/focus if pointerdown is defaultPrevented', () => {
-      const $btn = cy.$$('#button')
-
-      $btn.get(0).addEventListener('pointerdown', (e) => {
-        e.preventDefault()
-
-        expect(e.defaultPrevented).to.be.true
-      })
-
-      attachMouseClickListeners({ $btn })
-
-      cy.get('#button').click().should('not.have.focus')
-
-      cy.getAll('$btn', 'pointerdown pointerup click').each(shouldBeCalledOnce)
-      cy.getAll('$btn', 'mousedown mouseup').each(shouldNotBeCalled)
-<<<<<<< HEAD
-
-=======
->>>>>>> 9a00c611
-    })
-
-    it('sends a click event', (done) => {
-      cy.$$('#button').click(() => {
-        done()
-      })
-
-      cy.get('#button').click()
-    })
-
-    it('returns the original subject', () => {
-      const button = cy.$$('#button')
-
-      cy.get('#button').click().then(($button) => {
-        expect($button).to.match(button)
-      })
-    })
-
-    it('causes focusable elements to receive focus', () => {
-<<<<<<< HEAD
-
-      const el = cy.$$(':text:first')
-
-      attachFocusListeners({ el })
-
-      cy.get(':text:first').click().should('have.focus')
-
-=======
-      const el = cy.$$(':text:first')
-
-      attachFocusListeners({ el })
-
-      cy.get(':text:first').click().should('have.focus')
-
->>>>>>> 9a00c611
-      cy.getAll('el', 'focus focusin').each(shouldBeCalledOnce)
-    })
-
-    it('does not fire a focus, mouseup, or click event when element has been removed on mousedown', () => {
-      const $btn = cy.$$('button:first')
-
-      $btn.on('mousedown', function () {
-        // synchronously remove this button
-        $(this).remove()
-      })
-
-      $btn.on('focus', () => {
-        fail('should not have gotten focus')
-      })
-
-      $btn.on('focusin', () => {
-        fail('should not have gotten focusin')
-      })
-
-      $btn.on('mouseup', () => {
-        fail('should not have gotten mouseup')
-      })
-
-      $btn.on('click', () => {
-        fail('should not have gotten click')
-      })
-
-      cy.contains('button').click()
-    })
-
-<<<<<<< HEAD
-    it('events when element removed on pointerover', () => {
-      const btn = cy.$$('button:first').css({ transform: 'translateY(-50px)' })
-      const div = cy.$$('div#tabindex')
-
-=======
-    it('events when element removed on pointerdown', () => {
-      const btn = cy.$$('button:first')
-      const div = cy.$$('div#tabindex')
-
-      attachFocusListeners({ btn })
-      attachMouseClickListeners({ btn, div })
-      attachMouseHoverListeners({ btn, div })
-
-      btn.on('pointerdown', () => {
-        // synchronously remove this button
-        btn.remove()
-      })
-
-      cy.contains('button').click()
-
-      cy.getAll('btn', 'pointerdown').each(shouldBeCalled)
-      cy.getAll('btn', 'mousedown mouseup').each(shouldNotBeCalled)
-
-      // the browser is in control of whether or not the pointerdown event
-      // so this test *may* not necessarily pass in all browsers, but it's
-      // worth adding to help specify the current expected behavior
-      cy.getAll('div', 'pointerdown').each(shouldNotBeCalled)
-      cy.getAll('div', 'pointerover pointerenter mouseover mouseenter pointerup mouseup').each(shouldBeCalled)
-    })
-
-    it('events when element removed on pointerover', () => {
-      const btn = cy.$$('button:first')
-      const div = cy.$$('div#tabindex')
-
-      // attachFocusListeners({ btn })
->>>>>>> 9a00c611
-      attachMouseClickListeners({ btn, div })
-      attachMouseHoverListeners({ btn, div })
-
-      btn.on('pointerover', () => {
-        // synchronously remove this button
-<<<<<<< HEAD
-
-=======
->>>>>>> 9a00c611
-        btn.remove()
-      })
-
-      cy.contains('button').click()
-
-      cy.getAll('btn', 'pointerover pointerenter').each(shouldBeCalled)
-      cy.getAll('btn', 'pointerdown mousedown mouseover mouseenter').each(shouldNotBeCalled)
-      cy.getAll('div', 'pointerover pointerenter pointerdown mousedown pointerup mouseup click').each(shouldBeCalled)
-    })
-
-    it('events when element removed on pointerdown', () => {
-<<<<<<< HEAD
-      const btn = cy.$$('button:first').css({ transform: 'translateY(-50px)' })
-=======
-      const btn = cy.$$('button:first')
->>>>>>> 9a00c611
-      const div = cy.$$('div#tabindex')
-
-      attachFocusListeners({ btn })
-      attachMouseClickListeners({ btn, div })
-      attachMouseHoverListeners({ div })
-
-      btn.on('pointerdown', () => {
-        // synchronously remove this button
-
-        btn.remove()
-<<<<<<< HEAD
-=======
-      })
-
-      // return
-      cy.contains('button').click()
-
-      cy.getAll('btn', 'pointerdown').each(shouldBeCalled)
-      cy.getAll('btn', 'mousedown mouseup').each(shouldNotBeCalled)
-      cy.getAll('div', 'pointerover pointerenter mouseover mouseenter pointerup mouseup').each(shouldBeCalled)
-    })
-
-    it('events when element removed on pointerover', () => {
-      const btn = cy.$$('button:first')
-      const div = cy.$$('div#tabindex')
-
-      // attachFocusListeners({ btn })
-      attachMouseClickListeners({ btn, div })
-      attachMouseHoverListeners({ btn, div })
-
-      btn.on('pointerover', () => {
-        // synchronously remove this button
-
-        btn.remove()
->>>>>>> 9a00c611
-      })
-
-      // return
-      cy.contains('button').click()
-
-<<<<<<< HEAD
-      cy.getAll('btn', 'pointerdown').each(shouldBeCalled)
-      cy.getAll('btn', 'mousedown mouseup').each(shouldNotBeCalled)
-      cy.getAll('div', 'pointerover pointerenter mouseover mouseenter pointerup mouseup').each(shouldBeCalled)
-=======
-      cy.getAll('btn', 'pointerover pointerenter').each(shouldBeCalled)
-      cy.getAll('btn', 'pointerdown mousedown mouseover mouseenter').each(shouldNotBeCalled)
-      cy.getAll('div', 'pointerover pointerenter pointerdown mousedown pointerup mouseup click').each(shouldBeCalled)
->>>>>>> 9a00c611
-    })
-
-    it('does not fire a click when element has been removed on mouseup', () => {
-      const $btn = cy.$$('button:first')
-
-      $btn.on('mouseup', function () {
-        // synchronously remove this button
-        $(this).remove()
-      })
-
-      $btn.on('click', () => {
-        fail('should not have gotten click')
-      })
-
-      cy.contains('button').click()
-    })
-
-    it('does not fire a click or mouseup when element has been removed on pointerup', () => {
-      const $btn = cy.$$('button:first')
-
-      $btn.on('pointerup', function () {
-        // synchronously remove this button
-        $(this).remove()
-      })
-
-      ;['mouseup', 'click'].forEach((eventName) => {
-        $btn.on(eventName, () => {
-          fail(`should not have gotten ${eventName}`)
-        })
-      })
-
-      cy.contains('button').click()
-    })
-
-    it('sends modifiers', () => {
-<<<<<<< HEAD
-
-=======
->>>>>>> 9a00c611
-      const btn = cy.$$('button:first')
-
-      attachMouseClickListeners({ btn })
-
-      cy.get('input:first').type('{ctrl}{shift}', { release: false })
-      cy.get('button:first').click()
-
-      cy.getAll('btn', 'pointerdown mousedown pointerup mouseup click').each((stub) => {
-        expect(stub).to.be.calledWithMatch({
-          shiftKey: true,
-          ctrlKey: true,
-          metaKey: false,
-          altKey: false,
-        })
-<<<<<<< HEAD
-
-=======
->>>>>>> 9a00c611
-      })
-    })
-
-    it('silences errors on unfocusable elements', () => {
-      cy.get('div:first').click({ force: true })
-    })
-
-    it('causes first focused element to receive blur', () => {
-      let blurred = false
-
-      cy.$$('input:first').blur(() => {
-        blurred = true
-      })
-
-      cy
-      .get('input:first').focus()
-      .get('input:text:last').click()
-      .then(() => {
-        expect(blurred).to.be.true
-      })
-    })
-
-    it('inserts artificial delay of 50ms', () => {
-      cy.spy(Promise, 'delay')
-
-      cy.get('#button').click().then(() => {
-        expect(Promise.delay).to.be.calledWith(50)
-      })
-    })
-
-    it('delays 50ms before resolving', () => {
-      cy.$$('button:first').on('click', () => {
-        cy.spy(Promise, 'delay')
-      })
-
-      cy.get('button:first').click({ multiple: true }).then(() => {
-        expect(Promise.delay).to.be.calledWith(50, 'click')
-      })
-    })
-
-    it('can operate on a jquery collection', () => {
-      let clicks = 0
-      const buttons = cy.$$('button').slice(0, 3)
-
-      buttons.click(() => {
-        clicks += 1
-
-        return false
-      })
-
-      // make sure we have more than 1 button
-      expect(buttons.length).to.be.gt(1)
-
-      // make sure each button received its click event
-      cy.get('button').invoke('slice', 0, 3).click({ multiple: true }).then(($buttons) => {
-        expect($buttons.length).to.eq(clicks)
-      })
-    })
-
-    it('can cancel multiple clicks', (done) => {
-      cy.stub(Cypress.runner, 'stop')
-
-      // abort after the 3rd click
-      const stop = _.after(3, () => {
-        Cypress.stop()
-      })
-
-      const clicked = cy.spy(() => {
-        stop()
-      })
-
-      const $anchors = cy.$$('#sequential-clicks a')
-
-      $anchors.on('click', clicked)
-
-      // make sure we have at least 5 anchor links
-      expect($anchors.length).to.be.gte(5)
-
-      cy.on('stop', () => {
-        // timeout will get called synchronously
-        // again during a click if the click function
-        // is called
-        const timeout = cy.spy(cy.timeout)
-
-        _.delay(() => {
-          // and we should have stopped clicking after 3
-          expect(clicked.callCount).to.eq(3)
-
-          expect(timeout.callCount).to.eq(0)
-
-          done()
-        }
-        , 100)
-      })
-
-      cy.get('#sequential-clicks a').click({ multiple: true })
-    })
-
-    it('serially clicks a collection', () => {
-      const throttled = cy.stub().as('clickcount')
-
-      // create a throttled click function
-      // which proves we are clicking serially
-      const handleClick = cy.stub()
-      .callsFake(_.throttle(throttled, 0, { leading: false }))
-      .as('handleClick')
-
-      const $anchors = cy.$$('#sequential-clicks a')
-
-      $anchors.on('click', handleClick)
-
-      // make sure we're clicking multiple $anchors
-      expect($anchors.length).to.be.gt(1)
-
-      cy.get('#sequential-clicks a').click({ multiple: true }).then(($els) => {
-        expect($els).to.have.length(throttled.callCount)
-      })
-    })
-
-    it('increases the timeout delta after each click', () => {
-      const count = cy.$$('#three-buttons button').length
-
-      cy.spy(cy, 'timeout')
-
-      cy.get('#three-buttons button').click({ multiple: true }).then(() => {
-        const calls = cy.timeout.getCalls()
-
-        const num = _.filter(calls, (call) => _.isEqual(call.args, [50, true, 'click']))
-
-        expect(num.length).to.eq(count)
-      })
-    })
-
-    // this test needs to increase the height + width of the div
-    // when we implement scrollBy the delta of the left/top
-    it('can click elements which are huge and the center is naturally below the fold', () => {
-      cy.get('#massively-long-div').click()
-    })
-
-    it('can click a tr', () => {
-      cy.get('#table tr:first').click()
-    })
-
-    it('places cursor at the end of input', () => {
-      cy.get('input:first').invoke('val', 'foobar').click().then(($el) => {
-        const el = $el.get(0)
-
-        expect(el.selectionStart).to.eql(6)
-
-        expect(el.selectionEnd).to.eql(6)
-      })
-
-      cy.get('input:first').invoke('val', '').click().then(($el) => {
-        const el = $el.get(0)
-
-        expect(el.selectionStart).to.eql(0)
-
-        expect(el.selectionEnd).to.eql(0)
-      })
-    })
-
-    it('places cursor at the end of textarea', () => {
-      cy.get('textarea:first').invoke('val', 'foo\nbar\nbaz').click().then(($el) => {
-        const el = $el.get(0)
-
-        expect(el.selectionStart).to.eql(11)
-
-        expect(el.selectionEnd).to.eql(11)
-      })
-
-      cy.get('textarea:first').invoke('val', '').click().then(($el) => {
-        const el = $el.get(0)
-
-        expect(el.selectionStart).to.eql(0)
-
-        expect(el.selectionEnd).to.eql(0)
-      })
-    })
-
-    it('places cursor at the end of [contenteditable]', () => {
-      cy.get('[contenteditable]:first')
-      .invoke('html', '<div><br></div>').click()
-      .then(($el) => {
-        const range = $el.get(0).ownerDocument.getSelection().getRangeAt(0)
-
-        expect(range.startContainer.outerHTML).to.eql('<div><br></div>')
-        expect(range.startOffset).to.eql(0)
-        expect(range.endContainer.outerHTML).to.eql('<div><br></div>')
-
-        expect(range.endOffset).to.eql(0)
-      })
-
-      cy.get('[contenteditable]:first')
-      .invoke('html', 'foo').click()
-      .then(($el) => {
-        const range = $el.get(0).ownerDocument.getSelection().getRangeAt(0)
-
-        expect(range.startContainer.nodeValue).to.eql('foo')
-        expect(range.startOffset).to.eql(3)
-        expect(range.endContainer.nodeValue).to.eql('foo')
-
-        expect(range.endOffset).to.eql(3)
-      })
-
-      cy.get('[contenteditable]:first')
-      .invoke('html', '<div>foo</div>').click()
-      .then(($el) => {
-        const range = $el.get(0).ownerDocument.getSelection().getRangeAt(0)
-
-        expect(range.startContainer.nodeValue).to.eql('foo')
-        expect(range.startOffset).to.eql(3)
-        expect(range.endContainer.nodeValue).to.eql('foo')
-
-        expect(range.endOffset).to.eql(3)
-      })
-
-      cy.get('[contenteditable]:first')
-      // prevent contenteditable from disappearing (dont set to empty)
-      .invoke('html', '<br>').click()
-      .then(($el) => {
-        const el = $el.get(0)
-        const range = el.ownerDocument.getSelection().getRangeAt(0)
-
-        expect(range.startContainer).to.eql(el)
-        expect(range.startOffset).to.eql(0)
-        expect(range.endContainer).to.eql(el)
-
-        expect(range.endOffset).to.eql(0)
-      })
-    })
-
-    it('can click SVG elements', () => {
-      const onClick = cy.stub()
-
-      const $svgs = cy.$$('#svgs')
-
-      $svgs.click(onClick)
-
-      cy.get('[data-cy=line]').click().first().click()
-      cy.get('[data-cy=rect]').click().first().click()
-
-      cy.get('[data-cy=circle]').click().first().click()
-      .then(() => {
-        expect(onClick.callCount).to.eq(6)
-      })
-    })
-
-    it('can click a canvas', () => {
-      const onClick = cy.stub()
-
-      const $canvas = cy.$$('#canvas')
-
-      $canvas.click(onClick)
-
-      const ctx = $canvas.get(0).getContext('2d')
-
-      ctx.fillStyle = 'green'
-      ctx.fillRect(10, 10, 100, 100)
-
-      cy.get('#canvas').click().then(() => {
-        expect(onClick).to.be.calledOnce
-      })
-    })
-
-<<<<<<< HEAD
-    it('can click inside an iframe', () => {
-      cy.get('iframe')
-      .should(($iframe) => {
-        // wait for iframe to load
-        expect($iframe.contents().find('body').html()).ok
-      })
-      .then(($iframe) => {
-        // cypress does not wrap this as a DOM element (does not wrap in jquery)
-        // return cy.wrap($iframe[0].contentDocument.body)
-        return cy.wrap($iframe.contents().find('body'))
-      })
-
-      .within(() => {
-        cy.get('a#hashchange')
-        // .should($el => $el[0].click())
-        .click()
-      })
-      .then(($body) => {
-        expect($body[0].ownerDocument.defaultView.location.hash).eq('#hashchange')
-      })
-    })
-
-    describe('actionability', () => {
-      it('can click on inline elements that wrap lines', () => {
-        cy.get('#overflow-link').find('.wrapped').click()
-      })
-
-      // readonly should only limit typing, not clicking
-      it('can click on readonly inputs', () => {
-        cy.get('#readonly-attr').click()
-      })
-
-      it('can click on readonly submit inputs', () => {
-        cy.get('#readonly-submit').click()
-      })
-
-      it('can click elements which are hidden until scrolled within parent container', () => {
-        cy.get('#overflow-auto-container').contains('quux').click()
-=======
-    describe('pointer-events:none', () => {
-      beforeEach(function () {
-        cy.$$('<div id="ptr" style="position:absolute;width:200px;height:200px;background-color:#08c18d;">behind #ptrNone</div>').appendTo(cy.$$('#dom'))
-        this.ptrNone = cy.$$(`<div id="ptrNone" style="position:absolute;width:400px;height:400px;background-color:salmon;pointer-events:none;opacity:0.4;text-align:right">#ptrNone</div>`).appendTo(cy.$$('#dom'))
-        cy.$$('<div id="ptrNoneChild" style="position:absolute;top:50px;left:50px;width:200px;height:200px;background-color:red">#ptrNone > div</div>').appendTo(this.ptrNone)
-
-        this.logs = []
-        cy.on('log:added', (attrs, log) => {
-          this.lastLog = log
-
-          this.logs.push(log)
-        })
-      })
-
-      it('element behind pointer-events:none should still get click', () => {
-        cy.get('#ptr').click() // should pass with flying colors
->>>>>>> 9a00c611
-      })
-
-      it('should be able to force on pointer-events:none with force:true', () => {
-        cy.get('#ptrNone').click({ timeout: 300, force: true })
-      })
-
-<<<<<<< HEAD
-        cy.on('scrolled', ($el, type) => {
-          scrolled.push(type)
-=======
-      it('should error with message about pointer-events', function () {
-        const onError = cy.stub().callsFake((err) => {
-          const { lastLog } = this
-
-          expect(err.message).to.contain(`has CSS 'pointer-events: none'`)
-          expect(err.message).to.not.contain('inherited from')
-          const consoleProps = lastLog.invoke('consoleProps')
-
-          expect(_.keys(consoleProps)).deep.eq([
-            'Command',
-            'Tried to Click',
-            'But it has CSS',
-            'Error',
-          ])
-
-          expect(consoleProps['But it has CSS']).to.eq('pointer-events: none')
->>>>>>> 9a00c611
-        })
-
-        cy.once('fail', onError)
-
-        cy.get('#ptrNone').click({ timeout: 300 })
-        .then(() => {
-          expect(onError).calledOnce
-        })
-      })
-
-<<<<<<< HEAD
-      it('does not scroll when position sticky and display flex', () => {
-        const scrolled = []
-
-        cy.on('scrolled', ($el, type) => {
-          scrolled.push(type)
-        })
-=======
-      it('should error with message about pointer-events and include inheritance', function () {
-        const onError = cy.stub().callsFake((err) => {
-          const { lastLog } = this
->>>>>>> 9a00c611
-
-          expect(err.message).to.contain(`has CSS 'pointer-events: none', inherited from this element:`)
-          expect(err.message).to.contain('<div id="ptrNone"')
-          const consoleProps = lastLog.invoke('consoleProps')
-
-          expect(_.keys(consoleProps)).deep.eq([
-            'Command',
-            'Tried to Click',
-            'But it has CSS',
-            'Inherited From',
-            'Error',
-          ])
-
-<<<<<<< HEAD
-        $body.children().remove()
-=======
-          expect(consoleProps['But it has CSS']).to.eq('pointer-events: none')
->>>>>>> 9a00c611
 
           expect(consoleProps['Inherited From']).to.eq(this.ptrNone.get(0))
         })
@@ -1349,13 +1103,6 @@
         // - element scrollIntoView
         // - element scrollIntoView (retry animation coords)
         // - window
-<<<<<<< HEAD
-        cy.get('#button-covered-in-nav').click()
-        .then(() => {
-          expect(scrolled).to.deep.eq(['element', 'element', 'window'])
-          expect(spy.args[0][0]).property('clientX').closeTo(63, 1)
-          expect(spy.args[0][0]).property('clientY').closeTo(70, 2)
-=======
         cy
         .get('#button-covered-in-nav').click()
         .then(($btn) => {
@@ -1371,7 +1118,6 @@
           expect(scrolled).to.deep.eq(['element', 'element', 'window'])
           expect(obj).property('clientX').closeTo(fromElViewport.leftCenter, 1)
           expect(obj).property('clientY').closeTo(fromElViewport.topCenter, 1)
->>>>>>> 9a00c611
         })
       })
 
@@ -1548,16 +1294,9 @@
       it('passes options.animationDistanceThreshold to cy.ensureElementIsNotAnimating', () => {
         const $btn = cy.$$('button:first')
 
-<<<<<<< HEAD
-        cy.stub(cy, 'ensureElementIsNotAnimating').callThrough()
-=======
-        const { fromElWindow } = Cypress.dom.getElementCoordinatesByPosition($btn)
-
         cy.spy(cy, 'ensureElementIsNotAnimating')
->>>>>>> 9a00c611
-
         cy.get('button:first').click({ animationDistanceThreshold: 1000 }).then(() => {
-          const { fromWindow } = Cypress.dom.getElementCoordinatesByPosition($btn)
+          const { fromElWindow } = Cypress.dom.getElementCoordinatesByPosition($btn)
           const { args } = cy.ensureElementIsNotAnimating.firstCall
 
           expect(args[1]).to.deep.eq([fromElWindow, fromElWindow])
@@ -1571,15 +1310,10 @@
 
         const $btn = cy.$$('button:first')
 
-<<<<<<< HEAD
-=======
-        const { fromElWindow } = Cypress.dom.getElementCoordinatesByPosition($btn)
-
->>>>>>> 9a00c611
         cy.spy(cy, 'ensureElementIsNotAnimating')
 
         cy.get('button:first').click().then(() => {
-          const { fromWindow } = Cypress.dom.getElementCoordinatesByPosition($btn)
+          const { fromElWindow } = Cypress.dom.getElementCoordinatesByPosition($btn)
           const { args } = cy.ensureElementIsNotAnimating.firstCall
 
           expect(args[1]).to.deep.eq([fromElWindow, fromElWindow])
@@ -1986,10 +1720,6 @@
       })
 
       it('throws when attempting to click multiple elements', (done) => {
-<<<<<<< HEAD
-
-=======
->>>>>>> 9a00c611
         cy.on('fail', (err) => {
           expect(err.message).to.eq('cy.click() can only be called on a single element. Your subject contained 4 elements. Pass { multiple: true } if you want to serially click each element.')
 
@@ -2053,10 +1783,6 @@
       // Array(1).fill().map(()=>
 
       it('throws when any member of the subject isnt visible', function (done) {
-<<<<<<< HEAD
-
-=======
->>>>>>> 9a00c611
         // sometimes the command will timeout early with
         // Error: coordsHistory must be at least 2 sets of coords
         cy.timeout(300)
@@ -2291,11 +2017,6 @@
 
           this.logs.push(log)
         })
-<<<<<<< HEAD
-
-        null
-=======
->>>>>>> 9a00c611
       })
 
       it('logs immediately before resolving', (done) => {
@@ -2342,13 +2063,9 @@
         const clicks = []
 
         // append two buttons
-<<<<<<< HEAD
-        const button = () => $('<button class=\'clicks\'>click</button>')
-=======
         const button = () => {
           return $(`<button class='clicks'>click</button>`)
         }
->>>>>>> 9a00c611
 
         cy.$$('body').append(button()).append(button())
 
@@ -2427,17 +2144,8 @@
           const consoleProps = lastLog.invoke('consoleProps')
           const { fromElWindow } = Cypress.dom.getElementCoordinatesByPosition($btn)
 
-<<<<<<< HEAD
-          expect(logCoords.x).to.be.closeTo(fromWindow.x, 1) // ensure we are within 1
-          expect(logCoords.y).to.be.closeTo(fromWindow.y, 1) // ensure we are within 1
-          expect(console.Command).to.eq('click')
-          expect(console['Applied To'], 'applied to').to.eq(lastLog.get('$el').get(0))
-          expect(console.Elements).to.eq(1)
-          expect(console.Coords.x).to.be.closeTo(fromWindow.x, 1) // ensure we are within 1
-=======
           // this button should be 60 pixels wide
           expect(rect.width).to.eq(60)
->>>>>>> 9a00c611
 
           expect(consoleProps.Coords.x).to.be.closeTo(fromElWindow.x, 1) // ensure we are within 1
           expect(consoleProps.Coords.y).to.be.closeTo(fromElWindow.y, 1) // ensure we are within 1
@@ -2469,10 +2177,6 @@
         cy.$$('input:first').mousedown(() => false)
 
         cy.get('input:first').click().then(function () {
-<<<<<<< HEAD
-
-=======
->>>>>>> 9a00c611
           const consoleProps = this.lastLog.invoke('consoleProps')
 
           expect(consoleProps.table[1]()).to.containSubset({
@@ -2540,10 +2244,6 @@
               },
             ],
           })
-<<<<<<< HEAD
-
-=======
->>>>>>> 9a00c611
         })
       })
 
@@ -2634,14 +2334,8 @@
         cy.get('span#not-hidden').click().click()
 
         cy.getAll('btn', 'mousemove mouseover').each(shouldBeCalledOnce)
-<<<<<<< HEAD
-        cy.getAll('btn', 'pointerdown mousedown pointerup mouseup click').each(shouldBeCalledNth(2))
-        .then(function () {
-
-=======
         cy.getAll('btn', 'pointerdown mousedown pointerup mouseup click').each(shouldBeCalledWithCount(2))
         .then(function () {
->>>>>>> 9a00c611
           const { logs } = this
           const logsArr = logs.map((x) => x.invoke('consoleProps'))
 
@@ -2694,10 +2388,6 @@
               ],
             },
           ])
-<<<<<<< HEAD
-
-=======
->>>>>>> 9a00c611
         })
       })
 
@@ -2942,10 +2632,6 @@
     })
 
     it('serially dblclicks a collection of anchors to the top of the page', () => {
-<<<<<<< HEAD
-
-=======
->>>>>>> 9a00c611
       const throttled = cy.stub().as('clickcount')
 
       // create a throttled click function
@@ -2970,8 +2656,6 @@
     })
 
     it('serially dblclicks a collection', () => {
-<<<<<<< HEAD
-
       const throttled = cy.stub().as('clickcount')
 
       // create a throttled click function
@@ -3018,55 +2702,6 @@
     })
 
     it('sends modifiers', () => {
-
-=======
-      const throttled = cy.stub().as('clickcount')
-
-      // create a throttled click function
-      // which proves we are clicking serially
-      const handleClick = cy.stub()
-      .callsFake(_.throttle(throttled, 5, { leading: false }))
-      .as('handleClick')
-
-      const $anchors = cy.$$('#three-buttons button')
-
-      $anchors.on('dblclick', handleClick)
-
-      // make sure we're clicking multiple $anchors
-      expect($anchors.length).to.be.gt(1)
-
-      cy.get('#three-buttons button').dblclick({ multiple: true }).then(($els) => {
-        expect($els).to.have.length(throttled.callCount)
-      })
-    })
-
-    it('correctly sets the detail property on mouse events', () => {
-      const btn = cy.$$('button:first')
-
-      attachMouseClickListeners({ btn })
-      attachMouseDblclickListeners({ btn })
-      cy.get('button:first').dblclick()
-      cy.getAll('btn', 'mousedown mouseup click').each((spy) => {
-        expect(spy.firstCall).calledWithMatch({ detail: 1 })
-      })
-
-      cy.getAll('btn', 'mousedown mouseup click').each((spy) => {
-        expect(spy.lastCall).to.be.calledWithMatch({ detail: 2 })
-      })
-
-      cy.getAll('btn', 'dblclick').each((spy) => {
-        expect(spy).to.be.calledOnce
-        expect(spy.firstCall).to.be.calledWithMatch({ detail: 2 })
-      })
-
-      // pointer events do not set change detail prop
-      cy.getAll('btn', 'pointerdown pointerup').each((spy) => {
-        expect(spy).to.be.calledWithMatch({ detail: 0 })
-      })
-    })
-
-    it('sends modifiers', () => {
->>>>>>> 9a00c611
       const btn = cy.$$('button:first')
 
       attachMouseClickListeners({ btn })
@@ -3217,13 +2852,9 @@
         const dblclicks = []
 
         // append two buttons
-<<<<<<< HEAD
-        const $button = () => $('<button class=\'dblclicks\'>dblclick</button')
-=======
         const $button = () => {
           return $(`<button class='dblclicks'>dblclick</button`)
         }
->>>>>>> 9a00c611
 
         cy.$$('body').append($button()).append($button())
 
@@ -3260,23 +2891,18 @@
           this.log = log
         })
 
-        cy.get('button').first().dblclick().then(function ($btn) {
+        const midpoint = getMidPoint(cy.$$('button')[0])
+
+        cy.get('button').first().dblclick().then(function () {
           const { lastLog } = this
 
-          const rect = $btn.get(0).getBoundingClientRect()
           const consoleProps = lastLog.invoke('consoleProps')
-          const { fromElWindow } = Cypress.dom.getElementCoordinatesByPosition($btn)
-
-          // this button should be 60 pixels wide
-          expect(rect.width).to.eq(60)
-
-          expect(consoleProps.Coords.x).to.be.closeTo(fromElWindow.x, 1) // ensure we are within 1
-          expect(consoleProps.Coords.y).to.be.closeTo(fromElWindow.y, 1) // ensure we are within 1
 
           expect(consoleProps).to.containSubset({
             'Command': 'dblclick',
             'Applied To': {},
             'Elements': 1,
+            'Coords': midpoint,
             'Options': {
               'multiple': true,
             },
@@ -3448,210 +3074,6 @@
       })
     })
 
-    it('can rightclick disabled', () => {
-      const el = cy.$$('input:first')
-
-      el.get(0).disabled = true
-
-      attachMouseClickListeners({ el })
-      attachFocusListeners({ el })
-      attachContextmenuListeners({ el })
-
-      cy.get('input:first').rightclick({ force: true })
-
-      cy.getAll('el', 'mousedown contextmenu mouseup').each(shouldNotBeCalled)
-      cy.getAll('el', 'pointerdown pointerup').each(shouldBeCalled)
-    })
-
-    it('rightclick cancel contextmenu', () => {
-      const el = cy.$$('button:first')
-
-<<<<<<< HEAD
-        const midpoint = getMidPoint(cy.$$('button')[0])
-
-        cy.get('button').first().dblclick().then(function () {
-          const { lastLog } = this
-
-          const consoleProps = lastLog.invoke('consoleProps')
-
-          expect(consoleProps).to.containSubset({
-            'Command': 'dblclick',
-            'Applied To': {},
-            'Elements': 1,
-            'Coords': midpoint,
-            'Options': {
-              'multiple': true,
-            },
-            'table': {},
-          })
-
-          const tables = _.map(consoleProps.table, ((x) => x()))
-
-          expect(tables).to.containSubset([
-            {
-              'name': 'Mouse Move Events',
-              'data': [
-                {
-                  'Event Name': 'pointerover',
-                  'Target Element': {},
-                  'Prevented Default?': false,
-                  'Stopped Propagation?': false,
-                },
-                {
-                  'Event Name': 'mouseover',
-                  'Target Element': {},
-                  'Prevented Default?': false,
-                  'Stopped Propagation?': false,
-                },
-                {
-                  'Event Name': 'pointermove',
-                  'Target Element': {},
-                  'Prevented Default?': false,
-                  'Stopped Propagation?': false,
-                },
-                {
-                  'Event Name': 'mousemove',
-                  'Target Element': {},
-                  'Prevented Default?': false,
-                  'Stopped Propagation?': false,
-                },
-              ],
-            },
-            {
-              'name': 'Mouse Click Events',
-              'data': [
-                {
-                  'Event Name': 'pointerdown',
-                  'Target Element': {},
-                  'Prevented Default?': false,
-                  'Stopped Propagation?': false,
-                  'Modifiers': null,
-                },
-                {
-                  'Event Name': 'mousedown',
-                  'Target Element': {},
-                  'Prevented Default?': false,
-                  'Stopped Propagation?': false,
-                  'Modifiers': null,
-                },
-                {
-                  'Event Name': 'pointerup',
-                  'Target Element': {},
-                  'Prevented Default?': false,
-                  'Stopped Propagation?': false,
-                  'Modifiers': null,
-                },
-                {
-                  'Event Name': 'mouseup',
-                  'Target Element': {},
-                  'Prevented Default?': false,
-                  'Stopped Propagation?': false,
-                  'Modifiers': null,
-                },
-                {
-                  'Event Name': 'click',
-                  'Target Element': {},
-                  'Prevented Default?': false,
-                  'Stopped Propagation?': false,
-                  'Modifiers': null,
-                },
-                {
-                  'Event Name': 'pointerdown',
-                  'Target Element': {},
-                  'Prevented Default?': false,
-                  'Stopped Propagation?': false,
-                  'Modifiers': null,
-                },
-                {
-                  'Event Name': 'mousedown',
-                  'Target Element': {},
-                  'Prevented Default?': false,
-                  'Stopped Propagation?': false,
-                  'Modifiers': null,
-                },
-                {
-                  'Event Name': 'pointerup',
-                  'Target Element': {},
-                  'Prevented Default?': false,
-                  'Stopped Propagation?': false,
-                  'Modifiers': null,
-                },
-                {
-                  'Event Name': 'mouseup',
-                  'Target Element': {},
-                  'Prevented Default?': false,
-                  'Stopped Propagation?': false,
-                  'Modifiers': null,
-                },
-                {
-                  'Event Name': 'click',
-                  'Target Element': {},
-                  'Prevented Default?': false,
-                  'Stopped Propagation?': false,
-                  'Modifiers': null,
-                },
-              ],
-            },
-            {
-              'name': 'Mouse Dblclick Event',
-              'data': [
-                {
-                  'Event Name': 'dblclick',
-                  'Target Element': {},
-                  'Prevented Default?': false,
-                  'Stopped Propagation?': false,
-                  'Modifiers': null,
-                },
-              ],
-            },
-          ])
-        })
-      })
-    })
-  })
-
-  context('#rightclick', () => {
-
-    it('can rightclick', () => {
-      const el = cy.$$('button:first')
-
-      attachMouseClickListeners({ el })
-      attachContextmenuListeners({ el })
-
-      cy.get('button:first').rightclick().should('have.focus')
-
-      cy.getAll('el', 'pointerdown mousedown contextmenu pointerup mouseup').each(shouldBeCalled)
-      cy.getAll('el', 'click').each(shouldNotBeCalled)
-
-      cy.getAll('el', 'pointerdown mousedown pointerup mouseup').each((stub) => {
-        expect(stub.firstCall.args[0]).to.containSubset({
-          button: 2,
-          buttons: 2,
-          which: 3,
-        })
-      })
-
-      cy.getAll('el', 'contextmenu').each((stub) => {
-        expect(stub.firstCall.args[0]).to.containSubset({
-          altKey: false,
-          bubbles: true,
-          target: el.get(0),
-          button: 2,
-          buttons: 2,
-          cancelable: true,
-          data: undefined,
-          detail: 0,
-          eventPhase: 2,
-          handleObj: { type: 'contextmenu', origType: 'contextmenu', data: undefined },
-          relatedTarget: null,
-          shiftKey: false,
-          type: 'contextmenu',
-          view: cy.state('window'),
-          which: 3,
-        })
-      })
-    })
-
     it('can rightclick disabled with force', () => {
       const el = cy.$$('input:first')
       .prop('disabled', true)
@@ -3699,7 +3121,6 @@
 
       cy.getAll('el', 'pointerdown mousedown contextmenu pointerup mouseup').each(shouldBeCalled)
       cy.getAll('el', 'focus click').each(shouldNotBeCalled)
-
     })
 
     it('rightclick cancel pointerdown', () => {
@@ -3715,7 +3136,6 @@
 
       cy.getAll('el', 'pointerdown pointerup contextmenu').each(shouldBeCalled)
       cy.getAll('el', 'mousedown mouseup').each(shouldNotBeCalled)
-
     })
 
     it('rightclick remove el on pointerdown', () => {
@@ -3731,7 +3151,6 @@
 
       cy.getAll('el', 'pointerdown').each(shouldBeCalled)
       cy.getAll('el', 'mousedown mouseup contextmenu pointerup').each(shouldNotBeCalled)
-
     })
 
     it('rightclick remove el on mouseover', () => {
@@ -3751,7 +3170,6 @@
       cy.getAll('el', 'pointerover mouseover').each(shouldBeCalledOnce)
       cy.getAll('el', 'pointerdown mousedown pointerup mouseup contextmenu').each(shouldNotBeCalled)
       cy.getAll('el2', 'focus pointerdown pointerup contextmenu').each(shouldBeCalled)
-
     })
 
     describe('errors', () => {
@@ -3801,134 +3219,6 @@
         cy.on('fail', (err) => {
           const { lastLog } = this
 
-=======
-      // canceling contextmenu prevents the native contextmenu
-      // likely we want to call attention to this, since we cannot
-      // reproduce the native contextmenu
-      el.on('contextmenu', () => false)
-
-      attachMouseClickListeners({ el })
-      attachFocusListeners({ el })
-      attachContextmenuListeners({ el })
-
-      cy.get('button:first').rightclick().should('have.focus')
-
-      cy.getAll('el', 'pointerdown mousedown contextmenu pointerup mouseup').each(shouldBeCalled)
-      cy.getAll('el', 'click').each(shouldNotBeCalled)
-    })
-
-    it('rightclick cancel mousedown', () => {
-      const el = cy.$$('button:first')
-
-      el.on('mousedown', () => false)
-
-      attachMouseClickListeners({ el })
-      attachFocusListeners({ el })
-      attachContextmenuListeners({ el })
-
-      cy.get('button:first').rightclick().should('not.have.focus')
-
-      cy.getAll('el', 'pointerdown mousedown contextmenu pointerup mouseup').each(shouldBeCalled)
-      cy.getAll('el', 'focus click').each(shouldNotBeCalled)
-    })
-
-    it('rightclick cancel pointerdown', () => {
-      const el = cy.$$('button:first')
-
-      el.on('pointerdown', () => false)
-
-      attachMouseClickListeners({ el })
-      attachFocusListeners({ el })
-      attachContextmenuListeners({ el })
-
-      cy.get('button:first').rightclick()
-
-      cy.getAll('el', 'pointerdown pointerup contextmenu').each(shouldBeCalled)
-      cy.getAll('el', 'mousedown mouseup').each(shouldNotBeCalled)
-    })
-
-    it('rightclick remove el on pointerdown', () => {
-      const el = cy.$$('button:first')
-
-      el.on('pointerdown', () => el.get(0).remove())
-
-      attachMouseClickListeners({ el })
-      attachFocusListeners({ el })
-      attachContextmenuListeners({ el })
-
-      cy.get('button:first').rightclick().should('not.exist')
-
-      cy.getAll('el', 'pointerdown').each(shouldBeCalled)
-      cy.getAll('el', 'mousedown mouseup contextmenu pointerup').each(shouldNotBeCalled)
-    })
-
-    it('rightclick remove el on mouseover', () => {
-      const el = cy.$$('button:first')
-      const el2 = cy.$$('div#tabindex')
-
-      el.on('mouseover', () => el.get(0).remove())
-
-      attachMouseClickListeners({ el, el2 })
-      attachMouseHoverListeners({ el, el2 })
-      attachFocusListeners({ el, el2 })
-      attachContextmenuListeners({ el, el2 })
-
-      cy.get('button:first').rightclick().should('not.exist')
-      cy.get('div#tabindex').should('have.focus')
-
-      cy.getAll('el', 'pointerover mouseover').each(shouldBeCalledOnce)
-      cy.getAll('el', 'pointerdown mousedown pointerup mouseup contextmenu').each(shouldNotBeCalled)
-      cy.getAll('el2', 'focus pointerdown pointerup contextmenu').each(shouldBeCalled)
-    })
-
-    describe('errors', () => {
-      beforeEach(function () {
-        Cypress.config('defaultCommandTimeout', 100)
-
-        this.logs = []
-
-        cy.on('log:added', (attrs, log) => {
-          this.lastLog = log
-
-          this.logs.push(log)
-        })
-
-        null
-      })
-
-      it('throws when not a dom subject', (done) => {
-        cy.on('fail', () => {
-          done()
-        })
-
-        cy.rightclick()
-      })
-
-      it('throws when subject is not in the document', (done) => {
-        let rightclicked = 0
-
-        const $button = cy.$$('button:first').on('contextmenu', () => {
-          rightclicked += 1
-          $button.remove()
-
-          return false
-        })
-
-        cy.on('fail', (err) => {
-          expect(rightclicked).to.eq(1)
-          expect(err.message).to.include('cy.rightclick() failed because this element')
-
-          done()
-        })
-
-        cy.get('button:first').rightclick().rightclick()
-      })
-
-      it('logs once when not dom subject', function (done) {
-        cy.on('fail', (err) => {
-          const { lastLog } = this
-
->>>>>>> 9a00c611
           expect(this.logs.length).to.eq(1)
           expect(lastLog.get('error')).to.eq(err)
 
@@ -3998,13 +3288,9 @@
         const rightclicks = []
 
         // append two buttons
-<<<<<<< HEAD
-        const $button = () => $('<button class=\'rightclicks\'>rightclick</button')
-=======
         const $button = () => {
           return $(`<button class='rightclicks'>rightclick</button`)
         }
->>>>>>> 9a00c611
 
         cy.$$('body').append($button()).append($button())
 
@@ -4039,8 +3325,6 @@
       it('#consoleProps', function () {
         cy.on('log:added', (attrs, log) => {
           this.log = log
-<<<<<<< HEAD
-
         })
 
         const midpoint = getMidPoint(cy.$$('button')[0])
@@ -4049,31 +3333,12 @@
           const { lastLog } = this
 
           const consoleProps = lastLog.invoke('consoleProps')
-=======
-        })
-
-        cy.get('button').first().rightclick().then(function ($btn) {
-          const { lastLog } = this
-
-          const rect = $btn.get(0).getBoundingClientRect()
-          const consoleProps = lastLog.invoke('consoleProps')
-          const { fromElWindow } = Cypress.dom.getElementCoordinatesByPosition($btn)
-
-          // this button should be 60 pixels wide
-          expect(rect.width).to.eq(60)
-
-          expect(consoleProps.Coords.x).to.be.closeTo(fromElWindow.x, 1) // ensure we are within 1
-          expect(consoleProps.Coords.y).to.be.closeTo(fromElWindow.y, 1) // ensure we are within 1
->>>>>>> 9a00c611
 
           expect(consoleProps).to.containSubset({
             'Command': 'rightclick',
             'Applied To': {},
             'Elements': 1,
-<<<<<<< HEAD
             'Coords': midpoint,
-=======
->>>>>>> 9a00c611
             'table': {},
           })
 
@@ -4143,11 +3408,7 @@
               ],
             },
             {
-<<<<<<< HEAD
-              'name': 'Contextmenu Event',
-=======
               'name': 'Mouse Right Click Event',
->>>>>>> 9a00c611
               'data': [
                 {
                   'Event Name': 'contextmenu',
@@ -4159,485 +3420,438 @@
               ],
             },
           ])
-<<<<<<< HEAD
-=======
-        })
-      })
-    })
-  })
-})
-
-describe('mouse state', () => {
-  describe('mouse/pointer events', () => {
-    beforeEach(() => {
-      cy.visit('http://localhost:3500/fixtures/dom.html')
-    })
-
-    describe('resets mouse state', () => {
-      it('set state', () => {
-        cy.get('div.item:first').then(($el) => {
-          const mouseenter = cy.stub().as('mouseenter')
-
-          cy.get('body').then(($el) => {
-            $el[0].addEventListener('mouseenter', mouseenter)
-          }).then(() => {
-            const rect = _.pick($el[0].getBoundingClientRect(), 'left', 'top')
-            const coords = {
-              x: rect.left,
-              y: rect.top,
-              doc: cy.state('document'),
-            }
-
-            cy.devices.mouse.move(coords)
-            expect(mouseenter).to.be.calledOnce
-            expect(cy.state('mouseCoords')).ok
+        })
+      })
+
+      describe('mouse state', () => {
+        describe('mouse/pointer events', () => {
+          beforeEach(() => {
+            cy.visit('http://localhost:3500/fixtures/dom.html')
           })
-        })
-      })
-
-      it('reset state', () => {
-        const mouseenter = cy.stub().as('mouseenter')
-
-        cy.get('body').then(($el) => {
-          $el[0].addEventListener('mouseenter', mouseenter)
-        }).then(() => {
-          expect(cy.state('mouseCoords')).to.eq(undefined)
-          expect(mouseenter).to.not.be.called
-        })
-      // expect(this.mousemove).to.have.been.called
-      })
-    })
-
-    describe('mouseout', () => {
-      it('can move mouse from a div to another div', () => {
-        const mouseout = cy.stub().callsFake((e) => {
-          expect(_.toPlainObject(e)).to.containSubset({
-            altKey: false,
-            bubbles: true,
-            button: 0,
-            buttons: 0,
-            cancelBubble: false,
-            cancelable: true,
-            clientX: 492,
-            clientY: 9,
-            composed: true,
-            ctrlKey: false,
-            currentTarget: cy.$$('div.item')[0],
-            defaultPrevented: false,
-            detail: 0,
-            eventPhase: 2,
-            // fromElement: cy.$$('div.item')[0],
-            isTrusted: false,
-            layerX: 492,
-            layerY: 215,
-            metaKey: false,
-            movementX: 0,
-            movementY: 0,
-            // offsetX: 484,
-            // offsetY: 27,
-            pageX: 492,
-            pageY: 215,
-            relatedTarget: cy.$$('div.item')[1],
-            returnValue: true,
-            screenX: 492,
-            screenY: 9,
-            shiftKey: false,
-            sourceCapabilities: null,
-            target: cy.$$('div.item')[0],
-            // not in firefox?
-            // toElement: cy.$$('div.item')[1],
-            type: 'mouseout',
-            view: cy.state('window'),
-            // which: 0,
-            x: 492,
-            y: 9,
+
+          describe('resets mouse state', () => {
+            it('set state', () => {
+              cy.get('div.item:first').then(($el) => {
+                const mouseenter = cy.stub().as('mouseenter')
+
+                cy.get('body').then(($el) => {
+                  $el[0].addEventListener('mouseenter', mouseenter)
+                }).then(() => {
+                  const rect = _.pick($el[0].getBoundingClientRect(), 'left', 'top')
+                  const coords = {
+                    x: rect.left,
+                    y: rect.top,
+                    doc: cy.state('document'),
+                  }
+
+                  cy.devices.mouse.move(coords)
+                  expect(mouseenter).to.be.calledOnce
+                  expect(cy.state('mouseCoords')).ok
+                })
+              })
+            })
+
+            it('reset state', () => {
+              const mouseenter = cy.stub().as('mouseenter')
+
+              cy.get('body').then(($el) => {
+                $el[0].addEventListener('mouseenter', mouseenter)
+              }).then(() => {
+                expect(cy.state('mouseCoords')).to.eq(undefined)
+                expect(mouseenter).to.not.be.called
+              })
+            // expect(this.mousemove).to.have.been.called
+            })
           })
-        }).as('mouseout')
-        const mouseleave = cy.stub().callsFake((e) => {
-          expect(_.toPlainObject(e)).to.containSubset({
-            altKey: false,
-            bubbles: false,
-            button: 0,
-            buttons: 0,
-            cancelBubble: false,
-            cancelable: false,
-            clientX: 492,
-            clientY: 9,
-            composed: true,
-            ctrlKey: false,
-            currentTarget: cy.$$('div.item')[0],
-            defaultPrevented: false,
-            detail: 0,
-            eventPhase: 2,
-            // fromElement: cy.$$('div.item')[0],
-            isTrusted: false,
-            layerX: 492,
-            layerY: 215,
-            metaKey: false,
-            movementX: 0,
-            movementY: 0,
-            // offsetX: 484,
-            // offsetY: 27,
-            pageX: 492,
-            pageY: 215,
-            relatedTarget: cy.$$('div.item')[1],
-            returnValue: true,
-            screenX: 492,
-            screenY: 9,
-            shiftKey: false,
-            sourceCapabilities: null,
-            target: cy.$$('div.item')[0],
-            // not in firefox?
-            // toElement: cy.$$('div.item')[1],
-            type: 'mouseleave',
-            view: cy.state('window'),
-            // which: 0,
-            x: 492,
-            y: 9,
+
+          describe('mouseout', () => {
+            it('can move mouse from a div to another div', () => {
+
+              const coordsChrome = {
+                clientX: 492,
+                clientY: 9,
+                layerX: 492,
+                layerY: 215,
+                pageX: 492,
+                pageY: 215,
+                screenX: 492,
+                screenY: 9,
+                x: 492,
+                y: 9,
+              }
+
+              const coordsFirefox = {
+                clientX: 494,
+                clientY: 10,
+                // layerX: 492,
+                // layerY: 215,
+                pageX: 494,
+                pageY: 226,
+                screenX: 494,
+                screenY: 10,
+                x: 494,
+                y: 10,
+              }
+
+              let coords
+
+              switch (Cypress.browser.family) {
+                case 'firefox':
+                  coords = coordsFirefox
+                  break
+                default:
+                  coords = coordsChrome
+                  break
+              }
+
+              const mouseout = cy.stub().callsFake((e) => {
+                expect(_.toPlainObject(e)).to.containSubset({
+                  ...coords,
+                  altKey: false,
+                  bubbles: true,
+                  button: 0,
+                  buttons: 0,
+                  cancelBubble: false,
+                  cancelable: true,
+                  composed: true,
+                  ctrlKey: false,
+                  currentTarget: cy.$$('div.item')[0],
+                  defaultPrevented: false,
+                  detail: 0,
+                  eventPhase: 2,
+                  // fromElement: cy.$$('div.item')[0],
+                  isTrusted: false,
+                  metaKey: false,
+                  movementX: 0,
+                  movementY: 0,
+                  // offsetX: 484,
+                  // offsetY: 27,
+                  relatedTarget: cy.$$('div.item')[1],
+                  returnValue: true,
+                  shiftKey: false,
+                  target: cy.$$('div.item')[0],
+                  // not in firefox?
+                  // toElement: cy.$$('div.item')[1],
+                  type: 'mouseout',
+                  view: cy.state('window'),
+                // which: 0,
+                })
+              }).as('mouseout')
+              const mouseleave = cy.stub().callsFake((e) => {
+                expect(_.toPlainObject(e)).to.containSubset({
+                  ...coords,
+                  altKey: false,
+                  bubbles: false,
+                  button: 0,
+                  buttons: 0,
+                  cancelBubble: false,
+                  cancelable: false,
+                  composed: true,
+                  ctrlKey: false,
+                  currentTarget: cy.$$('div.item')[0],
+                  defaultPrevented: false,
+                  detail: 0,
+                  eventPhase: 2,
+                  // fromElement: cy.$$('div.item')[0],
+                  isTrusted: false,
+                  metaKey: false,
+                  movementX: 0,
+                  movementY: 0,
+                  // offsetX: 484,
+                  // offsetY: 27,
+                  relatedTarget: cy.$$('div.item')[1],
+                  returnValue: true,
+                  shiftKey: false,
+                  target: cy.$$('div.item')[0],
+                  // not in firefox?
+                  // toElement: cy.$$('div.item')[1],
+                  type: 'mouseleave',
+                  view: cy.state('window'),
+                // which: 0,
+                })
+              }).as('mouseleave')
+              const pointerout = cy.stub().callsFake((e) => {
+                expect(_.toPlainObject(e)).to.containSubset({
+                  ...coords,
+                  altKey: false,
+                  bubbles: true,
+                  button: -1,
+                  buttons: 0,
+                  cancelBubble: false,
+                  cancelable: true,
+                  composed: true,
+                  ctrlKey: false,
+                  currentTarget: cy.$$('div.item')[0],
+                  defaultPrevented: false,
+                  detail: 0,
+                  eventPhase: 2,
+                  // fromElement: cy.$$('div.item')[0],
+                  isTrusted: false,
+                  metaKey: false,
+                  movementX: 0,
+                  movementY: 0,
+                  // offsetX: 484,
+                  // offsetY: 27,
+                  relatedTarget: cy.$$('div.item')[1],
+                  returnValue: true,
+                  shiftKey: false,
+                  target: cy.$$('div.item')[0],
+                  // not in firefox?
+                  // toElement: cy.$$('div.item')[1],
+                  type: 'pointerout',
+                  view: cy.state('window'),
+                // which: 0,
+                })
+              }).as('pointerout')
+              const pointerleave = cy.stub().callsFake((e) => {
+                expect(_.toPlainObject(e)).to.containSubset({
+                  ...coords,
+                  altKey: false,
+                  bubbles: false,
+                  button: -1,
+                  buttons: 0,
+                  cancelBubble: false,
+                  cancelable: false,
+                  composed: true,
+                  ctrlKey: false,
+                  currentTarget: cy.$$('div.item')[0],
+                  defaultPrevented: false,
+                  detail: 0,
+                  eventPhase: 2,
+                  // fromElement: cy.$$('div.item')[0],
+                  isTrusted: false,
+                  metaKey: false,
+                  movementX: 0,
+                  movementY: 0,
+                  // offsetX: 484,
+                  // offsetY: 27,
+                  relatedTarget: cy.$$('div.item')[1],
+                  returnValue: true,
+                  shiftKey: false,
+                  target: cy.$$('div.item')[0],
+                  // not in firefox?
+                  // toElement: cy.$$('div.item')[1],
+                  type: 'pointerleave',
+                  view: cy.state('window'),
+                // which: 0,
+                })
+              }).as('pointerleave')
+              const mouseover = cy.stub().callsFake((e) => {
+                expect(_.toPlainObject(e)).to.containSubset({
+                  ...coords,
+                  altKey: false,
+                  bubbles: true,
+                  button: 0,
+                  buttons: 0,
+                  cancelBubble: false,
+                  cancelable: true,
+                  composed: true,
+                  ctrlKey: false,
+                  currentTarget: cy.$$('div.item')[1],
+                  defaultPrevented: false,
+                  detail: 0,
+                  eventPhase: 2,
+                  // fromElement: cy.$$('div.item')[0],
+                  isTrusted: false,
+                  metaKey: false,
+                  movementX: 0,
+                  movementY: 0,
+                  // offsetX: 484,
+                  // offsetY: 27,
+                  relatedTarget: cy.$$('div.item')[0],
+                  returnValue: true,
+                  shiftKey: false,
+                  target: cy.$$('div.item')[1],
+                  // not in Firefox
+                  // toElement: cy.$$('div.item')[1],
+                  type: 'mouseover',
+                  view: cy.state('window'),
+                // which: 0,
+                })
+              }).as('mouseover')
+              const mouseenter = cy.stub().callsFake((e) => {
+                expect(_.toPlainObject(e)).to.containSubset({
+                  ...coords,
+                  altKey: false,
+                  bubbles: false,
+                  button: 0,
+                  buttons: 0,
+                  cancelBubble: false,
+                  cancelable: false,
+                  composed: true,
+                  ctrlKey: false,
+                  currentTarget: cy.$$('div.item')[1],
+                  defaultPrevented: false,
+                  detail: 0,
+                  eventPhase: 2,
+                  // fromElement: cy.$$('div.item')[0],
+                  isTrusted: false,
+                  metaKey: false,
+                  movementX: 0,
+                  movementY: 0,
+                  // offsetX: 484,
+                  // offsetY: 27,
+                  relatedTarget: cy.$$('div.item')[0],
+                  returnValue: true,
+                  shiftKey: false,
+                  target: cy.$$('div.item')[1],
+                  // not in Firefox
+                  // toElement: cy.$$('div.item')[1],
+                  type: 'mouseenter',
+                  view: cy.state('window'),
+                // which: 0,
+                })
+              }).as('mouseenter')
+              const pointerover = cy.stub().callsFake((e) => {
+                expect(_.toPlainObject(e)).to.containSubset({
+                  ...coords,
+                  altKey: false,
+                  bubbles: true,
+                  button: -1,
+                  buttons: 0,
+                  cancelBubble: false,
+                  cancelable: true,
+                  composed: true,
+                  ctrlKey: false,
+                  currentTarget: cy.$$('div.item')[1],
+                  defaultPrevented: false,
+                  detail: 0,
+                  eventPhase: 2,
+                  // fromElement: cy.$$('div.item')[0],
+                  isTrusted: false,
+                  metaKey: false,
+                  movementX: 0,
+                  movementY: 0,
+                  // offsetX: 484,
+                  // offsetY: 27,
+                  relatedTarget: cy.$$('div.item')[0],
+                  returnValue: true,
+                  shiftKey: false,
+                  target: cy.$$('div.item')[1],
+                  // not in Firefox
+                  // toElement: cy.$$('div.item')[1],
+                  type: 'pointerover',
+                  view: cy.state('window'),
+                // which: 0,
+                })
+              }).as('pointerover')
+              const pointerenter = cy.stub().callsFake((e) => {
+                expect(_.toPlainObject(e)).to.containSubset({
+                  ...coords,
+                  altKey: false,
+                  bubbles: false,
+                  button: -1,
+                  buttons: 0,
+                  cancelBubble: false,
+                  cancelable: false,
+                  composed: true,
+                  ctrlKey: false,
+                  currentTarget: cy.$$('div.item')[1],
+                  defaultPrevented: false,
+                  detail: 0,
+                  eventPhase: 2,
+                  // fromElement: cy.$$('div.item')[0],
+                  isTrusted: false,
+                  metaKey: false,
+                  movementX: 0,
+                  movementY: 0,
+                  // offsetX: 484,
+                  // offsetY: 27,
+                  relatedTarget: cy.$$('div.item')[0],
+                  returnValue: true,
+                  shiftKey: false,
+                  target: cy.$$('div.item')[1],
+                  // not in Firefox
+                  // toElement: cy.$$('div.item')[1],
+                  type: 'pointerenter',
+                  view: cy.state('window'),
+                // which: 0,
+                })
+              }).as('pointerenter')
+
+              cy.get('div.item').eq(0)
+              .should(($el) => {
+                $el[0].addEventListener('mouseout', mouseout)
+                $el[0].addEventListener('mouseleave', mouseleave)
+                $el[0].addEventListener('pointerout', pointerout)
+                $el[0].addEventListener('pointerleave', pointerleave)
+              })
+              .click()
+              .then(() => {
+                expect(cy.state('mouseCoords')).ok
+              })
+
+              cy.get('div.item').eq(1).should(($el) => {
+                $el[0].addEventListener('mouseover', mouseover)
+                $el[0].addEventListener('mouseenter', mouseenter)
+                $el[0].addEventListener('pointerover', pointerover)
+                $el[0].addEventListener('pointerenter', pointerenter)
+              })
+              .click()
+
+              Cypress.Promise.delay(5000)
+              .then(() => {
+                expect(mouseout).to.be.calledOnce
+                expect(mouseleave).to.be.calledOnce
+                expect(pointerout).to.be.calledOnce
+                expect(pointerleave).to.be.calledOnce
+                expect(mouseover).to.be.calledOnce
+                expect(mouseover).to.be.calledOnce
+                expect(mouseenter).to.be.calledOnce
+                expect(pointerover).to.be.calledOnce
+                expect(pointerenter).to.be.calledOnce
+              })
+            })
           })
-        }).as('mouseleave')
-        const pointerout = cy.stub().callsFake((e) => {
-          expect(_.toPlainObject(e)).to.containSubset({
-            altKey: false,
-            bubbles: true,
-            button: -1,
-            buttons: 0,
-            cancelBubble: false,
-            cancelable: true,
-            clientX: 492,
-            clientY: 9,
-            composed: true,
-            ctrlKey: false,
-            currentTarget: cy.$$('div.item')[0],
-            defaultPrevented: false,
-            detail: 0,
-            eventPhase: 2,
-            // fromElement: cy.$$('div.item')[0],
-            isTrusted: false,
-            layerX: 492,
-            layerY: 215,
-            metaKey: false,
-            movementX: 0,
-            movementY: 0,
-            // offsetX: 484,
-            // offsetY: 27,
-            pageX: 492,
-            pageY: 215,
-            relatedTarget: cy.$$('div.item')[1],
-            returnValue: true,
-            screenX: 492,
-            screenY: 9,
-            shiftKey: false,
-            sourceCapabilities: null,
-            target: cy.$$('div.item')[0],
-            // not in firefox?
-            // toElement: cy.$$('div.item')[1],
-            type: 'pointerout',
-            view: cy.state('window'),
-            // which: 0,
-            x: 492,
-            y: 9,
+        })
+
+        describe('more mouse state', () => {
+          beforeEach(() => {
+            cy.visit('http://localhost:3500/fixtures/issue-2956.html')
           })
-        }).as('pointerout')
-        const pointerleave = cy.stub().callsFake((e) => {
-          expect(_.toPlainObject(e)).to.containSubset({
-            altKey: false,
-            bubbles: false,
-            button: -1,
-            buttons: 0,
-            cancelBubble: false,
-            cancelable: false,
-            clientX: 492,
-            clientY: 9,
-            composed: true,
-            ctrlKey: false,
-            currentTarget: cy.$$('div.item')[0],
-            defaultPrevented: false,
-            detail: 0,
-            eventPhase: 2,
-            // fromElement: cy.$$('div.item')[0],
-            isTrusted: false,
-            layerX: 492,
-            layerY: 215,
-            metaKey: false,
-            movementX: 0,
-            movementY: 0,
-            // offsetX: 484,
-            // offsetY: 27,
-            pageX: 492,
-            pageY: 215,
-            relatedTarget: cy.$$('div.item')[1],
-            returnValue: true,
-            screenX: 492,
-            screenY: 9,
-            shiftKey: false,
-            sourceCapabilities: null,
-            target: cy.$$('div.item')[0],
-            // not in firefox?
-            // toElement: cy.$$('div.item')[1],
-            type: 'pointerleave',
-            view: cy.state('window'),
-            // which: 0,
-            x: 492,
-            y: 9,
-          })
-        }).as('pointerleave')
-        const mouseover = cy.stub().callsFake((e) => {
-          expect(_.toPlainObject(e)).to.containSubset({
-            altKey: false,
-            bubbles: true,
-            button: 0,
-            buttons: 0,
-            cancelBubble: false,
-            cancelable: true,
-            clientX: 492,
-            clientY: 9,
-            composed: true,
-            ctrlKey: false,
-            currentTarget: cy.$$('div.item')[1],
-            defaultPrevented: false,
-            detail: 0,
-            eventPhase: 2,
-            // fromElement: cy.$$('div.item')[0],
-            isTrusted: false,
-            layerX: 492,
-            layerY: 215,
-            metaKey: false,
-            movementX: 0,
-            movementY: 0,
-            // offsetX: 484,
-            // offsetY: 27,
-            pageX: 492,
-            pageY: 215,
-            relatedTarget: cy.$$('div.item')[0],
-            returnValue: true,
-            screenX: 492,
-            screenY: 9,
-            shiftKey: false,
-            sourceCapabilities: null,
-            target: cy.$$('div.item')[1],
-            // not in Firefox
-            // toElement: cy.$$('div.item')[1],
-            type: 'mouseover',
-            view: cy.state('window'),
-            // which: 0,
-            x: 492,
-            y: 9,
-          })
-        }).as('mouseover')
-        const mouseenter = cy.stub().callsFake((e) => {
-          expect(_.toPlainObject(e)).to.containSubset({
-            altKey: false,
-            bubbles: false,
-            button: 0,
-            buttons: 0,
-            cancelBubble: false,
-            cancelable: false,
-            clientX: 492,
-            clientY: 9,
-            composed: true,
-            ctrlKey: false,
-            currentTarget: cy.$$('div.item')[1],
-            defaultPrevented: false,
-            detail: 0,
-            eventPhase: 2,
-            // fromElement: cy.$$('div.item')[0],
-            isTrusted: false,
-            layerX: 492,
-            layerY: 215,
-            metaKey: false,
-            movementX: 0,
-            movementY: 0,
-            // offsetX: 484,
-            // offsetY: 27,
-            pageX: 492,
-            pageY: 215,
-            relatedTarget: cy.$$('div.item')[0],
-            returnValue: true,
-            screenX: 492,
-            screenY: 9,
-            shiftKey: false,
-            sourceCapabilities: null,
-            target: cy.$$('div.item')[1],
-            // not in Firefox
-            // toElement: cy.$$('div.item')[1],
-            type: 'mouseenter',
-            view: cy.state('window'),
-            // which: 0,
-            x: 492,
-            y: 9,
-          })
-        }).as('mouseenter')
-        const pointerover = cy.stub().callsFake((e) => {
-          expect(_.toPlainObject(e)).to.containSubset({
-            altKey: false,
-            bubbles: true,
-            button: -1,
-            buttons: 0,
-            cancelBubble: false,
-            cancelable: true,
-            clientX: 492,
-            clientY: 9,
-            composed: true,
-            ctrlKey: false,
-            currentTarget: cy.$$('div.item')[1],
-            defaultPrevented: false,
-            detail: 0,
-            eventPhase: 2,
-            // fromElement: cy.$$('div.item')[0],
-            isTrusted: false,
-            layerX: 492,
-            layerY: 215,
-            metaKey: false,
-            movementX: 0,
-            movementY: 0,
-            // offsetX: 484,
-            // offsetY: 27,
-            pageX: 492,
-            pageY: 215,
-            relatedTarget: cy.$$('div.item')[0],
-            returnValue: true,
-            screenX: 492,
-            screenY: 9,
-            shiftKey: false,
-            sourceCapabilities: null,
-            target: cy.$$('div.item')[1],
-            // not in Firefox
-            // toElement: cy.$$('div.item')[1],
-            type: 'pointerover',
-            view: cy.state('window'),
-            // which: 0,
-            x: 492,
-            y: 9,
-          })
-        }).as('pointerover')
-        const pointerenter = cy.stub().callsFake((e) => {
-          expect(_.toPlainObject(e)).to.containSubset({
-            altKey: false,
-            bubbles: false,
-            button: -1,
-            buttons: 0,
-            cancelBubble: false,
-            cancelable: false,
-            clientX: 492,
-            clientY: 9,
-            composed: true,
-            ctrlKey: false,
-            currentTarget: cy.$$('div.item')[1],
-            defaultPrevented: false,
-            detail: 0,
-            eventPhase: 2,
-            // fromElement: cy.$$('div.item')[0],
-            isTrusted: false,
-            layerX: 492,
-            layerY: 215,
-            metaKey: false,
-            movementX: 0,
-            movementY: 0,
-            // offsetX: 484,
-            // offsetY: 27,
-            pageX: 492,
-            pageY: 215,
-            relatedTarget: cy.$$('div.item')[0],
-            returnValue: true,
-            screenX: 492,
-            screenY: 9,
-            shiftKey: false,
-            sourceCapabilities: null,
-            target: cy.$$('div.item')[1],
-            // not in Firefox
-            // toElement: cy.$$('div.item')[1],
-            type: 'pointerenter',
-            view: cy.state('window'),
-            // which: 0,
-            x: 492,
-            y: 9,
-          })
-        }).as('pointerenter')
-
-        cy.get('div.item').eq(0)
-        .should(($el) => {
-          $el[0].addEventListener('mouseout', mouseout)
-          $el[0].addEventListener('mouseleave', mouseleave)
-          $el[0].addEventListener('pointerout', pointerout)
-          $el[0].addEventListener('pointerleave', pointerleave)
-        })
-        .click()
-        .then(() => {
-          expect(cy.state('mouseCoords')).ok
-        })
-
-        cy.get('div.item').eq(1).should(($el) => {
-          $el[0].addEventListener('mouseover', mouseover)
-          $el[0].addEventListener('mouseenter', mouseenter)
-          $el[0].addEventListener('pointerover', pointerover)
-          $el[0].addEventListener('pointerenter', pointerenter)
-        })
-        .click()
-
-        Cypress.Promise.delay(5000)
-        .then(() => {
-          expect(mouseout).to.be.calledOnce
-          expect(mouseleave).to.be.calledOnce
-          expect(pointerout).to.be.calledOnce
-          expect(pointerleave).to.be.calledOnce
-          expect(mouseover).to.be.calledOnce
-          expect(mouseover).to.be.calledOnce
-          expect(mouseenter).to.be.calledOnce
-          expect(pointerover).to.be.calledOnce
-          expect(pointerenter).to.be.calledOnce
-        })
-      })
-    })
-  })
-
-  describe('more mouse state', () => {
-    beforeEach(() => {
-      cy.visit('http://localhost:3500/fixtures/issue-2956.html')
-    })
-
-    describe('mouseleave mouseenter animations', () => {
-      it('sends mouseenter/mouseleave event', () => {
-        cy.get('#outer').click()
-        cy.get('#inner').should('be.visible')
-        cy.get('body').click()
-        cy.get('#inner').should('not.be.visible')
-      })
-
-      it('will respect changes to dom in event handlers', () => {
-        const els = {
-          sq4: cy.$$('#sq4'),
-          outer: cy.$$('#outer'),
-          input: cy.$$('input:first'),
-        }
-
-        attachListeners(['mouseenter', 'mouseexit'])
-
-        attachMouseClickListeners(els)
-        attachMouseHoverListeners(els)
-
-        cy.get('#sq4').click()
-        cy.get('#outer').click()
-
-        cy.getAll('sq4', 'mouseover mousedown mouseup click').each(shouldBeCalledWithCount(2))
-
-        cy.getAll('sq4', 'mouseout').each(shouldBeCalledOnce)
-
-        cy.getAll('outer', 'mousedown mouseup click').each(shouldNotBeCalled)
-
-        cy.getAll('outer', 'mouseover mouseout').each(shouldBeCalledOnce)
-
-        cy.get('input:first').click().should('not.have.focus')
-
-        cy.getAll('input', 'mouseover mouseout').each(shouldBeCalledOnce)
-
-        cy.getAll('input', 'mousedown mouseup click').each(shouldNotBeCalled)
-      })
-
-      it('can click on a recursively moving element', () => {
-        const sq6 = cy.$$('#sq6')
-
-        /*
+
+          describe('mouseleave mouseenter animations', () => {
+            it('sends mouseenter/mouseleave event', () => {
+              cy.get('#outer').click()
+              cy.get('#inner').should('be.visible')
+              cy.get('body').click()
+              cy.get('#inner').should('not.be.visible')
+            })
+
+            it('will respect changes to dom in event handlers', () => {
+              const els = {
+                sq4: cy.$$('#sq4'),
+                outer: cy.$$('#outer'),
+                input: cy.$$('input:first'),
+              }
+
+              attachListeners(['mouseenter', 'mouseexit'])
+
+              attachMouseClickListeners(els)
+              attachMouseHoverListeners(els)
+
+              cy.get('#sq4').click()
+              cy.get('#outer').click()
+
+              cy.getAll('sq4', 'mouseover mousedown mouseup click').each(shouldBeCalledWithCount(2))
+
+              cy.getAll('sq4', 'mouseout').each(shouldBeCalledOnce)
+
+              cy.getAll('outer', 'mousedown mouseup click').each(shouldNotBeCalled)
+
+              cy.getAll('outer', 'mouseover mouseout').each(shouldBeCalledOnce)
+
+              cy.get('input:first').click().should('not.have.focus')
+
+              cy.getAll('input', 'mouseover mouseout').each(shouldBeCalledOnce)
+
+              cy.getAll('input', 'mousedown mouseup click').each(shouldNotBeCalled)
+            })
+
+            it('can click on a recursively moving element', () => {
+              const sq6 = cy.$$('#sq6')
+
+              /*
         * the square moves back-forth on mouseleave/mouseenter
         * so:
         * - move phase, mouseover sent to sq, sq leaves
@@ -4645,1055 +3859,357 @@
         * - before mouseup events, move phase, mouseover sent to sq, sq leaves, mouseup sent to body
         * - before click events, move events sent, sq returns, click sent to sq
         */
-        attachListeners(['mouseover'])({ sq6 })
-        attachMouseClickListeners({ sq6 })
-
-        cy.get('#sq6')
-        .click()
-
-        cy.getAll('sq6', 'mousedown pointerdown click').each(shouldBeCalledOnce)
-        cy.getAll('sq6', 'mouseover').each(shouldBeCalledWithCount(2))
-      })
-    })
-
-    it('handles disabled attr', () => {
-      const btn = cy.$$(/*html*/`<button id='btn'></button>`)
-      .css({
-        float: 'left',
-        display: 'block',
-        width: 250,
-        height: 30,
-      })
-      .appendTo(cy.$$('body'))
-
-      attachMouseHoverListeners({ btn })
-      attachMouseClickListeners({ btn })
-
-      btn.on('pointerover', () => {
-        btn.attr('disabled', true)
-      })
-
-      cy.get('#btn').click()
-
-      cy.getAll('btn', 'pointerover pointerenter pointerdown pointerup').each((stub) => {
-        expect(stub).to.be.calledOnce
-      })
-
-      cy.getAll('btn', 'mouseover mouseenter mousedown mouseup click').each((stub) => {
-        expect(stub).to.not.be.called
-      })
-    })
-
-    it('handles disabled attr added on mousedown', () => {
-      const btn = cy.$$(/*html*/`<button id='btn'></button>`)
-      .css({
-        float: 'left',
-        display: 'block',
-        width: 250,
-        height: 30,
-      })
-      .appendTo(cy.$$('body'))
-
-      attachMouseHoverListeners({ btn })
-      attachMouseClickListeners({ btn })
-
-      btn.on('mousedown', () => {
-        btn.attr('disabled', true)
-      })
-
-      cy.get('#btn').click()
-
-      cy.getAll('btn', 'pointerdown mousedown pointerup').each((stub) => {
-        expect(stub).to.be.calledOnce
-      })
-
-      cy.getAll('btn', 'mouseup click').each((stub) => {
-        expect(stub).to.not.be.calledOnce
-      })
-    })
-
-    it('can click new element after mousemove sequence', () => {
-      const btn = cy.$$(/*html*/`<button id='btn'></button>`)
-      .css({
-        float: 'left',
-        display: 'block',
-        width: 250,
-        height: 30,
-      })
-      .appendTo(cy.$$('body'))
-
-      const cover = cy.$$(/*html*/`<div id='cover'></div>`).css({
-        backgroundColor: 'blue',
-        position: 'relative',
-        height: 50,
-        width: 300,
-      })
-      .appendTo(btn.parent())
-
-      cover.on('mousemove', () => {
-        cover.hide()
-      })
-
-      attachMouseHoverListeners({ btn, cover })
-      attachMouseClickListeners({ btn, cover })
-
-      cy.get('#cover').click()
-
-      cy.getAll('cover', 'pointerdown mousedown pointerup mouseup click').each((stub) => {
-        expect(stub).to.not.be.called
-      })
-
-      cy.getAll('btn', 'pointerdown mousedown mouseup pointerup click').each((stub) => {
-        expect(stub).to.be.calledOnce
-      })
-    })
-
-    it('can click new element after mousemove sequence [disabled]', () => {
-      const btn = cy.$$(/*html*/`<button id='btn'></button>`)
-      .css({
-        float: 'left',
-        display: 'block',
-        width: 250,
-        height: 30,
-      })
-      .appendTo(cy.$$('body'))
-
-      const cover = cy.$$(/*html*/`<div id='cover'></div>`).css({
-        backgroundColor: 'blue',
-        position: 'relative',
-        height: 50,
-        width: 300,
-      })
-      .appendTo(btn.parent())
-
-      cover.on('mousemove', () => {
-        cover.hide()
-      })
-
-      attachMouseHoverListeners({ btn, cover })
-      attachMouseClickListeners({ btn, cover })
-
-      btn.attr('disabled', true)
-
-      cover.on('mousemove', () => {
-        cover.hide()
-      })
-
-      attachMouseHoverListeners({ btn, cover })
-      attachMouseClickListeners({ btn, cover })
-
-      cy.get('#cover').click()
-
-      cy.getAll('btn', 'mousedown mouseup click').each((stub) => {
-        expect(stub).to.not.be.called
-      })
-
-      // on disabled inputs, pointer events are still fired
-      cy.getAll('btn', 'pointerdown pointerup').each((stub) => {
-        expect(stub).to.be.called
-      })
-    })
-
-    it('can target new element after mousedown sequence', () => {
-      const btn = cy.$$(/*html*/`<button id='btn'></button>`)
-      .css({
-        float: 'left',
-        display: 'block',
-        width: 250,
-        height: 30,
-      })
-      .appendTo(cy.$$('body'))
-
-      const cover = cy.$$(/*html*/`<div id='cover'></div>`).css({
-        backgroundColor: 'blue',
-        position: 'relative',
-        height: 50,
-        width: 300,
-      })
-      .appendTo(btn.parent())
-
-      cover.on('mousedown', () => {
-        cover.hide()
-      })
-
-      attachMouseHoverListeners({ btn, cover })
-      attachMouseClickListeners({ btn, cover })
-
-      btn.on('mouseup', () => {
-        btn.attr('disabled', true)
-      })
-
-      cy.get('#cover').click()
-
-      cy.getAll('btn', 'mouseup pointerup').each((stub) => {
-        expect(stub).to.be.calledOnce
-      })
-    })
-
-    it('can target new element after mouseup sequence', () => {
-      const btn = cy.$$(/*html*/`<button id='btn'></button>`)
-      .css({
-        float: 'left',
-        display: 'block',
-        width: 250,
-        height: 30,
-      })
-      .appendTo(cy.$$('body'))
-
-      const cover = cy.$$(/*html*/`<div id='cover'></div>`).css({
-        backgroundColor: 'blue',
-        position: 'relative',
-        height: 50,
-        width: 300,
-      })
-      .appendTo(btn.parent())
-
-      cover.on('mouseup', () => {
-        cover.hide()
-      })
-
-      attachMouseHoverListeners({ btn, cover })
-      attachMouseClickListeners({ btn, cover })
-
-      btn.on('mouseup', () => {
-        btn.attr('disabled', true)
-      })
-
-      cy.get('#cover').click()
-
-      cy.getAll('cover', 'click').each((stub) => {
-        expect(stub).to.not.be.called
-      })
-
-      cy.getAll('cover', 'pointerdown mousedown mouseup').each((stub) => {
-        expect(stub).to.be.calledOnce
-      })
-    })
-
-    it('responds to changes in move handlers', () => {
-      const btn = cy.$$(/*html*/`<button id='btn'></button>`)
-      .css({
-        float: 'left',
-        display: 'block',
-        width: 250,
-        height: 30,
-      })
-      .appendTo(cy.$$('body'))
-
-      const cover = cy.$$(/*html*/`<div id='cover'></div>`).css({
-        backgroundColor: 'blue',
-        position: 'relative',
-        height: 50,
-        width: 300,
-      })
-      .appendTo(btn.parent())
-
-      cover.on('mouseover', () => {
-        cover.hide()
-      })
-
-      attachMouseHoverListeners({ btn, cover })
-      attachMouseClickListeners({ btn, cover })
-
-      cy.get('#cover').click()
-
-      cy.getAll('cover', 'mousedown').each((stub) => {
-        expect(stub).to.not.be.called
-      })
-
-      cy.getAll('btn', 'pointerdown mousedown mouseup pointerup click').each((stub) => {
-        expect(stub).to.be.calledOnce
+              attachListeners(['mouseover'])({ sq6 })
+              attachMouseClickListeners({ sq6 })
+
+              cy.get('#sq6')
+              .click()
+
+              cy.getAll('sq6', 'mousedown pointerdown click').each(shouldBeCalledOnce)
+              cy.getAll('sq6', 'mouseover').each(shouldBeCalledWithCount(2))
+            })
+          })
+
+          it('handles disabled attr', () => {
+            const btn = cy.$$(/*html*/`<button id='btn'></button>`)
+            .css({
+              float: 'left',
+              display: 'block',
+              width: 250,
+              height: 30,
+            })
+            .appendTo(cy.$$('body'))
+
+            attachMouseHoverListeners({ btn })
+            attachMouseClickListeners({ btn })
+
+            btn.on('pointerover', () => {
+              btn.attr('disabled', true)
+            })
+
+            cy.get('#btn').click()
+
+            if (isFirefox) {
+              cy.getAll('btn', 'pointerdown pointerup').each((stub) => {
+                expect(stub).not.be.calledOnce
+              })
+
+              cy.getAll('btn', 'mouseover mouseenter').each((stub) => {
+                expect(stub).calledOnce
+              })
+
+            } else {
+              cy.getAll('btn', 'pointerdown pointerup').each((stub) => {
+                expect(stub).to.be.calledOnce
+              })
+
+              cy.getAll('btn', 'mouseover mouseenter').each((stub) => {
+                expect(stub).to.not.be.called
+              })
+
+            }
+
+            cy.getAll('btn', 'mousedown mouseup click').each((stub) => {
+              expect(stub).to.not.be.called
+            })
+
+            cy.getAll('btn', 'pointerover pointerenter').each((stub) => {
+              expect(stub).to.be.calledOnce
+            })
+
+          })
+
+          it('handles disabled attr added on mousedown', () => {
+            const btn = cy.$$(/*html*/`<button id='btn'></button>`)
+            .css({
+              float: 'left',
+              display: 'block',
+              width: 250,
+              height: 30,
+            })
+            .appendTo(cy.$$('body'))
+
+            attachMouseHoverListeners({ btn })
+            attachMouseClickListeners({ btn })
+
+            btn.on('mousedown', () => {
+              btn.attr('disabled', true)
+            })
+
+            cy.get('#btn').click()
+
+            if (isFirefox) {
+              cy.getAll('btn', 'pointerdown mousedown').each(shouldBeCalledOnce)
+            } else {
+              cy.getAll('btn', 'pointerdown mousedown pointerup').each(shouldBeCalledOnce)
+            }
+
+            cy.getAll('btn', 'mouseup click').each((stub) => {
+              expect(stub).to.not.be.calledOnce
+            })
+          })
+
+          it('can click new element after mousemove sequence', () => {
+            const btn = cy.$$(/*html*/`<button id='btn'></button>`)
+            .css({
+              float: 'left',
+              display: 'block',
+              width: 250,
+              height: 30,
+            })
+            .appendTo(cy.$$('body'))
+
+            const cover = cy.$$(/*html*/`<div id='cover'></div>`).css({
+              backgroundColor: 'blue',
+              position: 'relative',
+              height: 50,
+              width: 300,
+            })
+            .appendTo(btn.parent())
+
+            cover.on('mousemove', () => {
+              cover.hide()
+            })
+
+            attachMouseHoverListeners({ btn, cover })
+            attachMouseClickListeners({ btn, cover })
+
+            cy.get('#cover').click()
+
+            cy.getAll('cover', 'pointerdown mousedown pointerup mouseup click').each((stub) => {
+              expect(stub).to.not.be.called
+            })
+
+            cy.getAll('btn', 'pointerdown mousedown mouseup pointerup click').each((stub) => {
+              expect(stub).to.be.calledOnce
+            })
+          })
+
+          it('can click new element after mousemove sequence [disabled]', () => {
+            const btn = cy.$$(/*html*/`<button id='btn'></button>`)
+            .css({
+              float: 'left',
+              display: 'block',
+              width: 250,
+              height: 30,
+            })
+            .appendTo(cy.$$('body'))
+
+            const cover = cy.$$(/*html*/`<div id='cover'></div>`).css({
+              backgroundColor: 'blue',
+              position: 'relative',
+              height: 50,
+              width: 300,
+            })
+            .appendTo(btn.parent())
+
+            cover.on('mousemove', () => {
+              cover.hide()
+            })
+
+            attachMouseHoverListeners({ btn, cover })
+            attachMouseClickListeners({ btn, cover })
+
+            btn.attr('disabled', true)
+
+            cover.on('mousemove', () => {
+              cover.hide()
+            })
+
+            attachMouseHoverListeners({ btn, cover })
+            attachMouseClickListeners({ btn, cover })
+
+            cy.get('#cover').click()
+
+            cy.getAll('btn', 'mousedown mouseup click').each((stub) => {
+              expect(stub).to.not.be.called
+            })
+
+            // Chrome: on disabled inputs, pointer events are still fired
+            if (Cypress.browser.family !== 'firefox') {
+              cy.getAll('@pointerdown @pointerup').each(shouldBeCalledOnce)
+            } else {
+              cy.getAll('@pointerdown @pointerup').each(shouldNotBeCalled)
+            }
+          })
+
+          it('can target new element after mousedown sequence', () => {
+            const btn = cy.$$(/*html*/`<button id='btn'></button>`)
+            .css({
+              float: 'left',
+              display: 'block',
+              width: 250,
+              height: 30,
+            })
+            .appendTo(cy.$$('body'))
+
+            const cover = cy.$$(/*html*/`<div id='cover'></div>`).css({
+              backgroundColor: 'blue',
+              position: 'relative',
+              height: 50,
+              width: 300,
+            })
+            .appendTo(btn.parent())
+
+            cover.on('mousedown', () => {
+              cover.hide()
+            })
+
+            attachMouseHoverListeners({ btn, cover })
+            attachMouseClickListeners({ btn, cover })
+
+            btn.on('mouseup', () => {
+              btn.attr('disabled', true)
+            })
+
+            cy.get('#cover').click()
+
+            cy.getAll('btn', 'mouseup pointerup').each((stub) => {
+              expect(stub).to.be.calledOnce
+            })
+          })
+
+          it('can target new element after mouseup sequence', () => {
+            const btn = cy.$$(/*html*/`<button id='btn'></button>`)
+            .css({
+              float: 'left',
+              display: 'block',
+              width: 250,
+              height: 30,
+            })
+            .appendTo(cy.$$('body'))
+
+            const cover = cy.$$(/*html*/`<div id='cover'></div>`).css({
+              backgroundColor: 'blue',
+              position: 'relative',
+              height: 50,
+              width: 300,
+            })
+            .appendTo(btn.parent())
+
+            cover.on('mouseup', () => {
+              cover.hide()
+            })
+
+            attachMouseHoverListeners({ btn, cover })
+            attachMouseClickListeners({ btn, cover })
+
+            btn.on('mouseup', () => {
+              btn.attr('disabled', true)
+            })
+
+            cy.get('#cover').click()
+
+            cy.getAll('cover', 'click').each((stub) => {
+              expect(stub).to.not.be.called
+            })
+
+            cy.getAll('cover', 'pointerdown mousedown mouseup').each((stub) => {
+              expect(stub).to.be.calledOnce
+            })
+          })
+
+          it('responds to changes in move handlers', () => {
+            const btn = cy.$$(/*html*/`<button id='btn'></button>`)
+            .css({
+              float: 'left',
+              display: 'block',
+              width: 250,
+              height: 30,
+            })
+            .appendTo(cy.$$('body'))
+
+            const cover = cy.$$(/*html*/`<div id='cover'></div>`).css({
+              backgroundColor: 'blue',
+              position: 'relative',
+              height: 50,
+              width: 300,
+            })
+            .appendTo(btn.parent())
+
+            cover.on('mouseover', () => {
+              cover.hide()
+            })
+
+            attachMouseHoverListeners({ btn, cover })
+            attachMouseClickListeners({ btn, cover })
+
+            cy.get('#cover').click()
+
+            cy.getAll('cover', 'mousedown').each((stub) => {
+              expect(stub).to.not.be.called
+            })
+
+            cy.getAll('btn', 'pointerdown mousedown mouseup pointerup click').each((stub) => {
+              expect(stub).to.be.calledOnce
+            })
+          })
+        })
+
+        describe('user experience', () => {
+          beforeEach(() => {
+            cy.visit('/fixtures/dom.html')
+          })
+
+          // https://github.com/cypress-io/cypress/issues/4347
+          it('can render element highlight inside iframe', () => {
+            cy.get('iframe:first')
+            .should(($iframe) => {
+            // wait for iframe to load
+              expect($iframe.first().contents().find('body').html()).ok
+            })
+            .then(($iframe) => {
+            // cypress does not wrap this as a DOM element (does not wrap in jquery)
+              return cy.wrap($iframe.first().contents().find('body'))
+            })
+            .within(() => {
+              cy.get('a#hashchange')
+              .click()
+            })
+            .then(($body) => {
+              expect($body[0].ownerDocument.defaultView.location.hash).eq('#hashchange')
+            })
+
+            clickCommandLog('click')
+            .then(() => {
+              cy.get('.__cypress-highlight').then(($target) => {
+                const targetRect = $target[0].getBoundingClientRect()
+                const iframeRect = cy.$$('iframe')[0].getBoundingClientRect()
+
+                expect(targetRect.top).gt(iframeRect.top)
+                expect(targetRect.bottom).lt(iframeRect.bottom)
+              })
+            })
+          })
+
+          it('can print table of keys on click', () => {
+            const spyTableName = cy.spy(top.console, 'groupCollapsed')
+            const spyTableData = cy.spy(top.console, 'table')
+
+            cy.get('input:first').click()
+
+            cy.wrap(null)
+            .should(() => {
+              spyTableName.reset()
+              spyTableData.reset()
+
+              return withMutableReporterState(() => {
+                const commandLogEl = getCommandLogWithText('click')
+
+                const reactCommandInstance = findReactInstance(commandLogEl.get(0))
+
+                reactCommandInstance.props.appState.isRunning = false
+
+                commandLogEl.find('.command-wrapper').click()
+
+                expect(spyTableName).calledWith('Mouse Move Events')
+                expect(spyTableName).calledWith('Mouse Click Events')
+                expect(spyTableData).calledTwice
+              })
+            })
+          })
+        })
       })
     })
   })
-
-  describe('user experience', () => {
-    beforeEach(() => {
-      cy.visit('/fixtures/dom.html')
-    })
-
-    // https://github.com/cypress-io/cypress/issues/4347
-    it('can render element highlight inside iframe', () => {
-      cy.get('iframe:first')
-      .should(($iframe) => {
-        // wait for iframe to load
-        expect($iframe.first().contents().find('body').html()).ok
-      })
-      .then(($iframe) => {
-        // cypress does not wrap this as a DOM element (does not wrap in jquery)
-        return cy.wrap($iframe.first().contents().find('body'))
-      })
-      .within(() => {
-        cy.get('a#hashchange')
-        .click()
-      })
-      .then(($body) => {
-        expect($body[0].ownerDocument.defaultView.location.hash).eq('#hashchange')
-      })
-
-      clickCommandLog('click')
-      .then(() => {
-        cy.get('.__cypress-highlight').then(($target) => {
-          const targetRect = $target[0].getBoundingClientRect()
-          const iframeRect = cy.$$('iframe')[0].getBoundingClientRect()
-
-          expect(targetRect.top).gt(iframeRect.top)
-          expect(targetRect.bottom).lt(iframeRect.bottom)
-        })
-      })
-    })
-
-    it('can print table of keys on click', () => {
-      const spyTableName = cy.spy(top.console, 'groupCollapsed')
-      const spyTableData = cy.spy(top.console, 'table')
-
-      cy.get('input:first').click()
-
-      cy.wrap(null)
-      .should(() => {
-        spyTableName.reset()
-        spyTableData.reset()
-
-        return withMutableReporterState(() => {
-          const commandLogEl = getCommandLogWithText('click')
-
-          const reactCommandInstance = findReactInstance(commandLogEl.get(0))
-
-          reactCommandInstance.props.appState.isRunning = false
-
-          commandLogEl.find('.command-wrapper').click()
-
-          expect(spyTableName).calledWith('Mouse Move Events')
-          expect(spyTableName).calledWith('Mouse Click Events')
-          expect(spyTableData).calledTwice
->>>>>>> 9a00c611
-        })
-      })
-    })
-
-  })
-})
-
-describe('mouse state', () => {
-
-  describe('mouse/pointer events', () => {
-    beforeEach(() => {
-      cy.visit('http://localhost:3500/fixtures/dom.html')
-    })
-
-    describe('resets mouse state', () => {
-
-      it('set state', () => {
-        cy.get('div.item:first').then(($el) => {
-          const mouseenter = cy.stub().as('mouseenter')
-
-          cy.get('body').then(($el) => {
-            $el[0].addEventListener('mouseenter', mouseenter)
-          }).then(() => {
-            const rect = _.pick($el[0].getBoundingClientRect(), 'left', 'top')
-            const coords = {
-              x: rect.left,
-              y: rect.top,
-              doc: cy.state('document'),
-            }
-
-            cy.internal.mouse.mouseMove(coords)
-            expect(mouseenter).to.be.calledOnce
-            expect(cy.state('mouseCoords')).ok
-          })
-        })
-      })
-
-      it('reset state', () => {
-        const mouseenter = cy.stub().callsFake(() => { }).as('mouseenter')
-
-        cy.get('body').then(($el) => {
-          $el[0].addEventListener('mouseenter', mouseenter)
-        }).then(() => {
-          expect(cy.state('mouseCoords')).to.eq(undefined)
-          expect(mouseenter).to.not.be.called
-        })
-      // expect(this.mousemove).to.have.been.called
-      })
-    })
-
-    describe('mouseout', () => {
-      it('can move mouse from a div to another div', () => {
-
-        const coordsChrome = {
-          clientX: 492,
-          clientY: 9,
-          layerX: 492,
-          layerY: 215,
-          pageX: 492,
-          pageY: 215,
-          screenX: 492,
-          screenY: 9,
-          x: 492,
-          y: 9,
-        }
-
-        const coordsFirefox = {
-          clientX: 494,
-          clientY: 10,
-          // layerX: 492,
-          // layerY: 215,
-          pageX: 494,
-          pageY: 226,
-          screenX: 494,
-          screenY: 10,
-          x: 494,
-          y: 10,
-        }
-
-        let coords
-
-        switch (Cypress.browser.family) {
-          case 'firefox':
-            coords = coordsFirefox
-            break
-          default:
-            coords = coordsChrome
-            break
-        }
-
-        const mouseout = cy.stub().callsFake((e) => {
-          expect(_.toPlainObject(e)).to.containSubset({
-            ...coords,
-            altKey: false,
-            bubbles: true,
-            button: 0,
-            buttons: 0,
-            cancelBubble: false,
-            cancelable: true,
-            composed: true,
-            ctrlKey: false,
-            currentTarget: cy.$$('div.item')[0],
-            defaultPrevented: false,
-            detail: 0,
-            eventPhase: 2,
-            // fromElement: cy.$$('div.item')[0],
-            isTrusted: false,
-            metaKey: false,
-            movementX: 0,
-            movementY: 0,
-            // offsetX: 484,
-            // offsetY: 27,
-            relatedTarget: cy.$$('div.item')[1],
-            returnValue: true,
-            shiftKey: false,
-            target: cy.$$('div.item')[0],
-            // not in firefox?
-            // toElement: cy.$$('div.item')[1],
-            type: 'mouseout',
-            view: cy.state('window'),
-            // which: 0,
-          })
-        }).as('mouseout')
-        const mouseleave = cy.stub().callsFake((e) => {
-          expect(_.toPlainObject(e)).to.containSubset({
-            ...coords,
-            altKey: false,
-            bubbles: false,
-            button: 0,
-            buttons: 0,
-            cancelBubble: false,
-            cancelable: false,
-            composed: true,
-            ctrlKey: false,
-            currentTarget: cy.$$('div.item')[0],
-            defaultPrevented: false,
-            detail: 0,
-            eventPhase: 2,
-            // fromElement: cy.$$('div.item')[0],
-            isTrusted: false,
-            metaKey: false,
-            movementX: 0,
-            movementY: 0,
-            // offsetX: 484,
-            // offsetY: 27,
-            relatedTarget: cy.$$('div.item')[1],
-            returnValue: true,
-            shiftKey: false,
-            target: cy.$$('div.item')[0],
-            // not in firefox?
-            // toElement: cy.$$('div.item')[1],
-            type: 'mouseleave',
-            view: cy.state('window'),
-            // which: 0,
-          })
-        }).as('mouseleave')
-        const pointerout = cy.stub().callsFake((e) => {
-          expect(_.toPlainObject(e)).to.containSubset({
-            ...coords,
-            altKey: false,
-            bubbles: true,
-            button: -1,
-            buttons: 0,
-            cancelBubble: false,
-            cancelable: true,
-            composed: true,
-            ctrlKey: false,
-            currentTarget: cy.$$('div.item')[0],
-            defaultPrevented: false,
-            detail: 0,
-            eventPhase: 2,
-            // fromElement: cy.$$('div.item')[0],
-            isTrusted: false,
-            metaKey: false,
-            movementX: 0,
-            movementY: 0,
-            // offsetX: 484,
-            // offsetY: 27,
-            relatedTarget: cy.$$('div.item')[1],
-            returnValue: true,
-            shiftKey: false,
-            target: cy.$$('div.item')[0],
-            // not in firefox?
-            // toElement: cy.$$('div.item')[1],
-            type: 'pointerout',
-            view: cy.state('window'),
-            // which: 0,
-          })
-        }).as('pointerout')
-        const pointerleave = cy.stub().callsFake((e) => {
-          expect(_.toPlainObject(e)).to.containSubset({
-            ...coords,
-            altKey: false,
-            bubbles: false,
-            button: -1,
-            buttons: 0,
-            cancelBubble: false,
-            cancelable: false,
-            composed: true,
-            ctrlKey: false,
-            currentTarget: cy.$$('div.item')[0],
-            defaultPrevented: false,
-            detail: 0,
-            eventPhase: 2,
-            // fromElement: cy.$$('div.item')[0],
-            isTrusted: false,
-            metaKey: false,
-            movementX: 0,
-            movementY: 0,
-            // offsetX: 484,
-            // offsetY: 27,
-            relatedTarget: cy.$$('div.item')[1],
-            returnValue: true,
-            shiftKey: false,
-            target: cy.$$('div.item')[0],
-            // not in firefox?
-            // toElement: cy.$$('div.item')[1],
-            type: 'pointerleave',
-            view: cy.state('window'),
-            // which: 0,
-          })
-        }).as('pointerleave')
-        const mouseover = cy.stub().callsFake((e) => {
-          expect(_.toPlainObject(e)).to.containSubset({
-            ...coords,
-            altKey: false,
-            bubbles: true,
-            button: 0,
-            buttons: 0,
-            cancelBubble: false,
-            cancelable: true,
-            composed: true,
-            ctrlKey: false,
-            currentTarget: cy.$$('div.item')[1],
-            defaultPrevented: false,
-            detail: 0,
-            eventPhase: 2,
-            // fromElement: cy.$$('div.item')[0],
-            isTrusted: false,
-            metaKey: false,
-            movementX: 0,
-            movementY: 0,
-            // offsetX: 484,
-            // offsetY: 27,
-            relatedTarget: cy.$$('div.item')[0],
-            returnValue: true,
-            shiftKey: false,
-            target: cy.$$('div.item')[1],
-            // not in Firefox
-            // toElement: cy.$$('div.item')[1],
-            type: 'mouseover',
-            view: cy.state('window'),
-            // which: 0,
-          })
-        }).as('mouseover')
-        const mouseenter = cy.stub().callsFake((e) => {
-          expect(_.toPlainObject(e)).to.containSubset({
-            ...coords,
-            altKey: false,
-            bubbles: false,
-            button: 0,
-            buttons: 0,
-            cancelBubble: false,
-            cancelable: false,
-            composed: true,
-            ctrlKey: false,
-            currentTarget: cy.$$('div.item')[1],
-            defaultPrevented: false,
-            detail: 0,
-            eventPhase: 2,
-            // fromElement: cy.$$('div.item')[0],
-            isTrusted: false,
-            metaKey: false,
-            movementX: 0,
-            movementY: 0,
-            // offsetX: 484,
-            // offsetY: 27,
-            relatedTarget: cy.$$('div.item')[0],
-            returnValue: true,
-            shiftKey: false,
-            target: cy.$$('div.item')[1],
-            // not in Firefox
-            // toElement: cy.$$('div.item')[1],
-            type: 'mouseenter',
-            view: cy.state('window'),
-            // which: 0,
-          })
-        }).as('mouseenter')
-        const pointerover = cy.stub().callsFake((e) => {
-          expect(_.toPlainObject(e)).to.containSubset({
-            ...coords,
-            altKey: false,
-            bubbles: true,
-            button: -1,
-            buttons: 0,
-            cancelBubble: false,
-            cancelable: true,
-            composed: true,
-            ctrlKey: false,
-            currentTarget: cy.$$('div.item')[1],
-            defaultPrevented: false,
-            detail: 0,
-            eventPhase: 2,
-            // fromElement: cy.$$('div.item')[0],
-            isTrusted: false,
-            metaKey: false,
-            movementX: 0,
-            movementY: 0,
-            // offsetX: 484,
-            // offsetY: 27,
-            relatedTarget: cy.$$('div.item')[0],
-            returnValue: true,
-            shiftKey: false,
-            target: cy.$$('div.item')[1],
-            // not in Firefox
-            // toElement: cy.$$('div.item')[1],
-            type: 'pointerover',
-            view: cy.state('window'),
-            // which: 0,
-          })
-        }).as('pointerover')
-        const pointerenter = cy.stub().callsFake((e) => {
-          expect(_.toPlainObject(e)).to.containSubset({
-            ...coords,
-            altKey: false,
-            bubbles: false,
-            button: -1,
-            buttons: 0,
-            cancelBubble: false,
-            cancelable: false,
-            composed: true,
-            ctrlKey: false,
-            currentTarget: cy.$$('div.item')[1],
-            defaultPrevented: false,
-            detail: 0,
-            eventPhase: 2,
-            // fromElement: cy.$$('div.item')[0],
-            isTrusted: false,
-            metaKey: false,
-            movementX: 0,
-            movementY: 0,
-            // offsetX: 484,
-            // offsetY: 27,
-            relatedTarget: cy.$$('div.item')[0],
-            returnValue: true,
-            shiftKey: false,
-            target: cy.$$('div.item')[1],
-            // not in Firefox
-            // toElement: cy.$$('div.item')[1],
-            type: 'pointerenter',
-            view: cy.state('window'),
-            // which: 0,
-          })
-        }).as('pointerenter')
-
-        cy.get('div.item').eq(0)
-        .should(($el) => {
-          $el[0].addEventListener('mouseout', mouseout)
-          $el[0].addEventListener('mouseleave', mouseleave)
-          $el[0].addEventListener('pointerout', pointerout)
-          $el[0].addEventListener('pointerleave', pointerleave)
-        })
-        .click()
-        .then(() => {
-          expect(cy.state('mouseCoords')).ok
-        })
-
-        cy.get('div.item').eq(1).should(($el) => {
-          $el[0].addEventListener('mouseover', mouseover)
-          $el[0].addEventListener('mouseenter', mouseenter)
-          $el[0].addEventListener('pointerover', pointerover)
-          $el[0].addEventListener('pointerenter', pointerenter)
-        })
-        .click()
-
-        Cypress.Promise.delay(5000)
-        .then(() => {
-          expect(mouseout).to.be.calledOnce
-          expect(mouseleave).to.be.calledOnce
-          expect(pointerout).to.be.calledOnce
-          expect(pointerleave).to.be.calledOnce
-          expect(mouseover).to.be.calledOnce
-          expect(mouseover).to.be.calledOnce
-          expect(mouseenter).to.be.calledOnce
-          expect(pointerover).to.be.calledOnce
-          expect(pointerenter).to.be.calledOnce
-        })
-      })
-    })
-  })
-
-  describe('more mouse state', () => {
-    beforeEach(() => {
-      cy.visit('http://localhost:3500/fixtures/issue-2956.html')
-    })
-
-    describe('mouseleave mouseenter animations', () => {
-      it('sends mouseenter/mouseleave event', () => {
-        cy.get('#outer').click()
-        cy.get('#inner').should('be.visible')
-        cy.get('body').click()
-        cy.get('#inner').should('not.be.visible')
-      })
-
-      it('will respect changes to dom in event handlers', () => {
-
-        allMouseEvents.forEach((evt) => {
-          cy.$$('#sq4').on(evt, cy.spy().as(`sq4:${evt}`))
-          cy.$$('#outer').on(evt, cy.spy().as(`outer:${evt}`))
-          cy.$$('input:first').on(evt, cy.spy().as(`input:${evt}`))
-        })
-
-        cy.get('#sq4').click()
-        cy.get('#outer').click({ timeout: 200 })
-
-        cy.getAll('@sq4:mouseover @sq4:mousedown @sq4:mouseup @sq4:click').each((spy) => {
-          expect(spy).to.be.calledTwice
-        })
-
-        cy.getAll('@sq4:mouseout').each((spy) => {
-          expect(spy).to.be.calledOnce
-        })
-
-        cy.getAll('@outer:mousedown @outer:mouseup @outer:click').each((spy) => {
-          expect(spy).to.not.be.called
-        })
-
-        cy.getAll('@outer:mouseover @outer:mouseout').each((spy) => {
-          expect(spy).to.be.calledOnce
-        })
-
-        cy.get('input:first').click().should('not.have.focus')
-
-        cy.getAll('@input:mouseover @input:mouseout').each((spy) => {
-          expect(spy).to.be.calledOnce
-        })
-
-        cy.getAll('@input:mousedown @input:mouseup @input:click').each((spy) => {
-          expect(spy).to.not.be.called
-        })
-
-      })
-      // it('will continue to send mouseleave events', function (done) {
-      //   cy.once('fail', (err) => {
-      //     expect(err.message).to.contain('is being covered')
-      //     done()
-      //   })
-
-    //   cy.get('#sq4').click()
-    //   cy.timeout(500)
-    //   cy.get('#outer').click()
-    //   cy.get('input:last').click()//.click({ timeout: 200 })
-    // })
-    })
-
-    it('handles disabled attr', () => {
-      const btn = cy.$$(/*html*/'<input id=\'btn\'>').appendTo(cy.$$('body'))
-
-      attachMouseClickListeners({ btn })
-      attachMouseHoverListeners({ btn })
-
-      btn.on('pointerover', () => {
-        btn.attr('disabled', true)
-      })
-
-      cy.get('#btn').click()
-
-      if (isFirefox) {
-        cy.getAll('btn', 'pointerdown pointerup').each((stub) => {
-          expect(stub).not.be.calledOnce
-        })
-
-        cy.getAll('btn', 'mouseover mouseenter').each((stub) => {
-          expect(stub).calledOnce
-        })
-
-      } else {
-        cy.getAll('btn', 'pointerdown pointerup').each((stub) => {
-          expect(stub).to.be.calledOnce
-        })
-
-        cy.getAll('btn', 'mouseover mouseenter').each((stub) => {
-          expect(stub).to.not.be.called
-        })
-
-      }
-
-      cy.getAll('btn', 'mousedown mouseup click').each((stub) => {
-        expect(stub).to.not.be.called
-      })
-
-      cy.getAll('btn', 'pointerover pointerenter').each((stub) => {
-        expect(stub).to.be.calledOnce
-      })
-
-    })
-
-    it('handles disabled attr added on mousedown', () => {
-      const btn = cy.$$(/*html*/'<input id=\'btn\'>').appendTo(cy.$$('body'))
-
-      attachMouseClickListeners({ btn })
-
-      btn.on('mousedown', () => {
-        btn.attr('disabled', true)
-      })
-
-      cy.get('#btn').click()
-
-      if (isFirefox) {
-        cy.getAll('btn', 'pointerdown mousedown').each(shouldBeCalledOnce)
-      } else {
-        cy.getAll('btn', 'pointerdown mousedown pointerup').each(shouldBeCalledOnce)
-      }
-
-      cy.getAll('btn', 'mouseup click').each((stub) => {
-        expect(stub).to.not.be.calledOnce
-      })
-    })
-
-    it('can click new element after mousemove sequence', () => {
-      const btn = cy.$$(/*html*/'<input id=\'btn\'>').css({ display: 'block' }).appendTo(cy.$$('body'))
-      const cover = cy.$$(/*html*/'<div id=\'cover\'/>').css({
-        backgroundColor: 'blue',
-        position: 'relative',
-        height: '50px',
-        width: '300px',
-        top: '-30px',
-      }).appendTo(btn.parent())
-
-      cover.on('mousemove', () => {
-        cover.hide()
-      })
-
-      allMouseEvents.forEach((eventName) => {
-        btn.on(eventName, cy.stub().as(eventName))
-        cover.on(eventName, cy.stub().as(`cover:${eventName}`))
-      })
-
-      cy.get('#cover').click()
-
-      cy.getAll('@cover:pointerdown @cover:mousedown @cover:pointerup @cover:mouseup @cover:click').each((stub) => {
-        expect(stub).to.not.be.called
-      })
-
-      // should we send mouseover to newly hovered els?
-      // cy.getAll('@mouseover').each((stub) => {
-      //   expect(stub).to.be.calledOnce
-      // })
-
-      cy.getAll('@pointerdown @mousedown @mouseup @pointerup @click').each((stub) => {
-        expect(stub).to.be.calledOnce
-      })
-
-    })
-
-    it('can click new element after mousemove sequence [disabled]', () => {
-      const btn = cy.$$(/*html*/'<input id=\'btn\'>').css({ display: 'block' }).appendTo(cy.$$('body'))
-      const cover = cy.$$(/*html*/'<div id=\'cover\'/>').css({
-        backgroundColor: 'blue',
-        position: 'relative',
-        height: '50px',
-        width: '300px',
-        top: '-30px',
-      }).appendTo(btn.parent())
-
-      btn.attr('disabled', true)
-
-      cover.on('mousemove', () => {
-        cover.hide()
-      })
-
-      allMouseEvents.forEach((eventName) => {
-        btn.on(eventName, cy.stub().as(eventName))
-      })
-
-      cy.get('#cover').click()
-
-      cy.getAll('@mousedown @mouseup @click').each((stub) => {
-        expect(stub).to.not.be.called
-      })
-
-      // Chrome: on disabled inputs, pointer events are still fired
-      if (Cypress.browser.family !== 'firefox') {
-        cy.getAll('@pointerdown @pointerup').each(shouldBeCalledOnce)
-      } else {
-        cy.getAll('@pointerdown @pointerup').each(shouldNotBeCalled)
-      }
-    })
-
-    it('can target new element after mousedown sequence', () => {
-      const btn = cy.$$(/*html*/'<input id=\'btn\'>').css({ display: 'block' }).appendTo(cy.$$('body'))
-      const cover = cy.$$(/*html*/'<div id=\'cover\'/>').css({
-        backgroundColor: 'blue',
-        position: 'relative',
-        height: '50px',
-        width: '300px',
-        top: '-30px',
-      }).appendTo(btn.parent())
-
-      cover.on('mousedown', () => {
-        cover.hide()
-      })
-
-      allMouseEvents.forEach((eventName) => {
-        btn.on(eventName, cy.stub().as(eventName))
-      })
-
-      btn.on('mouseup', () => {
-        btn.attr('disabled', true)
-      })
-
-      cy.get('#cover').click()
-
-      cy.getAll('@mouseup @pointerup').each((stub) => {
-        expect(stub).to.be.calledOnce
-      })
-
-    })
-
-    it('can target new element after mouseup sequence', () => {
-      const btn = cy.$$(/*html*/'<input id=\'btn\'>').css({ display: 'block' }).appendTo(cy.$$('body'))
-      const cover = cy.$$(/*html*/'<div id=\'cover\'/>').css({
-        backgroundColor: 'blue',
-        position: 'relative',
-        height: '50px',
-        width: '300px',
-        top: '-30px',
-      }).appendTo(btn.parent())
-
-      cover.on('mouseup', () => {
-        cover.hide()
-      })
-
-      allMouseEvents.forEach((eventName) => {
-        btn.on(eventName, cy.stub().as(eventName))
-        cover.on(eventName, cy.stub().as(`cover:${eventName}`))
-      })
-
-      btn.on('mouseup', () => {
-        btn.attr('disabled', true)
-      })
-
-      cy.get('#cover').click()
-
-      return cy.getAll('@cover:click').each((stub) => {
-        expect(stub).to.not.be.called
-      }).then(() => {
-        return cy.getAll('@cover:pointerdown @cover:mousedown @cover:mouseup').each((stub) => {
-          expect(stub).to.be.calledOnce
-        })
-      })
-
-    })
-
-    it('responds to changes in move handlers', () => {
-      const btn = cy.$$(/*html*/'<input id=\'btn\'>').css({ display: 'block' }).appendTo(cy.$$('body'))
-      const cover = cy.$$(/*html*/'<div id=\'cover\'/>').css({
-        backgroundColor: 'blue',
-        position: 'relative',
-        height: '50px',
-        width: '300px',
-        top: '-30px',
-      }).appendTo(btn.parent())
-
-      cover.on('mouseover', () => {
-        cover.hide()
-      })
-
-      allMouseEvents.forEach((eventName) => {
-        btn.on(eventName, cy.stub().as(eventName))
-
-        cover.on(eventName, cy.stub().as(`cover:${eventName}`))
-      })
-
-      cy.get('#cover').click()
-
-      cy.getAll('@cover:mousedown').each((stub) => {
-        expect(stub).to.not.be.called
-      })
-
-      cy.getAll('@pointerdown @mousedown @mouseup @pointerup @click').each((stub) => {
-        expect(stub).to.be.calledOnce
-      })
-    })
-
-  })
-
-})
-
-const attachListeners = (listenerArr) => {
-  return (els) => {
-    _.each(els, (el, elName) => {
-      return listenerArr.forEach((evtName) => {
-        el.on(evtName, cy.stub().as(`${elName}:${evtName}`))
-      })
-    })
-  }
-}
-
-const attachFocusListeners = attachListeners(focusEvents)
-const attachMouseClickListeners = attachListeners(mouseClickEvents)
-const attachMouseHoverListeners = attachListeners(mouseHoverEvents)
-const attachMouseDblclickListeners = attachListeners(['dblclick'])
-const attachContextmenuListeners = attachListeners(['contextmenu'])
-
-const getAllFn = (...aliases) => {
-  if (aliases.length > 1) {
-    return getAllFn((_.isArray(aliases[1]) ? aliases[1] : aliases[1].split(' ')).map((alias) => `@${aliases[0]}:${alias}`).join(' '))
-  }
-
-  return Cypress.Promise.all(
-    aliases[0].split(' ').map((alias) => cy.now('get', alias))
-  )
-}
-
-Cypress.Commands.add('getAll', getAllFn)
-
-const _wrapLogFalse = (obj) => cy.wrap(obj, { log: false })
-const shouldBeCalled = (stub) => _wrapLogFalse(stub).should('be.called')
-const shouldBeCalledOnce = (stub) => _wrapLogFalse(stub).should('be.calledOnce')
-const shouldBeCalledNth = (num) => (stub) => _wrapLogFalse(stub).should('have.callCount', num)
-const shouldNotBeCalled = (stub) => _wrapLogFalse(stub).should('not.be.called')
-
-const getMidPoint = (el) => {
-  const box = el.getBoundingClientRect()
-  const midX = box.left + box.width / 2
-  const midY = box.top + box.height / 2
-
-  return { x: midX, y: midY }
-}+})