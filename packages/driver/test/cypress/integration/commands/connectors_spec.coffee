--- conflicted
+++ resolved
@@ -49,13 +49,8 @@
         it "throws when promise timeout", (done) ->
           logs = []
 
-<<<<<<< HEAD
           cy.on "internal:log", (attrs, log) =>
-            logs.push(log)
-=======
-          cy.on "log:added", (attrs, log) =>
             logs?.push(log)
->>>>>>> 8d7abf22
 
           cy.on "test:fail", (err) =>
             expect(logs.length).to.eq(1)
@@ -437,11 +432,7 @@
               foo: /re/
             }
 
-<<<<<<< HEAD
             cy.on "test:fail", (err) ->
-              expect(err.message).to.include("Cannot call cy.invoke() because 'foo' is not a function. You probably want to use cy.its('foo')")
-=======
-            cy.on "fail", (err) ->
               expect(err.message).to.include("Timed out retrying: cy.invoke() errored because the property: 'foo' returned a 'regexp' value instead of a function. cy.invoke() can only be used on properties that return callable functions.")
 
               expect(err.message).to.include("cy.invoke() waited for the specified property 'foo' to return a function, but it never did.")
@@ -450,7 +441,6 @@
 
               expect(err.message).to.include("cy.wrap({ foo: 'bar' }).its('foo').should('eq', 'bar')")
 
->>>>>>> 8d7abf22
               done()
 
             cy.wrap(obj).invoke("foo")
@@ -462,11 +452,7 @@
               }
             }
 
-<<<<<<< HEAD
             cy.on "test:fail", (err) ->
-              expect(err.message).to.include("Cannot call cy.invoke() because 'foo.bar' is not a function. You probably want to use cy.its('foo.bar')")
-=======
-            cy.on "fail", (err) ->
               expect(err.message).to.include("Timed out retrying: cy.invoke() errored because the property: 'bar' returned a 'string' value instead of a function. cy.invoke() can only be used on properties that return callable functions.")
 
               expect(err.message).to.include("cy.invoke() waited for the specified property 'bar' to return a function, but it never did.")
@@ -475,7 +461,6 @@
 
               expect(err.message).to.include("cy.wrap({ foo: 'bar' }).its('foo').should('eq', 'bar')")
 
->>>>>>> 8d7abf22
               done()
 
             cy.wrap(obj).invoke("foo.bar")
@@ -639,39 +624,24 @@
 
           cy.invoke({})
 
-<<<<<<< HEAD
-        it "ensures subject", (done) ->
-          cy.on "test:fail", (err) ->
-            expect(err.message).to.include "cy.its() errored because your subject is currently: 'undefined'"
-=======
         it "throws when failing assertions", (done) ->
           obj = {
             foo: -> "foo"
           }
 
-          cy.on "fail", (err) =>
+          cy.on "test:fail", (err) =>
             lastLog = @lastLog
 
             expect(err.message).to.eq("Timed out retrying: expected 'foo' to equal 'bar'")
 
             expect(lastLog.get("error").message).to.eq("expected 'foo' to equal 'bar'")
 
->>>>>>> 8d7abf22
             done()
 
           cy.wrap(obj).invoke("foo").should("eq", "bar")
 
-<<<<<<< HEAD
-        it "consoleProps subject", (done) ->
-          cy.on "test:fail", (err) =>
-            expect(@lastLog.invoke("consoleProps")).to.deep.eq {
-              Command: "its"
-              Error: "CypressError: Timed out retrying: cy.its() errored because the property: 'fizz' returned a 'undefined' value. You cannot access any properties such as 'buzz' on a 'undefined' value."
-              Subject: {foo: "bar"}
-            }
-=======
         it "throws when initial subject is undefined", (done) ->
-          cy.on "fail", (err) =>
+          cy.on "test:fail", (err) =>
             lastLog = @lastLog
 
             expect(err.message).to.include("Timed out retrying: cy.invoke() errored because your subject is: 'undefined'. You cannot invoke any functions such as 'foo' on a 'undefined' value.")
@@ -682,13 +652,12 @@
 
             expect(lastLog.get("error").message).to.include(err.message)
 
->>>>>>> 8d7abf22
             done()
 
           cy.wrap(undefined).invoke("foo")
 
         it "throws when property value is undefined", (done) ->
-          cy.on "fail", (err) =>
+          cy.on "ftest:ail", (err) =>
             lastLog = @lastLog
 
             expect(err.message).to.include "Timed out retrying: cy.invoke() errored because the property: 'foo' is not a function, and instead returned a 'undefined' value."
@@ -706,7 +675,7 @@
           cy.wrap({ foo: undefined }).invoke("foo")
 
         it "throws when nested property value is undefined", (done) ->
-          cy.on "fail", (err) =>
+          cy.on "test:fail", (err) =>
             lastLog = @lastLog
 
             expect(err.message).to.include("Timed out retrying: cy.invoke() errored because the property: 'baz' does not exist on your subject.")
@@ -985,7 +954,7 @@
           cy.its("wat")
 
         it "throws when property does not exist", (done) ->
-          cy.on "fail", (err) =>
+          cy.on "test:fail", (err) =>
             lastLog = @lastLog
 
             expect(err.message).to.include "Timed out retrying: cy.its() errored because the property: 'foo' does not exist on your subject."
@@ -1003,7 +972,7 @@
           cy.wrap({}).its("foo")
 
         it "throws when property is undefined", (done) ->
-          cy.on "fail", (err) =>
+          cy.on "test:fail", (err) =>
             lastLog = @lastLog
 
             expect(err.message).to.include "Timed out retrying: cy.its() errored because the property: 'foo' returned a 'undefined' value."
@@ -1021,7 +990,7 @@
           cy.wrap({ foo: undefined }).its("foo")
 
         it "throws when property is null", (done) ->
-          cy.on "fail", (err) =>
+          cy.on "test:fail", (err) =>
             lastLog = @lastLog
 
             expect(err.message).to.include "Timed out retrying: cy.its() errored because the property: 'foo' returned a 'null' value."
@@ -1039,7 +1008,7 @@
           cy.wrap({ foo: null }).its("foo")
 
         it "throws the traversalErr as precedence when property does not exist even if the additional assertions fail", (done) ->
-          cy.on "fail", (err) =>
+          cy.on "test:fail", (err) =>
             lastLog = @lastLog
 
             expect(err.message).to.include "Timed out retrying: cy.its() errored because the property: 'b' does not exist on your subject."
@@ -1057,7 +1026,7 @@
           cy.wrap({ a: "a" }).its("b").should("be.true")
 
         it "throws the traversalErr as precedence when property value is undefined even if the additional assertions fail", (done) ->
-          cy.on "fail", (err) =>
+          cy.on "test:fail", (err) =>
             lastLog = @lastLog
 
             expect(err.message).to.include "Timed out retrying: cy.its() errored because the property: 'a' returned a 'undefined' value."
@@ -1093,34 +1062,21 @@
           cy.wrap(obj).its("foo.bar.baz").should("eq", "baz")
 
         it "can handle getter that throws", (done) ->
-<<<<<<< HEAD
-          spy = cy.spy((err) =>
+          spy = cy.spy((err)=>
             expect(err.message).to.eq("Timed out retrying: some getter error")
             done()
           ).as("onFail")
+
           cy.on("test:fail", spy)
+
           obj = {}
-          Object.defineProperty(obj, "foo", {get: -> throw new Error("some getter error")})
-=======
-          spy = cy.spy((err)=>
-            expect(err.message).to.eq('Timed out retrying: some getter error')
-            done()
-          ).as('onFail')
-
-          cy.on 'fail', spy
->>>>>>> 8d7abf22
-
-          obj = {}
-
-<<<<<<< HEAD
-=======
-          Object.defineProperty obj, 'foo', {
-            get: -> throw new Error('some getter error')
+
+          Object.defineProperty obj, "foo", {
+            get: -> throw new Error("some getter error")
           }
 
-          cy.wrap(obj).its('foo')
-
->>>>>>> 8d7abf22
+          cy.wrap(obj).its("foo")
+
         it "throws when reduced property does not exist on the subject", (done) ->
           cy.on "test:fail", (err) =>
             lastLog = @lastLog
@@ -1139,13 +1095,8 @@
           cy.wrap(obj).its("foo.bar.baz.fizz")
 
         [null, undefined].forEach (val) ->
-<<<<<<< HEAD
-          it "throws on reduced #{val} subject", (done) ->
+          it "throws on traversed '#{val}' subject", (done) ->
             cy.on "test:fail", (err) ->
-              expect(err.message).to.include("cy.its() errored because the property: 'foo' returned a '#{val}' value. You cannot access any properties such as 'toString' on a '#{val}' value.")
-=======
-          it "throws on traversed '#{val}' subject", (done) ->
-            cy.on "fail", (err) ->
               expect(err.message).to.include("Timed out retrying: cy.its() errored because the property: 'a' returned a '#{val}' value. The property: 'b' does not exist on a '#{val}' value.")
 
               expect(err.message).to.include("cy.its() waited for the specified property 'b' to become accessible, but it never did.")
@@ -1159,14 +1110,13 @@
             cy.wrap({ a: val }).its("a.b.c")
 
           it "throws on initial '#{val}' subject", (done) ->
-            cy.on "fail", (err) ->
+            cy.on "test:fail", (err) ->
               expect(err.message).to.include("Timed out retrying: cy.its() errored because your subject is: '#{val}'. You cannot access any properties such as 'foo' on a '#{val}' value.")
 
               expect(err.message).to.include("If you expect your subject to be '#{val}', then add an assertion such as:")
 
               expect(err.message).to.include("cy.wrap(#{val}).should('be.#{val}')")
 
->>>>>>> 8d7abf22
               done()
 
             cy.wrap(val).its("foo")
@@ -1185,21 +1135,12 @@
 
           cy.wrap(fn).its("bar", "baz").should("eq", "baz")
 
-<<<<<<< HEAD
-          ## TODO: currently this doesn't work because
-          ## null subjects immediately throw
-          # it "throws on initial #{val} subject", ->
-          #   cy.on "test:fail", (err) ->
-          #     expect(err.message).to.include("cy.its() errored because the property: 'foo' returned a '#{val}' value. You cannot call any properties such as 'toString' on a '#{val}' value.")
-          #     done()
-=======
         it "resets traversalErr and throws the right assertion", (done) ->
           cy.timeout(200)
 
           obj = {}
->>>>>>> 8d7abf22
-
-          cy.on "fail", (err) =>
+
+          cy.on "test:fail", (err) =>
             lastLog = @lastLog
 
             expect(err.message).to.include("Timed out retrying: expected 'bar' to equal 'baz'")
@@ -1214,7 +1155,7 @@
           cy.noop(obj).its("foo.bar").should("eq", "baz")
 
         it "consoleProps subject", (done) ->
-          cy.on "fail", (err) =>
+          cy.on "test:fail", (err) =>
             expect(@lastLog.invoke("consoleProps")).to.deep.eq {
               Command: "its"
               Property: ".fizz.buzz"
@@ -1366,13 +1307,8 @@
         it "throws when not passed a callback function", (done) ->
           logs = []
 
-<<<<<<< HEAD
           cy.on "internal:log", (attrs, log) ->
-            logs.push(log)
-=======
-          cy.on "log:added", (attrs, log) ->
             logs?.push(log)
->>>>>>> 8d7abf22
 
           cy.on "test:fail", (err) =>
             ## get + each
