require("../spec_helper")

path         = require("path")
Promise      = require("bluebird")
Fixtures     = require("../helpers/fixtures")
ids          = require("#{root}lib/ids")
api          = require("#{root}lib/api")
user         = require("#{root}lib/user")
cache        = require("#{root}lib/cache")
errors       = require("#{root}lib/errors")
config       = require("#{root}lib/config")
scaffold     = require("#{root}lib/scaffold")
Project      = require("#{root}lib/project")
settings     = require("#{root}lib/util/settings")
savedState   = require("#{root}lib/saved_state")
git          = require("#{root}lib/util/git")

describe "lib/project", ->
  beforeEach ->
    Fixtures.scaffold()

    @todosPath    = Fixtures.projectPath("todos")
    @idsPath      = Fixtures.projectPath("ids")
    @pristinePath = Fixtures.projectPath("pristine")

    settings.read(@todosPath).then (obj = {}) =>
      {@projectId} = obj

      @config  = config.set({projectName: "project", projectRoot: "/foo/bar"})
      @project = Project(@todosPath)

  afterEach ->
    Fixtures.remove()
    @project?.close()

  it "requires a projectRoot", ->
    fn = -> Project()
    expect(fn).to.throw "Instantiating lib/project requires a projectRoot!"

  it "always resolves the projectRoot to be absolute", ->
    p = Project("../foo/bar")
    expect(p.projectRoot).not.to.eq("../foo/bar")
    expect(p.projectRoot).to.eq(path.resolve("../foo/bar"))

  context "#getConfig", ->
    beforeEach ->
      @sandbox.stub(config, "get").withArgs(@todosPath, {foo: "bar"}).resolves({baz: "quux", integrationFolder: "foo/bar/baz"})
      @sandbox.stub(@project, "determineIsNewProject").withArgs("foo/bar/baz").resolves(false)

    it "calls config.get with projectRoot + options + saved state", ->
      @sandbox.stub(savedState, "get").returns(Promise.resolve({ reporterWidth: 225 }))
      @project.getConfig({foo: "bar"})
      .then (cfg) ->
        expect(cfg).to.deep.eq({
          integrationFolder: "foo/bar/baz"
          isNewProject: false
          baz: "quux"
          state: {
            reporterWidth: 225
          }
        })

    it "resolves if cfg is already set", ->
      @project.cfg = {foo: "bar"}

      @project.getConfig()
      .then (cfg) ->
        expect(cfg).to.deep.eq({foo: "bar", state: {}})

  context "#open", ->
    beforeEach ->
      @sandbox.stub(@project, "watchSettingsAndStartWebsockets").resolves()
      @sandbox.stub(@project, "watchSupportFile").resolves()
      @sandbox.stub(@project, "scaffold").resolves()
      @sandbox.stub(@project, "getConfig").resolves(@config)
      @sandbox.stub(@project.server, "open").resolves()

    it "calls #watchSettingsAndStartWebsockets with options + config", ->
      opts = {changeEvents: false, onAutomationRequest: ->}
      @project.cfg = {}
      @project.open(opts).then =>
        expect(@project.watchSettingsAndStartWebsockets).to.be.calledWith(opts, @project.cfg)

    it "calls #scaffold with server config", ->
      @project.open().then =>
        expect(@project.scaffold).to.be.calledWith(@config)

    it "calls #watchSupportFile with server config when scaffolding is finished", ->
      @project.open().then =>
        expect(@project.watchSupportFile).to.be.calledWith(@config)

    it "calls #getConfig options", ->
      opts = {}
      @project.open(opts).then =>
        expect(@project.getConfig).to.be.calledWith(opts)

    it "updates config.state when saved state changes", ->
      getSavedState = @sandbox.stub(savedState, "get").returns(Promise.resolve({}))
      options = {}
      @project.open(options)
      .then ->
        getSavedState.returns(Promise.resolve({ autoScrollingEnabled: false }))
        options.onSavedStateChanged()
      .then =>
        @project.getConfig()
      .then (config) ->
        expect(config.state).to.eql({ autoScrollingEnabled: false })

    it.skip "watches cypress.json", ->
      @server.open().bind(@).then ->
        expect(Watchers::watch).to.be.calledWith("/Users/brian/app/cypress.json")

    it.skip "passes watchers to Socket.startListening", ->
      options = {}

      @server.open(options).then ->
        startListening = Socket::startListening
        expect(startListening.getCall(0).args[0]).to.be.instanceof(Watchers)
        expect(startListening.getCall(0).args[1]).to.eq(options)

  context "#close", ->
    beforeEach ->
      @project = Project("path/to/project")

      @sandbox.stub(@project, "getConfig").resolves(@config)
      @sandbox.stub(user, "ensureAuthToken").resolves("auth-token-123")

    it "closes server", ->
      @project.server = @sandbox.stub({close: ->})

      @project.close().then =>
        expect(@project.server.close).to.be.calledOnce

    it "closes watchers", ->
      @project.watchers = @sandbox.stub({close: ->})

      @project.close().then =>
        expect(@project.watchers.close).to.be.calledOnce

    it "can close when server + watchers arent open", ->
      @project.close()

    it "removes listeners", ->
      @project.on "foo", ->

      expect(@project.listeners("foo").length).to.eq(1)

      @project.close().then =>
        expect(@project.listeners("foo").length).to.be.eq(0)

  context "#determineIsNewProject", ->
    it "is false when files.length isnt 1", ->
      id = =>
        @ids = Project(@idsPath)
        @ids.getConfig()
        .then (cfg) =>
          @ids.scaffold(cfg).return(cfg)
        .then (cfg) =>
          @ids.determineIsNewProject(cfg.integrationFolder)
        .then (ret) ->
          expect(ret).to.be.false

      todo = =>
        @todos = Project(@todosPath)
        @todos.getConfig()
        .then (cfg) =>
          @todos.scaffold(cfg).return(cfg)
        .then (cfg) =>
          @todos.determineIsNewProject(cfg.integrationFolder)
        .then (ret) ->
          expect(ret).to.be.false

      Promise.join(id, todo)

    it "is true when files, name + bytes match to scaffold", ->
      pristine = Project(@pristinePath)
      pristine.getConfig()
      .then (cfg) ->
        pristine.scaffold(cfg).return(cfg)
      .then (cfg) ->
        pristine.determineIsNewProject(cfg.integrationFolder)
      .then (ret) ->
        expect(ret).to.be.true

    it "is false when bytes dont match scaffold", ->
      pristine = Project(@pristinePath)
      pristine.getConfig()
      .then (cfg) ->
        pristine.scaffold(cfg).return(cfg)
      .then (cfg) ->
        example = scaffold.integrationExampleName()
        file    = path.join(cfg.integrationFolder, example)

        ## write some data to the file so it is now
        ## different in file size
        fs.readFileAsync(file, "utf8")
        .then (str) ->
          str += "foo bar baz"
          fs.writeFileAsync(file, str).return(cfg)
      .then (cfg) ->
        pristine.determineIsNewProject(cfg.integrationFolder)
      .then (ret) ->
        expect(ret).to.be.false

  context "#getBuilds", ->
    beforeEach ->
      @project = Project(@todosPath)
      @sandbox.stub(settings, "read").resolves({projectId: "id-123"})
      @sandbox.stub(api, "getProjectBuilds").resolves('builds')
      @sandbox.stub(user, "ensureAuthToken").resolves("auth-token-123")

    it "calls api.getProjectBuilds with project id + session", ->
      @project.getBuilds().then (builds) ->
        expect(api.getProjectBuilds).to.be.calledWith("id-123", "auth-token-123")
        expect(builds).to.equal("builds")

  context "#scaffold", ->
    beforeEach ->
      @project = Project("path/to/project")
      @sandbox.stub(scaffold, "integration").resolves()
      @sandbox.stub(scaffold, "fixture").resolves()
      @sandbox.stub(scaffold, "support").resolves()

      @obj = {projectRoot: "pr", fixturesFolder: "ff", integrationFolder: "if", supportFolder: "sf"}

    it "calls scaffold.integration with integrationFolder", ->
      @project.scaffold(@obj).then =>
        expect(scaffold.integration).to.be.calledWith(@obj.integrationFolder)

    it "calls fixture.scaffold with fixturesFolder", ->
      @project.scaffold(@obj).then =>
        expect(scaffold.fixture).to.be.calledWith(@obj.fixturesFolder)

    it "calls support.scaffold with supportFolder", ->
      @project.scaffold(@obj).then =>
        expect(scaffold.support).to.be.calledWith(@obj.supportFolder)

  context "#watchSettings", ->
    beforeEach ->
      @project = Project("path/to/project")
      @project.server = {startWebsockets: ->}
      @watch = @sandbox.stub(@project.watchers, "watch")

    it "sets onChange event when {changeEvents: true}", (done) ->
      @project.watchSettingsAndStartWebsockets({onSettingsChanged: done})

      ## get the object passed to watchers.watch
      obj = @watch.getCall(0).args[1]

      expect(obj.onChange).to.be.a("function")
      obj.onChange()

    it "does not call watch when {changeEvents: false}", ->
      @project.watchSettingsAndStartWebsockets({onSettingsChanged: undefined})

      expect(@watch).not.to.be.called

    it "does not call onSettingsChanged when generatedProjectIdTimestamp is less than 1 second", ->
      @project.generatedProjectIdTimestamp = timestamp = new Date

      emit = @sandbox.spy(@project, "emit")

      stub = @sandbox.stub()

      @project.watchSettingsAndStartWebsockets({onSettingsChanged: stub})

      ## get the object passed to watchers.watch
      obj = @watch.getCall(0).args[1]
      obj.onChange()

      expect(stub).not.to.be.called

      ## subtract 1 second from our timestamp
      timestamp.setSeconds(timestamp.getSeconds() - 1)

      obj.onChange()

      expect(stub).to.be.calledOnce

  context "#watchSupportFile", ->
    beforeEach ->
      @project = Project("path/to/project")
      @project.server = {onTestFileChange: @sandbox.spy()}
      @watchBundle = @sandbox.stub(@project.watchers, "watchBundle").returns(Promise.resolve())
      @config = {
        projectRoot: "/path/to/root/"
        supportFile: "/path/to/root/foo/bar.js"
      }

    it "does nothing when {supportFile: false}", ->
      @project.watchSupportFile({supportFile: false})

      expect(@watchBundle).not.to.be.called

    it "calls watchers.watchBundle with relative path to file", ->
      @project.watchSupportFile(@config)

      expect(@watchBundle).to.be.calledWith("foo/bar.js", @config)

    it "calls server.onTestFileChange when file changes", ->
      @project.watchSupportFile(@config)
      @watchBundle.firstCall.args[2].onChange()

      expect(@project.server.onTestFileChange).to.be.calledWith("foo/bar.js")

  context "#watchSettingsAndStartWebsockets", ->
    beforeEach ->
      @project = Project("path/to/project")
      @project.watchers = {}
      @project.server = @sandbox.stub({startWebsockets: ->})
      @sandbox.stub(@project, "watchSettings")

    it "calls server.startWebsockets with watchers + config", ->
      c = {}

      @project.watchSettingsAndStartWebsockets({}, c)

      expect(@project.server.startWebsockets).to.be.calledWith(@project.watchers, c)

    it "passes onAutomationRequest callback", ->
      fn = @sandbox.stub()

      @project.server.startWebsockets.yieldsTo("onAutomationRequest")

      @project.watchSettingsAndStartWebsockets({onAutomationRequest: fn}, {})

      expect(fn).to.be.calledOnce

    it "passes onReloadBrowser callback", ->
      fn = @sandbox.stub()

      @project.server.startWebsockets.yieldsTo("onReloadBrowser")

      @project.watchSettingsAndStartWebsockets({onReloadBrowser: fn}, {})

      expect(fn).to.be.calledOnce

  context "#getProjectId", ->
    afterEach ->
      delete process.env.CYPRESS_PROJECT_ID

    beforeEach ->
      @project         = Project("path/to/project")
      @verifyExistence = @sandbox.stub(Project.prototype, "verifyExistence").resolves()

    it "resolves with process.env.CYPRESS_PROJECT_ID if set", ->
      process.env.CYPRESS_PROJECT_ID = "123"

      @project.getProjectId().then (id) ->
        expect(id).to.eq("123")

    it "calls verifyExistence", ->
      @sandbox.stub(settings, "read").resolves({projectId: "id-123"})

      @project.getProjectId()
      .then =>
        expect(@verifyExistence).to.be.calledOnce

    it "returns the project id from settings", ->
      @sandbox.stub(settings, "read").resolves({projectId: "id-123"})

      @project.getProjectId()
      .then (id) ->
        expect(id).to.eq "id-123"

    it "throws NO_PROJECT_ID with the projectRoot when no projectId was found", ->
      @sandbox.stub(settings, "read").resolves({})

      @project.getProjectId()
      .then (id) ->
        throw new Error("expected to fail, but did not")
      .catch (err) ->
        expect(err.type).to.eq("NO_PROJECT_ID")
        expect(err.message).to.include("path/to/project")

    it "bubbles up Settings.read errors", ->
      err = new Error
      err.code = "EACCES"

      @sandbox.stub(settings, "read").rejects(err)

      @project.getProjectId()
      .then (id) ->
        throw new Error("expected to fail, but did not")
      .catch (err) ->
        expect(err.code).to.eq("EACCES")

  context "#writeProjectId", ->
    beforeEach ->
      @project = Project("path/to/project")

      @sandbox.stub(settings, "write")
        .withArgs(@project.projectRoot, {projectId: "id-123"})
        .resolves({projectId: "id-123"})

    it "calls Settings.write with projectRoot and attrs", ->
      @project.writeProjectId("id-123").then (id) ->
        expect(id).to.eq("id-123")

    it "sets generatedProjectIdTimestamp", ->
      @project.writeProjectId("id-123").then =>
        expect(@project.generatedProjectIdTimestamp).to.be.a("date")

  context "#ensureSpecUrl", ->
    beforeEach ->
      @project2 = Project(@idsPath)

      settings.write(@idsPath, {port: 2020})

    it "returns fully qualified url when spec exists", ->
      @project2.ensureSpecUrl("cypress/integration/bar.js")
      .then (str) ->
        expect(str).to.eq("http://localhost:2020/__/#/tests/integration/bar.js")

    it "returns fully qualified url on absolute path to spec", ->
      todosSpec = path.join(@todosPath, "tests/sub/sub_test.coffee")
      @project.ensureSpecUrl(todosSpec)
      .then (str) ->
        expect(str).to.eq("http://localhost:8888/__/#/tests/integration/sub/sub_test.coffee")

    it "returns __all spec url", ->
      @project.ensureSpecUrl()
      .then (str) ->
        expect(str).to.eq("http://localhost:8888/__/#/tests/__all")

    it "throws when spec isnt found", ->
      @project.ensureSpecUrl("does/not/exist.js")
      .catch (err) ->
        expect(err.type).to.eq("SPEC_FILE_NOT_FOUND")

  context "#ensureSpecExists", ->
    beforeEach ->
      @project2 = Project(@idsPath)

    it "resolves relative path to test file against projectRoot", ->
      @project2.ensureSpecExists("cypress/integration/foo.coffee")
      .then =>
        @project.ensureSpecExists("tests/test1.js")

    it "resolves + returns absolute path to test file", ->
      idsSpec   = path.join(@idsPath, "cypress/integration/foo.coffee")
      todosSpec = path.join(@todosPath, "tests/sub/sub_test.coffee")

      @project2.ensureSpecExists(idsSpec)
      .then (spec1) =>
        expect(spec1).to.eq(idsSpec)

        @project.ensureSpecExists(todosSpec)
      .then (spec2) ->
        expect(spec2).to.eq(todosSpec)

    it "throws SPEC_FILE_NOT_FOUND when spec does not exist", ->
      @project2.ensureSpecExists("does/not/exist.js")
      .catch (err) =>
        expect(err.type).to.eq("SPEC_FILE_NOT_FOUND")
        expect(err.message).to.include(path.join(@idsPath, "does/not/exist.js"))

  context ".add", ->
    beforeEach ->
      @pristinePath = Fixtures.projectPath("pristine")

    it "inserts path into cache", ->
      Project.add(@pristinePath)
      .then =>
        cache.read()
      .then (json) =>
        expect(json.PROJECTS).to.deep.eq([@pristinePath])

    describe "if project at path has id", ->
      it "returns object containing path and id", ->
        @sandbox.stub(settings, "read").resolves({projectId: "id-123"})

        Project.add(@pristinePath)
        .then (project) =>
          expect(project.id).to.equal("id-123")
          expect(project.path).to.equal(@pristinePath)

    describe "if project at path does not have id", ->
      it "returns object containing just the path", ->
        @sandbox.stub(settings, "read").rejects()

        Project.add(@pristinePath)
        .then (project) =>
          expect(project.id).to.be.undefined
          expect(project.path).to.equal(@pristinePath)

  context "#createCiProject", ->
    beforeEach ->
      @project = Project("path/to/project")
      @newProject = { id: "project-id-123" }

      @sandbox.stub(@project, "writeProjectId").resolves("project-id-123")
      @sandbox.stub(user, "ensureAuthToken").resolves("auth-token-123")
      @sandbox.stub(git, "_getRemoteOrigin").resolves("remoteOrigin")
      @sandbox.stub(api, "createProject")
      .withArgs({foo: "bar"}, "remoteOrigin", "auth-token-123")
      .resolves(@newProject)

    it "calls api.createProject with user session", ->
      @project.createCiProject({foo: "bar"}).then ->
        expect(api.createProject).to.be.calledWith({foo: "bar"}, "remoteOrigin", "auth-token-123")

    it "calls writeProjectId with id", ->
      @project.createCiProject({foo: "bar"}).then =>
        expect(@project.writeProjectId).to.be.calledWith("project-id-123")

    it "returns project id", ->
      @project.createCiProject({foo: "bar"}).then (projectId) =>
        expect(projectId).to.eql(@newProject)

  context "#getRecordKeys", ->
    beforeEach ->
      @ciKeys = []
      @project = Project(@pristinePath)
      @sandbox.stub(settings, "read").resolves({projectId: "id-123"})
      @sandbox.stub(user, "ensureAuthToken").resolves("auth-token-123")
      @sandbox.stub(api, "getProjectRecordKeys").resolves(@ciKeys)

<<<<<<< HEAD
    it "calls api.getProjectCiKeys with project id + auth token", ->
      @project.getCiKeys().then ->
        expect(api.getProjectCiKeys).to.be.calledWith("id-123", "auth-token-123")
=======
    it "calls api.getProjectRecordKeys with project id + session", ->
      @project.getRecordKeys().then ->
        expect(api.getProjectRecordKeys).to.be.calledWith("id-123", "auth-token-123")
>>>>>>> e089e334

    it "returns ci keys", ->
      @project.getRecordKeys().then (ciKeys) =>
        expect(ciKeys).to.equal(@ciKeys)

  context "#requestAccess", ->
    beforeEach ->
      @project = Project(@pristinePath)
      @sandbox.stub(user, "ensureAuthToken").resolves("auth-token-123")
      @sandbox.stub(api, "requestAccess").resolves("response")

    it "calls api.requestAccess with project id + auth token", ->
      @project.requestAccess("project-id-123").then ->
        expect(api.requestAccess).to.be.calledWith("project-id-123", "auth-token-123")

    it "returns response", ->
      @project.requestAccess("project-id-123").then (response) =>
        expect(response).to.equal("response")

  context ".remove", ->
    beforeEach ->
      @sandbox.stub(cache, "removeProject").resolves()

    it "calls cache.removeProject with path", ->
      Project.remove("path/to/project").then ->
        expect(cache.removeProject).to.be.calledWith("path/to/project")

  context ".exists", ->
    beforeEach ->
      @sandbox.stub(cache, "getProjectPaths").resolves(["foo", "bar", "baz"])

    it "is true if path is in paths", ->
      Project.exists("bar").then (ret) ->
        expect(ret).to.be.true

    it "is false if path isnt in paths", ->
      Project.exists("quux").then (ret) ->
        expect(ret).to.be.false

  context ".id", ->
    it "returns project id", ->
      Project.id(@todosPath).then (id) =>
        expect(id).to.eq(@projectId)

  context ".getOrgs", ->
    beforeEach ->
      @sandbox.stub(user, "ensureAuthToken").resolves("auth-token-123")
      @sandbox.stub(api, "getOrgs").resolves([])

    it "calls api.getOrgs", ->
      Project.getOrgs().then (orgs) ->
        expect(orgs).to.deep.eq([])
        expect(api.getOrgs).to.be.calledOnce
        expect(api.getOrgs).to.be.calledWith("auth-token-123")

  context ".paths", ->
    beforeEach ->
      @sandbox.stub(cache, "getProjectPaths").resolves([])

    it "calls cache.getProjectPaths", ->
      Project.paths().then (ret) ->
        expect(ret).to.deep.eq([])
        expect(cache.getProjectPaths).to.be.calledOnce

  context ".getPathsAndIds", ->
    beforeEach ->
      @sandbox.stub(cache, "getProjectPaths").resolves([
        "/path/to/first"
        "/path/to/second"
      ])
      @sandbox.stub(settings, "id").resolves("id-123")

    it "returns array of objects with paths and ids", ->
      Project.getPathsAndIds().then (pathsAndIds) ->
        expect(pathsAndIds).to.eql([
          {
            path: "/path/to/first"
            id: "id-123"
          }
          {
            path: "/path/to/second"
            id: "id-123"
          }
        ])

  context ".getProjectStatuses", ->
    beforeEach ->
      @sandbox.stub(user, "ensureAuthToken").resolves("auth-token-123")

    it "gets projects from api", ->
      @sandbox.stub(api, "getProjects").resolves([])

      Project.getProjectStatuses([])
      .then ->
        expect(api.getProjects).to.have.been.calledWith("auth-token-123")

    it "returns array of projects", ->
      @sandbox.stub(api, "getProjects").resolves([])

      Project.getProjectStatuses([])
      .then (projectsWithStatuses) =>
        expect(projectsWithStatuses).to.eql([])

    it "returns same number as client projects, even if there are less api projects", ->
      @sandbox.stub(api, "getProjects").resolves([])

      Project.getProjectStatuses([{}])
      .then (projectsWithStatuses) =>
        expect(projectsWithStatuses.length).to.eql(1)

    it "returns same number as client projects, even if there are more api projects", ->
      @sandbox.stub(api, "getProjects").resolves([{}, {}])

      Project.getProjectStatuses([{}])
      .then (projectsWithStatuses) =>
        expect(projectsWithStatuses.length).to.eql(1)

    it "merges in details of matching projects", ->
      @sandbox.stub(api, "getProjects").resolves([
        { id: "id-123", lastBuildStatus: "passing" }
      ])

      Project.getProjectStatuses([{ id: "id-123", path: "/path/to/project" }])
      .then (projectsWithStatuses) =>
        expect(projectsWithStatuses[0]).to.eql({
          id: "id-123"
          path: "/path/to/project"
          lastBuildStatus: "passing"
          state: "VALID"
        })

    it "returns client project when it has no id", ->
      @sandbox.stub(api, "getProjects").resolves([])

      Project.getProjectStatuses([{ path: "/path/to/project" }])
      .then (projectsWithStatuses) =>
        expect(projectsWithStatuses[0]).to.eql({
          path: "/path/to/project"
          state: "VALID"
        })

    describe "when client project has id and there is no matching user project", ->
      beforeEach ->
        @sandbox.stub(api, "getProjects").resolves([])

      it "marks project as invalid if api 404s", ->
        @sandbox.stub(api, "getProject").rejects({name: "", message: "", statusCode: 404})

        Project.getProjectStatuses([{ id: "id-123", path: "/path/to/project" }])
        .then (projectsWithStatuses) =>
          expect(projectsWithStatuses[0]).to.eql({
            id: "id-123"
            path: "/path/to/project"
            state: "INVALID"
          })

      it "marks project as unauthorized if api 403s", ->
        @sandbox.stub(api, "getProject").rejects({name: "", message: "", statusCode: 403})

        Project.getProjectStatuses([{ id: "id-123", path: "/path/to/project" }])
        .then (projectsWithStatuses) =>
          expect(projectsWithStatuses[0]).to.eql({
            id: "id-123"
            path: "/path/to/project"
            state: "UNAUTHORIZED"
          })

      it "merges in project details and marks valid if somehow project exists and is authorized", ->
        @sandbox.stub(api, "getProject").resolves({ id: "id-123", lastBuildStatus: "passing" })

        Project.getProjectStatuses([{ id: "id-123", path: "/path/to/project" }])
        .then (projectsWithStatuses) =>
          expect(projectsWithStatuses[0]).to.eql({
            id: "id-123"
            path: "/path/to/project"
            lastBuildStatus: "passing"
            state: "VALID"
          })

      it "throws error if not accounted for", ->
        error = {name: "", message: ""}
        @sandbox.stub(api, "getProject").rejects(error)

        Project.getProjectStatuses([{ id: "id-123", path: "/path/to/project" }])
        .then =>
          throw new Error("Should throw error")
        .catch (err) ->
          expect(err).to.equal(error)

  context ".getProjectStatus", ->
    beforeEach ->
      @clientProject = {
        id: "id-123",
        path: "/path/to/project"
      }
      @sandbox.stub(user, "ensureAuthToken").resolves("auth-token-123")

    it "gets project from api", ->
      @sandbox.stub(api, "getProject").resolves([])

      Project.getProjectStatus(@clientProject)
      .then ->
        expect(api.getProject).to.have.been.calledWith("id-123", "auth-token-123")

    it "returns project merged with details", ->
      @sandbox.stub(api, "getProject").resolves({
        lastBuildStatus: "passing"
      })

      Project.getProjectStatus(@clientProject)
      .then (project) =>
        expect(project).to.eql({
          id: "id-123"
          path: "/path/to/project"
          lastBuildStatus: "passing"
          state: "VALID"
        })

    it "marks project as invalid if api 404s", ->
      @sandbox.stub(api, "getProject").rejects({name: "", message: "", statusCode: 404})

      Project.getProjectStatus(@clientProject)
      .then (project) =>
        expect(project).to.eql({
          id: "id-123"
          path: "/path/to/project"
          state: "INVALID"
        })

    it "marks project as unauthorized if api 403s", ->
      @sandbox.stub(api, "getProject").rejects({name: "", message: "", statusCode: 403})

      Project.getProjectStatus(@clientProject)
      .then (project) =>
        expect(project).to.eql({
          id: "id-123"
          path: "/path/to/project"
          state: "UNAUTHORIZED"
        })

    it "throws error if not accounted for", ->
      error = {name: "", message: ""}
      @sandbox.stub(api, "getProject").rejects(error)

      Project.getProjectStatus(@clientProject)
      .then =>
        throw new Error("Should throw error")
      .catch (err) ->
        expect(err).to.equal(error)

  context ".removeIds", ->
    beforeEach ->
      @sandbox.stub(ids, "remove").resolves({})

    it "calls id.remove with path to project tests", ->
      p = Fixtures.projectPath("ids")

      Project.removeIds(p).then ->
        expect(ids.remove).to.be.calledWith(p + "/cypress/integration")

  context ".getSecretKeyByPath", ->
    beforeEach ->
      @sandbox.stub(user, "ensureAuthToken").resolves("auth-token-123")

    it "calls api.getProjectToken with id + session", ->
      @sandbox.stub(api, "getProjectToken")
        .withArgs(@projectId, "auth-token-123")
        .resolves("key-123")

      Project.getSecretKeyByPath(@todosPath).then (key) ->
        expect(key).to.eq("key-123")

    it "throws CANNOT_FETCH_PROJECT_TOKEN on error", ->
      @sandbox.stub(api, "getProjectToken")
        .withArgs(@projectId, "auth-token-123")
        .rejects(new Error)

      Project.getSecretKeyByPath(@todosPath)
      .then ->
        throw new Error("should have caught error but did not")
      .catch (err) ->
        expect(err.type).to.eq("CANNOT_FETCH_PROJECT_TOKEN")

  context ".generateSecretKeyByPath", ->
    beforeEach ->
      @sandbox.stub(user, "ensureAuthToken").resolves("auth-token-123")

    it "calls api.updateProjectToken with id + session", ->
      @sandbox.stub(api, "updateProjectToken")
        .withArgs(@projectId, "auth-token-123")
        .resolves("new-key-123")

      Project.generateSecretKeyByPath(@todosPath).then (key) ->
        expect(key).to.eq("new-key-123")

    it "throws CANNOT_CREATE_PROJECT_TOKEN on error", ->
      @sandbox.stub(api, "updateProjectToken")
        .withArgs(@projectId, "auth-token-123")
        .rejects(new Error)

      Project.generateSecretKeyByPath(@todosPath)
      .then ->
        throw new Error("should have caught error but did not")
      .catch (err) ->
        expect(err.type).to.eq("CANNOT_CREATE_PROJECT_TOKEN")<|MERGE_RESOLUTION|>--- conflicted
+++ resolved
@@ -510,25 +510,19 @@
 
   context "#getRecordKeys", ->
     beforeEach ->
-      @ciKeys = []
+      @recordKeys = []
       @project = Project(@pristinePath)
       @sandbox.stub(settings, "read").resolves({projectId: "id-123"})
       @sandbox.stub(user, "ensureAuthToken").resolves("auth-token-123")
-      @sandbox.stub(api, "getProjectRecordKeys").resolves(@ciKeys)
-
-<<<<<<< HEAD
-    it "calls api.getProjectCiKeys with project id + auth token", ->
-      @project.getCiKeys().then ->
-        expect(api.getProjectCiKeys).to.be.calledWith("id-123", "auth-token-123")
-=======
+      @sandbox.stub(api, "getProjectRecordKeys").resolves(@recordKeys)
+
     it "calls api.getProjectRecordKeys with project id + session", ->
       @project.getRecordKeys().then ->
         expect(api.getProjectRecordKeys).to.be.calledWith("id-123", "auth-token-123")
->>>>>>> e089e334
 
     it "returns ci keys", ->
-      @project.getRecordKeys().then (ciKeys) =>
-        expect(ciKeys).to.equal(@ciKeys)
+      @project.getRecordKeys().then (recordKeys) =>
+        expect(recordKeys).to.equal(@recordKeys)
 
   context "#requestAccess", ->
     beforeEach ->
