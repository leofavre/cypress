import { s3helpers } from './s3-api'
const debug = require('debug')('cypress:binary')
import la from 'lazy-ass'
import is from 'check-more-types'
// using "arg" module for parsing CLI arguments
// because it plays really nicely with TypeScript
import arg from 'arg'
import { prop, sortBy, last, equals } from 'ramda'
import pluralize from 'pluralize'

// inquirer-confirm is missing type definition
// @ts-ignore
import confirm from 'inquirer-confirm'

// ignore TS errors - we are importing from CoffeeScript files
// @ts-ignore
import uploadUtils from './util/upload'

// @ts-ignore
import { getUploadDirForPlatform } from './upload-unique-binary'
// @ts-ignore
import { zipName, getFullUploadName } from './upload'

/**
 * 40 character full sha commit string
 */
type commit = string
/**
 * semver string, like "3.3.0"
 */
type semver = string

/**
 * Platform plus architecture string like "darwin-x64"
 */
type platformArch = 'darwin-x64' | 'linux-x64'| 'win32-ia32' | 'win32-x64'

interface ReleaseInformation {
  commit: commit
  version: semver
}

interface CommitAndBuild {
  commit: commit
  build: number
  s3path: string
}

interface Desktop {
  s3zipPath: string
  platformArch: platformArch
}

/**
 * Parses a binary S3 path like
 * "beta/binary/3.3.0/darwin-x64/circle-develop-47e98fa1d0b18867a74da91a719d0f1ae73fcbc7-100/"
 * and returns object with SHA string and build number
 */
export const parseBuildPath = (s3path: string): CommitAndBuild | null => {
  const shaAndBuild = /([0-9a-f]{40})-(\d+)\/?$/i
  const found = s3path.match(shaAndBuild)

  if (!found) {
    return null
  }

  const [, commit, build] = found

  return {
    commit,
    build: parseInt(build),
    s3path,
  }
}

export const findBuildByCommit = (commit: commit, s3paths: string[]) => {
  const matching = s3paths.filter((s) => s.includes(commit))

  if (!matching.length) {
    // could not find path with commit SHA
    return null
  }

  if (matching.length === 1) {
    return matching[0]
  }

  // each path includes commit SHA and build number, let's pick the last build
  const parsedBuilds = matching.map(parseBuildPath)
  const sortedBuilds = sortBy(prop('build'))(parsedBuilds)

  return prop('s3path', last(sortedBuilds))
}

/**
 * An object of all confirm prompts to the user.
 * Useful to stubbing the confirmation prompts during testing.
 */
export const prompts = {
  async shouldCopy () {
    await confirm({
      question: 'Would you like to proceed? This will overwrite existing files',
      default: false,
    })
  },
}

/**
 * Moves binaries built for different platforms into a single
 * folder on S3 before officially releasing as a new version.
 */
export const moveBinaries = async (args = []) => {
  debug('moveBinaries with args %o', args)
  const options = arg({
    '--commit': String,
    '--version': String,
    // optional, if passed, only the binary for that platform will be moved
    '--platformArch': String,
    // aliases
    '--sha': '--commit',
    '-v': '--version',
  }, {
    argv: args.slice(2),
  })

  debug('moveBinaries with options %o', options)

  // @ts-ignore
  la(is.commitId(options['--commit']), 'missing or invalid commit SHA', options)
  // @ts-ignore
  la(is.semver(options['--version']), 'missing version to collect', options)

  const releaseOptions: ReleaseInformation = {
    commit: options['--commit'],
    version: options['--version'],
  }

  const aws = uploadUtils.getS3Credentials()
  const s3 = s3helpers.makeS3(aws)

  // found s3 paths with last build for same commit for all platforms
  const lastBuilds: Desktop[] = []

  let platforms: platformArch[] = uploadUtils.getValidPlatformArchs()

  if (options['--platformArch']) {
    const onlyPlatform = options['--platformArch']

    console.log('only moving single platform %s', onlyPlatform)
    la(uploadUtils.isValidPlatformArch(onlyPlatform), 'invalid platform-arch', onlyPlatform)
    platforms = platforms.filter(equals(onlyPlatform))
  }

  la(platforms.length, 'no platforms to move', platforms)

  for (const platformArch of platforms) {
    la(uploadUtils.isValidPlatformArch(platformArch),
      'invalid platform arch', platformArch)

    const uploadDir = getUploadDirForPlatform({
      version: releaseOptions.version,
    }, platformArch)

    console.log('finding binary for %s in %s', platformArch, uploadDir)

    const list: string[] = await s3helpers.listS3Objects(uploadDir, aws.bucket, s3)

    if (debug.enabled) {
      console.log('all found subfolders')
      console.log(list.join('\n'))
    }

    const lastBuildPath = findBuildByCommit(releaseOptions.commit, list)

    if (!lastBuildPath) {
      throw new Error(`Cannot find build with commit ${releaseOptions.commit} for platform ${platformArch}`)
    }

    console.log('found %s for commit %s on platform %s',
      lastBuildPath,
      releaseOptions.commit, platformArch)

    const s3zipPath = lastBuildPath + zipName

    await s3helpers.verifyZipFileExists(s3zipPath, aws.bucket, s3)

    lastBuilds.push({
      platformArch,
      s3zipPath,
    })
  }

  console.log('Copying %s for commit %s',
    pluralize('last build', lastBuilds.length, true), releaseOptions.commit)

  console.log(lastBuilds.map(prop('s3zipPath')).join('\n'))

  try {
    await prompts.shouldCopy()
  } catch (e) {
<<<<<<< HEAD
    console.log('Copying has been cancelled')

=======
    console.log('Copying has been canceled')
>>>>>>> bfec784e
    return
  }

  console.log('Copying ...')

  // final test runners that we have copied
  const testRunners: Desktop[] = []

  for (const lastBuild of lastBuilds) {
    const options = {
      folder: aws.folder,
      version: releaseOptions.version,
      platformArch: lastBuild.platformArch,
      name: zipName,
    }
    const destinationPath = getFullUploadName(options)

    console.log('copying test runner %s to %s', lastBuild.platformArch, destinationPath)

    await s3helpers.copyS3(lastBuild.s3zipPath, destinationPath, aws.bucket,
      'application/zip', 'public-read', s3)

    testRunners.push({
      platformArch: lastBuild.platformArch,
      s3zipPath: destinationPath,
    })
  }

  // return all available information
  return { lastBuilds, testRunners }
}<|MERGE_RESOLUTION|>--- conflicted
+++ resolved
@@ -198,12 +198,8 @@
   try {
     await prompts.shouldCopy()
   } catch (e) {
-<<<<<<< HEAD
-    console.log('Copying has been cancelled')
-
-=======
     console.log('Copying has been canceled')
->>>>>>> bfec784e
+
     return
   }
 
