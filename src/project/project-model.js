import _ from 'lodash'
import md5 from 'md5'
import { computed, observable, action } from 'mobx'
import Browser from '../lib/browser-model'

const strLength = 75

export default class Project {
  @observable id
  @observable path
  @observable isChosen = false
  @observable isLoading = false
  @observable isNew = false
  @observable browsers = []
  @observable onBoardingModalOpen = false
  @observable browserState = "closed"
  @observable resolvedConfig
  @observable error
  @observable parentTestsFolderDisplay
  @observable integrationExampleName
  @observable scaffoldedFiles = []

  constructor (path) {
    this.id = md5(path)
    this.path = path
  }

  @computed get name () {
    let splitName = _.last(this.path.split('/'))
    return _.truncate(splitName, { length: 60 })
  }

  @computed get displayPath () {
    let pathLength = this.path.length

    if (pathLength > strLength) {
      let truncatedPath = this.path.slice((pathLength - 1) - strLength, pathLength)
      return '...'.concat(truncatedPath)
    } else {
      return this.path
    }
  }

  @computed get otherBrowsers () {
    return _.filter(this.browsers, { isChosen: false })
  }

  @computed get chosenBrowser () {
    return _.find(this.browsers, { isChosen: true })
  }

  @computed get defaultBrowser () {
    return this.browsers[0]
  }

  @action loading (bool) {
    this.isLoading = bool
  }

  @action openModal () {
    this.onBoardingModalOpen = true
  }

  @action closeModal () {
    this.onBoardingModalOpen = false
  }

  @action browserOpening () {
    this.browserState = "opening"
  }

  @action browserOpened () {
    this.browserState = "opened"
  }

  @action browserClosed () {
    this.browserState = "closed"
  }

  @action setBrowsers (browsers = []) {
    if (browsers.length) {
      this.browsers = _.map(browsers, (browser) => {
        return new Browser(browser)
      })
      // if they already have a browser chosen
      // that's been saved in localStorage, then select that
      // otherwise just do the default.
      if (localStorage.getItem('chosenBrowser')) {
        this.setChosenBrowserByName(localStorage.getItem('chosenBrowser'))
      } else {
        this.setChosenBrowser(this.defaultBrowser)
      }
    }
  }

  @action setChosenBrowser (browser) {
    _.each(this.browsers, (browser) => {
      browser.isChosen = false
    })
    localStorage.setItem('chosenBrowser', browser.name)
    browser.isChosen = true
  }

  @action setOnBoardingConfig (config) {
    this.isNew = config.isNewProject
    this.integrationExampleFile = config.integrationExampleFile
    this.integrationFolder = config.integrationFolder
    this.parentTestsFolderDisplay = config.parentTestsFolderDisplay
    this.fileServerFolder = config.fileServerFolder
    this.integrationExampleName = config.integrationExampleName
<<<<<<< HEAD
=======
    this.scaffoldedFiles = config.scaffoldedFiles
>>>>>>> b45b2622
  }

  @action setResolvedConfig (resolved) {
    this.resolvedConfig = resolved
  }

  @action setError (err) {
    this.error = err
  }

  setChosenBrowserByName (name) {
    const browser = _.find(this.browsers, { name }) || this.defaultBrowser
    this.setChosenBrowser(browser)
  }

  @action clearError () {
    this.error = undefined
  }
}<|MERGE_RESOLUTION|>--- conflicted
+++ resolved
@@ -108,10 +108,7 @@
     this.parentTestsFolderDisplay = config.parentTestsFolderDisplay
     this.fileServerFolder = config.fileServerFolder
     this.integrationExampleName = config.integrationExampleName
-<<<<<<< HEAD
-=======
     this.scaffoldedFiles = config.scaffoldedFiles
->>>>>>> b45b2622
   }
 
   @action setResolvedConfig (resolved) {
