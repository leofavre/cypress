--- conflicted
+++ resolved
@@ -28,16 +28,9 @@
   }
 
   componentDidMount () {
-<<<<<<< HEAD
-    const specPath = windowUtil.specPath()
-    // TODO: need to take headless mode into account
-    runner.start(this.props.config, specPath)
-    runner.on('restart', this._run.bind(this, specPath))
-=======
     // TODO: need to take headless mode into account
     runner.start(this.props.config)
     runner.on('restart', this._run.bind(this))
->>>>>>> 8db5e3d5
 
     this.iframeModel = new IframeModel(this.props.state, {
       detachBody: autIframe.detachBody.bind(autIframe),
@@ -45,21 +38,17 @@
       highlightEl: autIframe.highlightEl.bind(autIframe),
     })
     this.iframeModel.listen()
-    this._run(specPath)
+    this._run()
     windowUtil.monitorWindowResize(this.props.state)
   }
 
-  _run (specPath) {
+  _run () {
+    const specPath = windowUtil.specPath()
     logger.clearLog()
-<<<<<<< HEAD
+
     this._loadIframes(specPath)
     .then(([specWindow, $autIframe]) => {
-      runner.run(specWindow, $autIframe)
-=======
-    const specPath = windowUtil.specPath()
-    this._loadIframes(specPath).then(([specWindow, $autIframe]) => {
       runner.run(specPath, specWindow, $autIframe)
->>>>>>> 8db5e3d5
     })
   }
 
