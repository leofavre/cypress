_           = require("lodash")
fs          = require("fs-extra")
EE          = require("events")
path        = require("path")
glob        = require("glob")
Promise     = require("bluebird")
cwd         = require("./cwd")
ids         = require("./ids")
api         = require("./api")
user        = require("./user")
cache       = require("./cache")
config      = require("./config")
logger      = require("./logger")
errors      = require("./errors")
Server      = require("./server")
scaffold    = require("./scaffold")
Watchers    = require("./watchers")
Reporter    = require("./reporter")
savedState  = require("./saved_state")
git         = require("./util/git")
settings    = require("./util/settings")

fs   = Promise.promisifyAll(fs)
glob = Promise.promisify(glob)

localCwd = cwd()

multipleForwardSlashesRe = /[^:\/\/](\/{2,})/g

class Project extends EE
  constructor: (projectRoot) ->
    if not (@ instanceof Project)
      return new Project(projectRoot)

    if not projectRoot
      throw new Error("Instantiating lib/project requires a projectRoot!")

    @projectRoot = path.resolve(projectRoot)
    @watchers    = Watchers()
    @memoryCheck = null
    @server      = Server(@watchers)

  open: (options = {}) ->
    _.defaults options, {
      report:       false
      onFocusTests: ->
      onSettingsChanged: false
    }

    if process.env.CYPRESS_MEMORY
      log = ->
        console.log("memory info", process.memoryUsage())

      @memoryCheck = setInterval(log, 1000)

    @getConfig(options)
    .then (cfg) =>
      process.chdir(@projectRoot)

      @server.open(cfg, @)
      .then (port) =>
        ## if we didnt have a cfg.port
        ## then get the port once we
        ## open the server
        if not cfg.port
          cfg.port = port

          ## and set all the urls again
          _.extend cfg, config.setUrls(cfg)

        ## store the cfg from
        ## opening the server
        @cfg = cfg

        options.onSavedStateChanged = =>
          @_setSavedState(@cfg)

        Promise.join(
          @watchSettingsAndStartWebsockets(options, cfg)
          @scaffold(cfg)
        )
        .then =>
          @watchSupportFile(cfg)

    # return our project instance
    .return(@)

  getBuilds: ->
    Promise.all([
      @getProjectId(),
      user.ensureSession()
    ])
    .spread (projectId, session) ->
      api.getProjectBuilds(projectId, session)

  close: (options = {}) ->
    if @memoryCheck
      clearInterval(@memoryCheck)

    @removeAllListeners()

    Promise.join(
      @server?.close(),
      @watchers?.close()
    )
    .then ->
      process.chdir(localCwd)

  resetState: ->
    @server.resetState()

  watchSupportFile: (config) ->
    if supportFile = config.supportFile
      relativePath = path.relative(config.projectRoot, config.supportFile)
      @watchers.watchBundle(relativePath, config, {
        onChange: _.bind(@server.onTestFileChange, @server, relativePath)
      })
      ## ignore errors b/c we're just setting up the watching. errors
      ## are handled by the spec controller
      .catch ->

  watchSettings: (onSettingsChanged) ->
    ## bail if we havent been told to
    ## watch anything
    return if not onSettingsChanged

    obj = {
      onChange: (filePath, stats) =>
        ## dont fire change events if we generated
        ## a project id less than 1 second ago
        return if @generatedProjectIdTimestamp and
          (new Date - @generatedProjectIdTimestamp) < 1000

        ## call our callback function
        ## when settings change!
        onSettingsChanged.call(@)
    }

    @watchers.watch(settings.pathToCypressJson(@projectRoot), obj)

  watchSettingsAndStartWebsockets: (options = {}, config = {}) ->
    @watchSettings(options.onSettingsChanged)

    ## if we've passed down reporter
    ## then record these via mocha reporter
    if config.report
      reporter = Reporter.create(config.reporter, config.reporterOptions, config.projectRoot)

    @server.startWebsockets(@watchers, config, {
      onReloadBrowser: options.onReloadBrowser

      onAutomationRequest: options.onAutomationRequest

      afterAutomationRequest: options.afterAutomationRequest

      onFocusTests: options.onFocusTests

      onSpecChanged: options.onSpecChanged

      onSavedStateChanged: options.onSavedStateChanged

      onConnect: (id) =>
        @emit("socket:connected", id)

      onSetRunnables: (runnables) ->
        reporter?.setRunnables(runnables)

      onMocha: (event, runnable) =>
        ## bail if we dont have a
        ## reporter instance
        return if not reporter

        reporter.emit(event, runnable)

        if event is "end"
          stats = reporter.stats()

          ## TODO: convert this to a promise
          ## since we need an ack to this end
          ## event, and then finally emit 'end'
          @server.end()

          @emit("end", stats)
    })

  determineIsNewProject: (integrationFolder) ->
    ## logic to determine if new project
    ## 1. there are no files in 'integrationFolder'
    ## 2. there is only 1 file in 'integrationFolder'
    ## 3. the file is called 'example_spec.js'
    ## 4. the bytes of the file match lib/scaffold/example_spec.js
    nameIsDefault = (file) ->
      path.basename(file) is scaffold.integrationExampleName()

    getCurrentSize = (file) ->
      fs
      .statAsync(file)
      .get("size")

    checkIfBothMatch = (current, scaffold) ->
      current is scaffold

    glob("**/*", {cwd: integrationFolder, realpath: true})
    .then (files) ->
      ## TODO: add tests for this
      return true if files.length is 0

      return false if files.length isnt 1

      exampleSpec = files[0]

      return false if not def = nameIsDefault(exampleSpec)

      Promise.join(
        getCurrentSize(exampleSpec),
        scaffold.integrationExampleSize(),
        checkIfBothMatch
      )

  changeToUrl: (url) ->
    @server.changeToUrl(url)

  setBrowsers: (browsers = []) ->
    @getConfig()
    .then (cfg) ->
      cfg.browsers = browsers

  getConfig: (options = {}) ->
    getConfig = =>
      if c = @cfg
        Promise.resolve(c)
      else
        config.get(@projectRoot, options)
        .then (cfg) =>
          ## return a boolean whether this is a new project or not
          @determineIsNewProject(cfg.integrationFolder)
          .then (bool) ->
            cfg.isNewProject = bool
          .return(cfg)

    getConfig().then (cfg) =>
      @_setSavedState(cfg)

  _setSavedState: (cfg) ->
    savedState.get().then (state) ->
      cfg.state = state
      cfg

  ensureSpecUrl: (spec) ->
    @getConfig()
    .then (cfg) =>
      if spec
        @ensureSpecExists(spec)
        .then (pathToSpec) =>
          ## TODO:
          ## to handle both unit + integration tests we need
          ## to figure out (based on the config) where this spec
          ## lives. does it live in the integrationFolder or
          ## the unit folder?
          ## once we determine that we can then prefix it correctly
          ## with either integration or unit
          prefixedPath = @getPrefixedPathToSpec(cfg.integrationFolder, pathToSpec)
          @getUrlBySpec(cfg.clientUrl, prefixedPath)
      else
        @getUrlBySpec(cfg.clientUrl, "/__all")

  ensureSpecExists: (spec) ->
    specFile = path.resolve(@projectRoot, spec)

    ## we want to make it easy on the user by allowing them to pass both
    ## an absolute path to the spec, or a relative path from their test folder
    fs
    .statAsync(specFile)
    .return(specFile)
    .catch ->
      errors.throw("SPEC_FILE_NOT_FOUND", specFile)

  getPrefixedPathToSpec: (integrationFolder, pathToSpec) ->
    ## strip out the integration folder and prepend with "/"
    ## example:
    ##
    ## /Users/bmann/Dev/cypress-app/.projects/cypress/integration
    ## /Users/bmann/Dev/cypress-app/.projects/cypress/integration/foo.coffee
    ##
    ## becomes /integration/foo.coffee
    "/" + path.join("integration", path.relative(integrationFolder, pathToSpec))

  getUrlBySpec: (clientUrl, specUrl) ->
    replacer = (match, p1) ->
      match.replace("//", "/")

    [clientUrl, "#/tests", specUrl].join("/").replace(multipleForwardSlashesRe, replacer)

  scaffold: (config) ->
    scaffolds = []

    push = scaffolds.push.bind(scaffolds)

    ## TODO: we are currently always scaffolding support
    ## even when headlessly - this is due to a major breaking
    ## change of 0.18.0
    ## we can later force this not to always happen when most
    ## of our users go beyond 0.18.0
    ##
    ## ensure support dir is created
    ## and example support file if dir doesnt exist
    push(scaffold.support(config.supportFolder, config))

    ## if we're in headed mode add these other scaffolding
    ## tasks
    if not config.isHeadless
      ## ensure integration folder is created
      ## and example spec if dir doesnt exit
      push(scaffold.integration(config.integrationFolder))

      ## ensure fixtures dir is created
      ## and example fixture if dir doesnt exist
      push(scaffold.fixture(config.fixturesFolder))

    Promise.all(scaffolds)

  writeProjectId: (id) ->
    attrs = {projectId: id}
    logger.info "Writing Project ID", _.clone(attrs)

    @generatedProjectIdTimestamp = new Date

    settings
    .write(@projectRoot, attrs)
    .return(id)

<<<<<<< HEAD
=======
  createProjectId: ->
    ## allow us to specify the exact key
    ## we want via the CYPRESS_PROJECT_ID env.
    ## this allows us to omit the cypress.json
    ## file (like in example repos) yet still
    ## use a correct id in the API
    if id = process.env.CYPRESS_PROJECT_ID
      return @writeProjectId(id)

    Promise.all([
      user.ensureSession()
      @getConfig()
    ])
    .bind(@)
    .spread (session, cfg) ->
      git
      .init(cfg.projectRoot)
      .getRemoteOrigin()
      .then (remoteOrigin) ->
        api.createProject(cfg.projectName, remoteOrigin, session)
    .then(@writeProjectId)

>>>>>>> 66c6a9f3
  getProjectId: ->
    @verifyExistence()
    .then =>
      if id = process.env.CYPRESS_PROJECT_ID
        {projectId: id}
      else
        settings.read(@projectRoot)
    .then (settings) =>
      if settings and id = settings.projectId
        return id

      errors.throw("NO_PROJECT_ID", @projectRoot)

  verifyExistence: ->
    fs
    .statAsync(@projectRoot)
    .return(@)
    .catch =>
      errors.throw("NO_PROJECT_FOUND_AT_PROJECT_ROOT", @projectRoot)

  createCiProject: (projectDetails) ->
    user.ensureSession()
    .then (session) ->
      api.createProject(projectDetails, session)
    .then (newProject) =>
      @writeProjectId(newProject.id)
      .return(newProject)

  getCiKeys: ->
    Promise.all([
      @getProjectId(),
      user.ensureSession()
    ])
    .spread (projectId, session) ->
      api.getProjectCiKeys(projectId, session)

  requestAccess: (orgId) ->
    user.ensureSession()
    .then (session) ->
      api.requestAccess(orgId, session)

  @getOrgs = ->
    user.ensureSession()
    .then (session) ->
      api.getOrgs(session)

  @paths = ->
    cache.getProjectPaths()

  @getPathsAndIds = ->
    cache.getProjectPaths()
    .map (projectPath) ->
      Promise.props({
        path: projectPath
        id: settings.id(projectPath)
      })

  @getProjectStatuses = (clientProjects = []) ->
    user.ensureSession()
    .then (session) ->
      api.getProjects(session)
    .then (projects = []) ->
      projectsIndex = _.keyBy(projects, "id")
      return _.map clientProjects, (clientProject) ->
        ## not a CI project, leave it be
        return clientProject if not clientProject.id

        if project = projectsIndex[clientProject.id]
          ## merge in details for matching project
          return _.extend(clientProject, project, {valid: true})
        else
          ## project has id, but no matching project found
          clientProject.valid = false
          return clientProject

  @getProjectStatus = (clientProject) ->
    user.ensureSession()
    .then (session) ->
      api.getProject(clientProject.id, session)
    .then (project) ->
      return _.extend(clientProject, project)
    .catch ->
      ## no matching project found
      clientProject.valid = false
      return clientProject

  @remove = (path) ->
    cache.removeProject(path)

  @add = (path) ->
    cache.insertProject(path)
    .then =>
      @id(path)
    .then (id) ->
      {id, path}
    .catch ->
      {path}

  @removeIds = (p) ->
    Project(p)
    .verifyExistence()
    .call("getConfig")
    .then (cfg) ->
      ## remove all of the ids for the test files found in the integrationFolder
      ids.remove(cfg.integrationFolder)

  @id = (path) ->
    Project(path).getProjectId()

  @exists = (path) ->
    @paths().then (paths) ->
      path in paths

  @config = (path) ->
    Project(path).getConfig()

  @getSecretKeyByPath = (path) ->
    ## get project id
    Project.id(path)
    .then (id) ->
      user.ensureSession()
      .then (session) ->
        api.getProjectToken(id, session)
        .catch ->
          errors.throw("CANNOT_FETCH_PROJECT_TOKEN")

  @generateSecretKeyByPath = (path) ->
    ## get project id
    Project.id(path)
    .then (id) ->
      user.ensureSession()
      .then (session) ->
        api.updateProjectToken(id, session)
        .catch ->
          errors.throw("CANNOT_CREATE_PROJECT_TOKEN")

module.exports = Project<|MERGE_RESOLUTION|>--- conflicted
+++ resolved
@@ -329,31 +329,6 @@
     .write(@projectRoot, attrs)
     .return(id)
 
-<<<<<<< HEAD
-=======
-  createProjectId: ->
-    ## allow us to specify the exact key
-    ## we want via the CYPRESS_PROJECT_ID env.
-    ## this allows us to omit the cypress.json
-    ## file (like in example repos) yet still
-    ## use a correct id in the API
-    if id = process.env.CYPRESS_PROJECT_ID
-      return @writeProjectId(id)
-
-    Promise.all([
-      user.ensureSession()
-      @getConfig()
-    ])
-    .bind(@)
-    .spread (session, cfg) ->
-      git
-      .init(cfg.projectRoot)
-      .getRemoteOrigin()
-      .then (remoteOrigin) ->
-        api.createProject(cfg.projectName, remoteOrigin, session)
-    .then(@writeProjectId)
-
->>>>>>> 66c6a9f3
   getProjectId: ->
     @verifyExistence()
     .then =>
