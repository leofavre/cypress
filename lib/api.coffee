_        = require("lodash")
os       = require("os")
getos    = require("getos")
request  = require("request-promise")
errors   = require("request-promise/errors")
Promise  = require("bluebird")
Routes   = require("./util/routes")
pkg      = require("../package.json")
provider = require("./util/provider")

getos = Promise.promisify(getos)

rp = request.defaults (params = {}, callback) ->
  headers = params.headers ?= {}

  _.defaults(headers, {
    "x-platform":        os.platform()
    "x-cypress-version": pkg.version
  })

  method = params.method.toLowerCase()

  request[method](params, callback)

formatResponseBody = (err) ->
  ## if the body is JSON object
  if _.isObject(err.error)
    ## transform the error message to include the
    ## stringified body (represented as the 'error' property)
    body = JSON.stringify(err.error, null, 2)
    err.message = [err.statusCode, body].join("\n\n")

  throw err

osVersion = (platform) ->
  Promise.try ->
    if platform is "linux"
      getos()
      .then (obj) ->
        [obj.dist, obj.release].join(" - ")
      .catch (err) ->
        os.release()
    else
      os.release()

module.exports = {
  ping: ->
    rp.get(Routes.ping())

  getOrgs: (session) ->
    rp.get({
      url: Routes.orgs()
      json: true
      headers: {
        "x-session": session
      }
    })

  getProjects: (session) ->
    rp.get({
      url: Routes.projects()
      json: true
      headers: {
        "x-session": session
      }
    })

  getProjectBuilds: (projectId, session) ->
    rp.get({
      url: Routes.projectBuilds(projectId)
      json: true
      headers: {
        "x-session": session
      }
    })

  createBuild: (options = {}) ->
    rp.post({
      url: Routes.builds()
      json: true
      timeout: options.timeout ? 10000
      headers: {
        "x-route-version": "2"
      }
      body: {
        projectId:         options.projectId
        projectToken:      options.projectToken
        commitSha:         options.commitSha
        commitBranch:      options.commitBranch
        commitAuthorName:  options.commitAuthorName
        commitAuthorEmail: options.commitAuthorEmail
        commitMessage:     options.commitMessage
        ciProvider:        provider.get()
      }
    })
    .promise()
    .get("buildId")
    .catch(errors.StatusCodeError, formatResponseBody)

  createInstance: (options = {}) ->
    platform = os.platform()

    osVersion(platform)
    .then (v) ->
      rp.post({
        url: Routes.instances(options.buildId)
        json: true
        timeout: options.timeout ? 10000
        headers: {
          "x-route-version": "3"
        }
        body: {
          spec:           options.spec
          browserName:    "Electron"
          browserVersion: process.versions.chrome
          osName:         platform
          osVersion:      v
        }
      })
      .promise()
      .get("instanceId")
      .catch(errors.StatusCodeError, formatResponseBody)

  updateInstance: (options = {}) ->
    body = _.pick(options, [
      "tests"
      "duration"
      "passes"
      "failures"
      "pending"
      "error"
      "video"
      "screenshots"
      "failingTests"
      "cypressConfig"
    ])

    rp.put({
      url: Routes.instance(options.instanceId)
      json: true
      timeout: options.timeout ? 10000
      body: _.extend(body, {
        ciProvider: provider.get()
      })
    })
    .catch(errors.StatusCodeError, formatResponseBody)

  createRaygunException: (body, session, timeout = 3000) ->
    rp.post({
      url: Routes.exceptions()
      json: true
      body: body
      headers: {
        "x-session": session
      }
    })
    .promise()
    .timeout(timeout)

  createSignin: (code) ->
    rp.post({
      url: Routes.signin({code: code})
      json: true
<<<<<<< HEAD
      headers: {
        "x-route-version": "2"
      }
=======
>>>>>>> a1c38003
    })
    .catch errors.StatusCodeError, (err) ->
      ## slice out the status code since RP automatically
      ## adds this before the message
      err.message = err.message.split(" - ").slice(1).join("")
      throw err

  createSignout: (session) ->
    rp.post({
      url: Routes.signout()
      json: true
      headers: {
        "x-session": session
      }
    })
    .catch (err) ->
      return if err.statusCode is 401

      throw err

  createProject: (projectDetails, session) ->
    rp.post({
      url: Routes.projects()
      json: true
      headers: {
        "x-session": session
      }
      body: {
<<<<<<< HEAD
        ## TODO: change to camel-cased without x-
        "x-project-name": projectDetails.projectName
        "x-org-id": projectDetails.orgId
        "x-public": projectDetails.public
=======
        "x-project-name": projectName
>>>>>>> a1c38003
      }
    })
    .promise()
    .get("uuid")

  sendUsage: (numRuns, exampleSpec, allSpecs, projectName, session) ->
    rp.post({
      url: Routes.usage()
      json: true
      headers: {
        "x-session": session
      }
      body: {
        "x-runs": numRuns
        "x-example": exampleSpec
        "x-all": allSpecs
        "x-project-name": projectName
      }
    })

  getLoginUrl: ->
    rp.get({
      url: Routes.auth(),
      json: true
    })
    .promise()
    .get("url")

  _projectToken: (method, projectId, session) ->
    rp({
      method: method
      url: Routes.projectToken(projectId)
      json: true
      headers: {
        "x-session": session
        "x-route-version": "2"
      }
    })
    .promise()
    .get("apiToken")

  getProjectToken: (projectId, session) ->
    @_projectToken("get", projectId, session)

  updateProjectToken: (projectId, session) ->
    @_projectToken("put", projectId, session)

}<|MERGE_RESOLUTION|>--- conflicted
+++ resolved
@@ -161,12 +161,6 @@
     rp.post({
       url: Routes.signin({code: code})
       json: true
-<<<<<<< HEAD
-      headers: {
-        "x-route-version": "2"
-      }
-=======
->>>>>>> a1c38003
     })
     .catch errors.StatusCodeError, (err) ->
       ## slice out the status code since RP automatically
@@ -195,14 +189,10 @@
         "x-session": session
       }
       body: {
-<<<<<<< HEAD
         ## TODO: change to camel-cased without x-
         "x-project-name": projectDetails.projectName
         "x-org-id": projectDetails.orgId
         "x-public": projectDetails.public
-=======
-        "x-project-name": projectName
->>>>>>> a1c38003
       }
     })
     .promise()
