--- conflicted
+++ resolved
@@ -1,264 +1,3 @@
-<<<<<<< HEAD
-// Color map
-$colors: (
-  black: rgba(0, 0, 0, 1),
-  metal-90: rgba(33, 36, 38, 1),
-  metal-80: rgba(45, 49, 52, 1),
-  metal-70: rgba(62, 67, 71, 1),
-  metal-60: rgba(83, 90, 95, 1),
-  metal-50: rgba(107, 116, 123, 1),
-  metal-40: rgba(135, 144, 151, 1),
-  metal-30: rgba(160, 167, 172, 1),
-  metal-20: rgba(190, 194, 198, 1),
-  metal-10: rgba(230, 232, 234, 1),
-  metal-05: rgba(244, 245, 246, 1),
-  white: rgba(255, 255, 255, 1),
-  red-70: rgba(153, 11, 18, 1),
-  red-60: rgba(191, 13, 22, 1),
-  red-50: rgba(224, 16, 26, 1),
-  red-40: rgba(241, 55, 64, 1),
-  chill-90: rgba(8, 33, 68, 1),
-  chill-80: rgba(12, 49, 100, 1),
-  chill-70: rgba(16, 66, 137, 1),
-  chill-60: rgba(21, 86, 178, 1),
-  chill-50: rgba(27, 111, 228, 1),
-  chill-40: rgba(73, 142, 238, 1),
-  chill-30: rgba(118, 168, 239, 1),
-  chill-20: rgba(164, 197, 244, 1),
-  chill-10: rgba(222, 235, 252, 1),
-  chill-05: rgba(237, 243, 253, 1),
-  olive-60: rgba(93, 100, 12, 1),
-  olive-50: rgba(114, 123, 15, 1),
-  olive-40: rgba(143, 154, 25, 1),
-  olive-30: rgba(211, 228, 27, 1),
-  olive-20: rgba(225, 237, 100, 1),
-  olive-10: rgba(238, 245, 168, 1),
-  olive-05: rgba(246, 250, 209, 1),
-  papaya-60: rgba(143, 68, 10, 1),
-  papaya-50: rgba(190, 90, 14, 1),
-  papaya-40: rgba(235, 107, 10, 1),
-  papaya-30: rgba(242, 141, 64, 1),
-  papaya-20: rgba(246, 175, 121, 1),
-  papaya-10: rgba(252, 229, 212, 1),
-  papaya-05: rgba(253, 241, 231, 1),
-  green-60: rgba(41, 102, 10, 1),
-  green-50: rgba(54, 133, 15, 1),
-  green-40: rgba(68, 164, 20, 1),
-  green-30: rgba(79, 191, 23, 1),
-  green-20: rgba(107, 219, 51, 1),
-  green-10: rgba(204, 244, 185, 1),
-  green-05: rgba(236, 251, 228, 1),
-  cran-50: rgba(228, 28, 95, 1),
-  brand-00: rgba(28, 228, 150, 1),
-  brand-01: rgba(8, 41, 63, 1),
-  accent-00: rgba(177, 99, 255, 1),
-  accent-01: rgba(54, 197, 255, 1),
-  accent-02: rgba(230, 255, 30, 1),
-);
-
-// --- Generate color classes
-// .text- color utilities
-// .bg- color utilities
-
-@each $name, $color in $colors {
-  .text-#{"" + $name} {
-    color: $color;
-  }
-  .bg-#{"" + $name} {
-    background-color: $color;
-  }
-}
-
-// --- Color Variables
-
-$black: #000000;
-$metal-90: #212426;
-$metal-80: #2d3134;
-$metal-70: #3e4347;
-$metal-60: #535a5f;
-$metal-50: #6b747b;
-$metal-40: #879097;
-$metal-30: #a0a7ac;
-$metal-20: #bec2c6;
-$metal-10: #e6e8ea;
-$metal-05: #f4f5f6;
-$white: #ffffff;
-$red-70: #990b12;
-$red-60: #bf0d16;
-$red-50: #e0101a;
-$red-40: #f13740;
-$chill-90: #082144;
-$chill-80: #0c3164;
-$chill-70: #104289;
-$chill-60: #1556b2;
-$chill-50: #1b6fe4;
-$chill-40: #498eee;
-$chill-30: #76a8ef;
-$chill-20: #a4c5f4;
-$chill-10: #deebfc;
-$chill-05: #edf3fd;
-$olve-60: #5d640c;
-$olive-50: #727b0f;
-$olive-40: #8f9a19;
-$olive-30: #d3e41b;
-$olive-20: #e1ed64;
-$olive-10: #eef5a8;
-$olive-05: #f6fad1;
-$papaya-60: #8f440a;
-$papaya-50: #be5a0e;
-$papaya-40: #eb6b0a;
-$papaya-30: #f28d40;
-$papaya-20: #f6af79;
-$papaya-10: #fce5d4;
-$papaya-05: #fdf1e7;
-$green-60: #29660a;
-$green-50: #36850f;
-$green-40: #44a414;
-$green-30: #4fbf17;
-$green-20: #6bdb33;
-$green-10: #ccf4b9;
-$green-05: #ecfbe4;
-$cran-50: #e41c5f;
-$brand-00: #1ce496;
-$brand-01: #08293f;
-$accent-00: #b163ff;
-$accent-01: #36c5ff;
-$accent-02: #e6ff1e;
-
-// ---
-
-// Typography
-
-// --- Font Families
-
-$font-stack-sans: -apple-system, BlinkMacSystemFont, "Segoe UI", Roboto, Helvetica, Arial, sans-serif,
-  "Apple Color Emoji", "Segoe UI Emoji", "Segoe UI Symbol";
-$font-stack-mono: SFMono-Regular, Menlo, Monaco, Consolas, "Liberation Mono", "Courier New", monospace;
-
-// --- Text Sizes/Scale
-
-$text-xxs: 0.5rem;
-$text-xs: 0.75rem;
-$text-s: 0.875rem;
-$text-base: 1rem;
-$text-m: 1.25rem;
-$text-ml: 1.5rem;
-$text-l: 2rem;
-$text-xl: 2.5rem;
-$text-xxl: 3rem;
-$text-xxxl: 4rem;
-$text-xxxxl: 4.75rem;
-
-// Line heights
-
-$lh-tight: 1;
-$lh-condensed: 1.25;
-$lh-default: 1.5;
-
-// --- Shadows
-
-$shadow-xs: 0 0 0 1px rgba(0, 0, 0, 0.05);
-$shadow-sm: 0 1px 2px 0 rgba(0, 0, 0, 0.05);
-$shadow: 0 1px 3px 0 rgba(0, 0, 0, 0.1), 0 1px 2px 0 rgba(0, 0, 0, 0.06);
-$shadow-md: 0 4px 6px -1px rgba(0, 0, 0, 0.1), 0 2px 4px -1px rgba(0, 0, 0, 0.06);
-$shadow-lg: 0 10px 15px -3px rgba(0, 0, 0, 0.1), 0 4px 6px -2px rgba(0, 0, 0, 0.05);
-$shadow-xl: 0 20px 25px -5px rgba(0, 0, 0, 0.1), 0 10px 10px -5px rgba(0, 0, 0, 0.04);
-$shadow-2xl: 0 25px 50px -12px rgba(0, 0, 0, 0.25);
-$shadow-inner: inset 0 2px 4px 0 rgba(0, 0, 0, 0.06);
-$shadow-outline: 0 0 0 3px rgba(66, 153, 225, 0.5);
-$shadow-none: none;
-
-// --- Mixins
-
-@mixin text-style-text-l {
-  font-size: $text-l;
-  font-family: $font-stack-sans;
-  font-weight: bolder;
-  font-style: normal;
-}
-@mixin text-style-text-m {
-  font-size: $text-m;
-  font-family: $font-stack-sans;
-  font-weight: bolder;
-  font-style: normal;
-}
-@mixin text-style-text-s {
-  font-size: $text-s;
-  font-family: $font-stack-sans;
-  font-weight: normal;
-  font-style: normal;
-}
-@mixin text-style-text-xs {
-  font-size: $text-xs;
-  font-family: $font-stack-sans;
-  font-weight: normal;
-  font-style: normal;
-}
-
-@mixin text-style-text-base {
-  font-size: $text-base;
-  font-family: $font-stack-sans;
-  font-weight: normal;
-  font-style: normal;
-}
-@mixin text-style-text-xl {
-  font-size: $text-xl;
-  font-family: $font-stack-sans;
-  font-weight: bolder;
-  font-style: normal;
-}
-@mixin text-style-text-xxl {
-  font-size: $text-xxl;
-  font-family: $font-stack-sans;
-  font-weight: bolder;
-  font-style: normal;
-}
-@mixin text-style-text-xxxl {
-  font-size: $text-xxxl;
-  font-family: $font-stack-sans;
-  font-weight: bolder;
-  font-style: normal;
-}
-@mixin text-style-text-xxxxl {
-  font-size: $text-xxxxl;
-  font-family: $font-stack-sans;
-  font-weight: bolder;
-  font-style: normal;
-}
-@mixin text-style-text-s-caps {
-  font-size: $text-s;
-  font-family: $font-stack-sans;
-  text-transform: uppercase;
-  font-weight: normal;
-  font-style: normal;
-}
-@mixin text-style-text-mono-base {
-  font-size: $text-base;
-  font-family: $font-stack-mono;
-  font-weight: bold;
-  font-style: normal;
-}
-@mixin text-style-text-mono-s {
-  font-size: $text-s;
-  font-family: $font-stack-mono;
-  font-weight: bold;
-  font-style: normal;
-}
-
-// Lighter text for accent, etc
-@mixin text-style-light-xs {
-  color: $metal-30;
-  font-size: $text-xs;
-  font-family: $font-stack-sans;
-  font-weight: 400;
-  font-style: normal;
-}
-
-// probably should leave this for the consumer to set?
-body, html {
-  font-size: $text-m;
-  font-family: $font-stack-sans;
-=======
 @forward 'css/baseColors';
 @forward 'css/semanticColors';
 @forward 'css/surfaces';
@@ -274,5 +13,4 @@
 body, html {
   font-size: typography.text(m);
   font-family: typography.$font-stack-sans;
->>>>>>> fc68fc28
 }