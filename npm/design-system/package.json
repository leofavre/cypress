--- conflicted
+++ resolved
@@ -63,17 +63,13 @@
     "rollup-plugin-postcss": "^4.0.0",
     "rollup-plugin-typescript2": "^0.29.0",
     "sass": "1.32.8",
-<<<<<<< HEAD
     "sass-loader": "10.1.1",
     "style-loader": "^2.0.0",
     "svg-url-loader": "3.0.3",
     "typed-scss-modules": "^4.1.1",
     "typescript": "^4.2.3",
+    "vite": "2.1.3",
     "webpack": "4.44.1"
-=======
-    "typescript": "4.0.3",
-    "vite": "2.1.3"
->>>>>>> f0671102
   },
   "peerDependencies": {
     "react": "^=16.x || ^=17.x",
