version: 2.1

# usually we don't build Mac app - it takes a long time
# but sometimes we want to really confirm we are doing the right thing
# so just add your branch to the list here to build and test on Mac
macBuildFilters: &macBuildFilters
  filters:
    branches:
      only:
        - develop
        - investigate-spec-on-mac

defaults: &defaults
  parallelism: 1
  working_directory: ~/cypress
  parameters:
    executor:
      type: executor
      default: cy-doc
  executor: <<parameters.executor>>
  environment:
    ## set specific timezone
    TZ: "/usr/share/zoneinfo/America/New_York"

    ## store artifacts here
    CIRCLE_ARTIFACTS: /tmp/artifacts

    ## set so that e2e tests are consistent
    COLUMNS: 100
    LINES: 24

# filters and requires for testing binary with Firefox
testBinaryFirefox: &testBinaryFirefox
  filters:
    branches:
      only:
        - develop
  requires:
    - build-npm-package
    - build-binary

executors:
  # the Docker image with Cypress dependencies and Chrome browser
  cy-doc:
    docker:
      - image: cypress/browsers:node12.14.1-chrome83-ff77
    environment:
      PLATFORM: linux

  # Docker image with non-root "node" user
  non-root-docker-user:
    docker:
      - image: cypress/browsers:node12.14.1-chrome83-ff77
        user: node
    environment:
      PLATFORM: linux

  # executor to run on Mac OS
  # https://circleci.com/docs/2.0/executor-types/#using-macos
  # https://circleci.com/docs/2.0/testing-ios/#supported-xcode-versions
  mac:
    macos:
      ## Node 12.12.0 (yarn 1.19.1)
      xcode: "11.2.1"
    environment:
      PLATFORM: mac

commands:
  install-latest-chrome:
    description: Install latest Google Chrome (stable)
    parameters:
      browser:
        default: "electron"
        description: browser shortname to target
        type: string
    steps:
      - run:
          name: Install latest Google Chrome (stable)
          command: |
            if [ <<parameters.browser>> == "chrome" ]; then
              echo "**** Running Chrome tests.  Installing latest stable version of Google Chrome. ****"
              apt-get update
              apt-get install google-chrome-stable -y
              echo "**** Location of Google Chrome Installation: "`which google-chrome`" ****"
              echo "**** Google Chrome Version: "`google-chrome --version`" ****"
            else
              echo "**** Not updating Chrome. Running tests in '<<parameters.browser>>' ****"
            fi

  run-driver-integration-tests:
    parameters:
      browser:
        description: browser shortname to target
        type: string
    steps:
      - attach_workspace:
          at: ~/
      - run:
          environment:
            CYPRESS_KONFIG_ENV: production
          command: |
            echo Current working directory is $PWD
            echo Total containers $CIRCLE_NODE_TOTAL

            if [[ -v PACKAGES_RECORD_KEY ]]; then
              # internal PR
              CYPRESS_RECORD_KEY=$PACKAGES_RECORD_KEY \
              yarn cypress:run --record --parallel --group 5x-driver-<<parameters.browser>> --browser <<parameters.browser>>
            else
              # external PR
              TESTFILES=$(circleci tests glob "cypress/integration/**/*_spec.*" | circleci tests split --total=$CIRCLE_NODE_TOTAL)
              echo "Test files for this machine are $TESTFILES"

              if [[ -z "$TESTFILES" ]]; then
                echo "Empty list of test files"
              fi
              yarn cypress:run --browser <<parameters.browser>> --spec $TESTFILES
            fi
          working_directory: packages/driver
      - verify-mocha-results
      - store_test_results:
          path: /tmp/cypress
      - store_artifacts:
          path: /tmp/artifacts
      - store-npm-logs

  run-runner-integration-tests:
    parameters:
      browser:
        description: browser shortname to target
        type: string
    steps:
      - attach_workspace:
          at: ~/
      - run:
          command: |
            CYPRESS_KONFIG_ENV=production \
            CYPRESS_RECORD_KEY=$PACKAGES_RECORD_KEY \
            yarn workspace @packages/runner cypress:run --record --parallel --group runner-integration-<<parameters.browser>> --browser <<parameters.browser>>
      - store_test_results:
          path: /tmp/cypress
      - store_artifacts:
          path: /tmp/artifacts
      - store-npm-logs

  run-e2e-tests:
    parameters:
      browser:
        default: "electron"
        description: browser shortname to target
        type: string
      chunk:
        description: e2e test chunk number
        type: string
    steps:
      - attach_workspace:
          at: ~/
      - run:
          command: yarn workspace @packages/server test ./test/e2e/<<parameters.chunk>>*spec* --browser <<parameters.browser>>
      - verify-mocha-results
      - store_test_results:
          path: /tmp/cypress
      - store_artifacts:
          path: /tmp/artifacts
      - store-npm-logs

  store-npm-logs:
    description: Saves any NPM debug logs as artifacts in case there is a problem
    steps:
      - store_artifacts:
          path: ~/.npm/_logs

  post-install-comment:
    description: Post GitHub comment with a blurb on how to install pre-release version
    steps:
      - run: ls -la
      # make sure JSON files with uploaded urls are present
      - run: ls -la binary-url.json npm-package-url.json
      - run: cat binary-url.json
      - run: cat npm-package-url.json
      - run:
          name: Post pre-release install comment
          command: |
            node scripts/add-install-comment.js \
              --npm npm-package-url.json \
              --binary binary-url.json

  verify-mocha-results:
    description: Double-check that Mocha tests ran as expected.
    parameters:
      expectedResultCount:
        description: The number of result files to expect, ie, the number of Mocha test suites that ran.
        type: integer
        ## by default, assert that at least 1 test ran
        default: 0
    steps:
      - run: yarn verify:mocha:results <<parameters.expectedResultCount>>

  clone-repo-and-checkout-release-branch:
    description: |
      Clones an external repo and then checks out the branch that matches NEXT_DEV_VERSION otherwise uses 'master' branch.
    parameters:
      repo:
        description: "Name of the github repo to clone like: cypress-example-kitchensink"
        type: string
    steps:
      - attach_workspace:
          at: ~/
      - run:
          name: "Cloning test project: <<parameters.repo>>"
          command: |
            git clone --depth 1 --no-single-branch https://github.com/cypress-io/<<parameters.repo>>.git /tmp/<<parameters.repo>>
            cd /tmp/<<parameters.repo>> && (git checkout $NEXT_DEV_VERSION || true)
  test-binary-against-repo:
    description: |
      Takes the built binary and NPM package, clones given example repo
      and runs the new version of Cypress against it.
    parameters:
      repo:
        description: "Name of the github repo to clone like: cypress-example-kitchensink"
        type: string
      browser:
        description: Name of the browser to use, like "electron", "chrome", "firefox"
        type: enum
        enum: ["", "electron", "chrome", "firefox"]
        default: ""
      command:
        description: Test command to run to start Cypress tests
        type: string
        default: "npm run e2e"
      # if the repo to clone and test is a monorepo, you can
      # run tests inside a specific subfolder
      folder:
        description: Subfolder to test in
        type: string
        default: ""
      # you can test new features in the test runner against recipes or other repos
      # by opening a pull request in those repos and running this test job
      # against a pull request number in the example repo
      pull_request_id:
        description: Pull request number to check out before installing and testing
        type: integer
        default: 0
    steps:
      - attach_workspace:
          at: ~/
      # make sure the binary and NPM package files are present
      - run: ls -l
      - run: ls -l cypress.zip cypress.tgz
      - clone-repo-and-checkout-release-branch:
          repo: <<parameters.repo>>
      - when:
          condition: <<parameters.pull_request_id>>
          steps:
            - run:
                name: Check out PR <<parameters.pull_request_id>>
                working_directory: /tmp/<<parameters.repo>>
                command: |
                  git fetch origin pull/<<parameters.pull_request_id>>/head:pr-<<parameters.pull_request_id>>
                  git checkout pr-<<parameters.pull_request_id>>
                  git log -n 2
      - run:
          command: npm install
          working_directory: /tmp/<<parameters.repo>>
      - run:
          name: Install Cypress
          working_directory: /tmp/<<parameters.repo>>
          # force installing the freshly built binary
          command: CYPRESS_INSTALL_BINARY=~/cypress/cypress.zip npm i ~/cypress/cypress.tgz
      - run:
          name: Types check 🧩 (maybe)
          working_directory: /tmp/<<parameters.repo>>
          command: npm run types --if-present
      - run:
          name: Build 🏗 (maybe)
          working_directory: /tmp/<<parameters.repo>>
          command: npm run build --if-present
      - run:
          working_directory: /tmp/<<parameters.repo>>
          command: npm start --if-present
          background: true
      - when:
          condition: <<parameters.folder>>
          steps:
            - when:
                condition: <<parameters.browser>>
                steps:
                  - run:
                      name: Run tests using browser "<<parameters.browser>>"
                      working_directory: /tmp/<<parameters.repo>>/<<parameters.folder>>
                      command: |
                        <<parameters.command>> -- --browser <<parameters.browser>>
            - unless:
                condition: <<parameters.browser>>
                steps:
                  - run:
                      name: Run tests using command
                      working_directory: /tmp/<<parameters.repo>>/<<parameters.folder>>
                      command: <<parameters.command>>

            - store_artifacts:
                name: screenshots
                path: /tmp/<<parameters.repo>>/<<parameters.folder>>/cypress/screenshots
            - store_artifacts:
                name: videos
                path: /tmp/<<parameters.repo>>/<<parameters.folder>>/cypress/videos
      - unless:
          condition: <<parameters.folder>>
          steps:
            - when:
                condition: <<parameters.browser>>
                steps:
                  - run:
                      name: Run tests using browser "<<parameters.browser>>"
                      working_directory: /tmp/<<parameters.repo>>
                      command: <<parameters.command>> -- --browser <<parameters.browser>>
            - unless:
                condition: <<parameters.browser>>
                steps:
                  - run:
                      name: Run tests using command
                      working_directory: /tmp/<<parameters.repo>>
                      command: <<parameters.command>>
            - store_artifacts:
                name: screenshots
                path: /tmp/<<parameters.repo>>/cypress/screenshots
            - store_artifacts:
                name: videos
                path: /tmp/<<parameters.repo>>/cypress/videos
      - store-npm-logs

jobs:
  ## code checkout and yarn installs
  build:
    <<: *defaults
    steps:
      - checkout
      - run:
          name: Print working folder
          command: echo $PWD
      - run:
          name: print global yarn cache path
          command: echo $(yarn global bin)
      - run:
          name: print Node version
          command: node -v
      - run:
          name: print yarn version
          command: yarn -v
      - run: yarn check-node-version

      ## make sure the TERM is set to 'xterm' in node (Linux only)
      ## else colors (and tests) will fail
      ## See the following information
      ##   * http://andykdocs.de/development/Docker/Fixing+the+Docker+TERM+variable+issue
      ##   * https://unix.stackexchange.com/questions/43945/whats-the-difference-between-various-term-variables
      - run: yarn check-terminal

      - run: yarn stop-only-all

      - restore_cache:
          name: Restore yarn cache
          key: v{{ .Environment.CACHE_VERSION }}-{{ arch }}-{{ .Branch }}-deps-root-{{ checksum "yarn.lock" }}

      # show what is already cached globally
      - run: ls $(yarn global bin)
      - run: ls $(yarn global bin)/../lib/node_modules

      # try several times, because flaky NPM installs ...
      - run: yarn --frozen-lockfile || yarn --frozen-lockfile
      - run:
          name: Top level packages
          command: yarn list --depth=0 || true

      - store-npm-logs

      ## save entire folder as artifact for other jobs to run without reinstalling
      - persist_to_workspace:
          root: ~/
          paths:
            - cypress

  lint:
    <<: *defaults
    steps:
      - attach_workspace:
          at: ~/
      ## this will catch .only's in js/coffee as well
      - run: yarn lint
      - run:
          name: cypress info (dev)
          command: node cli/bin/cypress info --dev
      - store-npm-logs

  cli-visual-tests:
    <<: *defaults
    parallelism: 1
    steps:
      - attach_workspace:
          at: ~/
      - run: mkdir -p cli/visual-snapshots
      - run:
          command: node cli/bin/cypress info --dev | yarn --silent term-to-html | node scripts/sanitize --type cli-info > cli/visual-snapshots/cypress-info.html
          environment:
            FORCE_COLOR: 2
      - run:
          command: node cli/bin/cypress help | yarn --silent term-to-html > cli/visual-snapshots/cypress-help.html
          environment:
            FORCE_COLOR: 2
      - store_artifacts:
          path: cli/visual-snapshots
      - run:
          name: Upload CLI snapshots for diffing
          command: |
            PERCY_PARALLEL_NONCE=$CIRCLE_WORKFLOW_ID \
            PERCY_PARALLEL_TOTAL=-1 \
            yarn percy snapshot ./cli/visual-snapshots

  unit-tests:
    <<: *defaults
    parallelism: 1
    steps:
      - attach_workspace:
          at: ~/
      # make sure mocha runs
      - run: yarn test-mocha
      # test binary build code
      - run: yarn test-scripts
      # make sure our snapshots are compared correctly
      - run: yarn test-mocha-snapshot
      # make sure packages with TypeScript can be transpiled to JS
      - run: yarn lerna run build-prod --stream
      # run unit tests from each individual package
      - run: yarn test
      - verify-mocha-results:
          expectedResultCount: 8
      - store_test_results:
          path: /tmp/cypress
      # CLI tests generate HTML files with sample CLI command output
      - store_artifacts:
          path: cli/test/html
      - store-npm-logs

  lint-types:
    <<: *defaults
    parallelism: 1
    steps:
      - attach_workspace:
          at: ~/
      - run:
          command: ls -la types
          working_directory: cli
      - run:
          command: ls -la chai
          working_directory: cli/types
      - run:
          name: "Lint types 🧹"
          command: yarn workspace cypress dtslint
      - run:
          name: "TypeScript check 🧩"
          command: yarn type-check --ignore-progress
      - store-npm-logs

  build-system-unit-tests:
    <<: *defaults
    parallelism: 1
    steps:
      - attach_workspace:
          at: ~/
      # make sure mocha runs
      - run: yarn test-mocha
      # test binary build code
      - run: yarn test-scripts

  server-unit-tests:
    <<: *defaults
    parallelism: 2
    steps:
      - attach_workspace:
          at: ~/
      - run: yarn test-unit --scope @packages/server
      - verify-mocha-results:
          expectedResultCount: 1
      - store_test_results:
          path: /tmp/cypress
      - store-npm-logs

  server-integration-tests:
    <<: *defaults
    parallelism: 2
    steps:
      - attach_workspace:
          at: ~/
      - run: yarn test-integration --scope @packages/server
      - verify-mocha-results:
          expectedResultCount: 1
      - store_test_results:
          path: /tmp/cypress
      - store-npm-logs

  server-performance-tests:
    <<: *defaults
    steps:
      - attach_workspace:
          at: ~/
      - run:
          command: yarn workspace @packages/server test-performance
      - verify-mocha-results:
          expectedResultCount: 1
      - store_test_results:
          path: /tmp/cypress
      - store_artifacts:
          path: /tmp/artifacts
      - store-npm-logs

  server-e2e-tests-chrome-1:
    <<: *defaults
    steps:
      - run-e2e-tests:
          browser: chrome
          chunk: "1"

  server-e2e-tests-chrome-2:
    <<: *defaults
    steps:
      - run-e2e-tests:
          browser: chrome
          chunk: "2"

  server-e2e-tests-chrome-3:
    <<: *defaults
    steps:
      - run-e2e-tests:
          browser: chrome
          chunk: "3"

  server-e2e-tests-chrome-4:
    <<: *defaults
    steps:
      - run-e2e-tests:
          browser: chrome
          chunk: "4"

  server-e2e-tests-chrome-5:
    <<: *defaults
    steps:
      - run-e2e-tests:
          browser: chrome
          chunk: "5"

  server-e2e-tests-chrome-6:
    <<: *defaults
    steps:
      - run-e2e-tests:
          browser: chrome
          chunk: "6"

  server-e2e-tests-chrome-7:
    <<: *defaults
    steps:
      - run-e2e-tests:
          browser: chrome
          chunk: "7"

  server-e2e-tests-chrome-8:
    <<: *defaults
    steps:
      - run-e2e-tests:
          browser: chrome
          chunk: "8"

  server-e2e-tests-electron-1:
    <<: *defaults
    steps:
      - run-e2e-tests:
          browser: electron
          chunk: "1"

  server-e2e-tests-electron-2:
    <<: *defaults
    steps:
      - run-e2e-tests:
          browser: electron
          chunk: "2"

  server-e2e-tests-electron-3:
    <<: *defaults
    steps:
      - run-e2e-tests:
          browser: electron
          chunk: "3"

  server-e2e-tests-electron-4:
    <<: *defaults
    steps:
      - run-e2e-tests:
          browser: electron
          chunk: "4"

  server-e2e-tests-electron-5:
    <<: *defaults
    steps:
      - run-e2e-tests:
          browser: electron
          chunk: "5"

  server-e2e-tests-electron-6:
    <<: *defaults
    steps:
      - run-e2e-tests:
          browser: electron
          chunk: "6"

  server-e2e-tests-electron-7:
    <<: *defaults
    steps:
      - run-e2e-tests:
          browser: electron
          chunk: "7"

  server-e2e-tests-electron-8:
    <<: *defaults
    steps:
      - run-e2e-tests:
          browser: electron
          chunk: "8"

  server-e2e-tests-non-root:
    <<: *defaults
    steps:
      - run-e2e-tests:
          chunk: non_root

  server-e2e-tests-firefox-1:
    <<: *defaults
    steps:
      - run-e2e-tests:
          browser: firefox
          chunk: "1"

  server-e2e-tests-firefox-2:
    <<: *defaults
    steps:
      - run-e2e-tests:
          browser: firefox
          chunk: "2"

  server-e2e-tests-firefox-3:
    <<: *defaults
    steps:
      - run-e2e-tests:
          browser: firefox
          chunk: "3"

  server-e2e-tests-firefox-4:
    <<: *defaults
    steps:
      - run-e2e-tests:
          browser: firefox
          chunk: "4"

  server-e2e-tests-firefox-5:
    <<: *defaults
    steps:
      - run-e2e-tests:
          browser: firefox
          chunk: "5"

  server-e2e-tests-firefox-6:
    <<: *defaults
    steps:
      - run-e2e-tests:
          browser: firefox
          chunk: "6"

  server-e2e-tests-firefox-7:
    <<: *defaults
    steps:
      - run-e2e-tests:
          browser: firefox
          chunk: "7"

  server-e2e-tests-firefox-8:
    <<: *defaults
    steps:
      - run-e2e-tests:
          browser: firefox
          chunk: "8"

  runner-integration-tests-chrome:
    <<: *defaults
    parallelism: 2
    steps:
      - run-runner-integration-tests:
          browser: chrome

  runner-integration-tests-firefox:
    <<: *defaults
    parallelism: 2
    steps:
      - run-runner-integration-tests:
          browser: firefox

  driver-integration-tests-chrome:
    <<: *defaults
    parallelism: 5
    steps:
      - run-driver-integration-tests:
          browser: chrome

  # driver-integration-tests-electron:
  #   <<: *defaults
  #   parallelism: 5
  #   steps:
  #     - run-driver-integration-tests:
  #         browser: electron

  driver-integration-tests-firefox:
    <<: *defaults
    parallelism: 5
    steps:
      - run-driver-integration-tests:
          browser: firefox

  desktop-gui-integration-tests-2x:
    <<: *defaults
    parallelism: 2
    steps:
      - attach_workspace:
          at: ~/
      - run:
          command: yarn build-prod
          working_directory: packages/desktop-gui
      - run:
          name: Desktop GUI server
          command: yarn start
          working_directory: packages/desktop-gui
          background: true
      - run:
          command: |
            CYPRESS_KONFIG_ENV=production \
            CYPRESS_RECORD_KEY=$PACKAGES_RECORD_KEY \
            PERCY_PARALLEL_NONCE=$CIRCLE_WORKFLOW_ID \
            PERCY_PARALLEL_TOTAL=-1 \
            yarn percy exec -- \
            yarn cypress:run --record --parallel --group 2x-desktop-gui
          working_directory: packages/desktop-gui
      - verify-mocha-results
      - store_test_results:
          path: /tmp/cypress
      - store_artifacts:
          path: /tmp/artifacts
      - store-npm-logs

  desktop-gui-component-tests:
    <<: *defaults
    parallelism: 1
    steps:
      - attach_workspace:
          at: ~/
      - run:
          # builds JS and CSS, and we need the app CSS
          # to correctly apply component styles
          command: |
            yarn build-prod
            ls -la dist
          working_directory: packages/desktop-gui
      # for now, because we have baseUrl in cypress.json
      # we must start it, even if we don't use it for component tests
      # https://github.com/cypress-io/cypress/issues/7800
      - run:
          name: Unnecessary Desktop GUI server
          command: yarn start
          working_directory: packages/desktop-gui
          background: true
      - run:
          # will use PERCY_TOKEN environment variable if available
          command: |
            CYPRESS_KONFIG_ENV=production \
            PERCY_PARALLEL_NONCE=$CIRCLE_WORKFLOW_ID \
            PERCY_PARALLEL_TOTAL=-1 \
            yarn percy exec -- \
            yarn cypress:run --spec 'src/**/*_spec.jsx'
          working_directory: packages/desktop-gui
      - verify-mocha-results
      # we don't really need any artifacts - we are only interested in visual screenshots
      - store-npm-logs

  reporter-integration-tests:
    <<: *defaults
    steps:
      - attach_workspace:
          at: ~/
      - run:
          command: yarn build-for-tests
          working_directory: packages/reporter
      - run:
          command: |
            CYPRESS_KONFIG_ENV=production \
            CYPRESS_RECORD_KEY=$PACKAGES_RECORD_KEY \
            yarn cypress:run --record --parallel --group reporter
          working_directory: packages/reporter
      - verify-mocha-results
      - store_test_results:
          path: /tmp/cypress
      - store_artifacts:
          path: /tmp/artifacts
      - store-npm-logs

  ui-components-integration-tests:
    <<: *defaults
    steps:
      - attach_workspace:
          at: ~/
      - run:
          command: yarn build-for-tests
          working_directory: packages/ui-components
      - run:
          command: |
            CYPRESS_KONFIG_ENV=production \
            CYPRESS_RECORD_KEY=$PACKAGES_RECORD_KEY \
            yarn cypress:run --record --parallel --group ui-components
          working_directory: packages/ui-components
      - verify-mocha-results
      - store_test_results:
          path: /tmp/cypress
      - store_artifacts:
          path: /tmp/artifacts
      - store-npm-logs

  run-launcher:
    <<: *defaults
    steps:
      - attach_workspace:
          at: ~/
      - run:
          command: node index.js
          working_directory: packages/launcher

  percy-finalize:
    <<: *defaults
    steps:
      - run:
          name: "finalizes percy builds"
          command: npx percy finalize --all

  build-binary:
    <<: *defaults
    shell: /bin/bash --login
    steps:
      - run:
          name: Check environment variables before code sign (if on Mac)
          # NOTE
          # our Mac code sign works via electron-builder
          # by default, electron-builder will NOT sign app built in a pull request
          # even our internal one (!)
          # Usually this is not a problem, since we only build and test binary
          # built on "develop" and "master" branches
          # but if you need to really build and sign a Mac binary in a PR
          # set variable CSC_FOR_PULL_REQUEST=true
          command: |
            set -e
            if [[ "$OSTYPE" == "darwin"* ]]; then
              if [ -z "$CSC_LINK" ]; then
                echo "Need to provide environment variable CSC_LINK"
                  echo "with base64 encoded certificate .p12 file"
                exit 1
              fi
              if [ -z "$CSC_KEY_PASSWORD" ]; then
                echo "Need to provide environment variable CSC_KEY_PASSWORD"
                  echo "with password for unlocking certificate .p12 file"
                exit 1
              fi
            else
              echo "Not Mac platform, skipping code sign setup"
            fi

      - attach_workspace:
          at: ~/
      - run: $(yarn bin)/print-arch
      - run:
          environment:
            DEBUG: electron-builder,electron-osx-sign*
          # notarization on Mac can take a while
          no_output_timeout: "30m"
          # if this is a forked pull request, the NEXT_DEV_VERSION environment variable
          # won't be set and we will use default version, since we are not going to
          # upload the dev binary build anywhere
          command: yarn binary-build --platform $PLATFORM --version ${NEXT_DEV_VERSION:-0.0.0-development}
      - run: yarn binary-zip --platform $PLATFORM
      # Cypress binary file should be zipped to cypress.zip
      - run: ls -l *.zip
      - store-npm-logs
      - persist_to_workspace:
          root: ~/
          paths:
            - cypress/cypress.zip

  upload-binary:
    <<: *defaults
    steps:
      - attach_workspace:
          at: ~/
      - run: ls -l
      - run:
          name: upload unique binary
          command: |
            node scripts/binary.js upload-unique-binary \
              --file cypress.zip \
              --version $NEXT_DEV_VERSION
      - run: cat binary-url.json
      - store-npm-logs
      - persist_to_workspace:
          root: ~/
          paths:
            - cypress/binary-url.json

  test-kitchensink:
    <<: *defaults
    steps:
      - clone-repo-and-checkout-release-branch:
          repo: cypress-example-kitchensink
      - run:
          name: Install prod dependencies
          command: yarn --production
          working_directory: /tmp/cypress-example-kitchensink
      - run:
          name: Example server
          command: yarn start
          working_directory: /tmp/cypress-example-kitchensink
          background: true
      - run:
          name: Run Kitchensink example project
          command: yarn cypress:run --project /tmp/cypress-example-kitchensink
      - store_artifacts:
          path: /tmp/cypress-example-kitchensink/cypress/screenshots
      - store_artifacts:
          path: /tmp/cypress-example-kitchensink/cypress/videos
      - store-npm-logs

  "test-kitchensink-against-staging":
    <<: *defaults
    steps:
      - clone-repo-and-checkout-release-branch:
          repo: cypress-example-kitchensink
      - run:
          name: Install prod dependencies
          command: yarn --production
          working_directory: /tmp/cypress-example-kitchensink
      - run:
          name: Example server
          command: yarn start
          working_directory: /tmp/cypress-example-kitchensink
          background: true
      - run:
          name: Run Kitchensink example project
          command: |
            CYPRESS_PROJECT_ID=$TEST_KITCHENSINK_PROJECT_ID \
            CYPRESS_RECORD_KEY=$TEST_KITCHENSINK_RECORD_KEY \
            CYPRESS_INTERNAL_ENV=staging \
            CYPRESS_video=false \
            yarn cypress:run --project /tmp/cypress-example-kitchensink --record
      - store-npm-logs

  "test-against-staging":
    <<: *defaults
    steps:
      - clone-repo-and-checkout-release-branch:
          repo: cypress-test-tiny
      - run:
          name: Run test project
          command: |
            CYPRESS_PROJECT_ID=$TEST_TINY_PROJECT_ID \
            CYPRESS_RECORD_KEY=$TEST_TINY_RECORD_KEY \
            CYPRESS_INTERNAL_ENV=staging \
            yarn cypress:run --project /tmp/cypress-example-kitchensink --record
      - store-npm-logs

  build-npm-package:
    <<: *defaults
    steps:
      - attach_workspace:
          at: ~/
      - run: yarn check-next-dev-version
      - run:
          name: bump NPM version
          command: yarn version --no-git-tag-version --new-version ${NEXT_DEV_VERSION:-0.0.0-development}
      - run:
          name: build NPM package
          command: yarn build --scope cypress
      - run:
          command: ls -la types
          working_directory: cli/build
      - run:
          name: list NPM package contents
          command: yarn workspace cypress size
      - run:
          name: pack NPM package
          working_directory: cli/build
          command: yarn pack
      - run:
          name: list created NPM package
          working_directory: cli/build
          command: ls -l
      # created file should have filename cypress-<version>.tgz
      - run: mkdir /tmp/urls
      - run: cp cli/build/cypress-v${NEXT_DEV_VERSION:-0.0.0-development}.tgz cypress.tgz
      - run: cp cli/build/cypress-v${NEXT_DEV_VERSION:-0.0.0-development}.tgz /tmp/urls/cypress.tgz
      - run: ls -l /tmp/urls
      - store-npm-logs
      - run: pwd
      - run: ls -l
      - persist_to_workspace:
          root: ~/
          paths:
            - cypress/cypress.tgz

  upload-npm-package:
    <<: *defaults
    steps:
      - attach_workspace:
          at: ~/
      - run: ls -l
      # NPM package file should have filename cypress-<version>.tgz
      - run:
          name: upload NPM package
          command: |
            node scripts/binary.js upload-npm-package \
              --file cypress.tgz \
              --version $NEXT_DEV_VERSION
      - store-npm-logs
      - run: ls -l
      - run: cat npm-package-url.json
      - persist_to_workspace:
          root: ~/
          paths:
            - cypress/npm-package-url.json

  "test-binary-and-npm-against-other-projects":
    <<: *defaults
    steps:
      # needs uploaded NPM and test binary
      - attach_workspace:
          at: ~/
      - run: ls -la
      # make sure JSON files with uploaded urls are present
      - run: ls -la binary-url.json npm-package-url.json
      - run: cat binary-url.json
      - run: cat npm-package-url.json
      - run: mkdir /tmp/testing
      - run:
          name: create dummy package
          working_directory: /tmp/testing
          command: npm init -y
      - run:
          # install NPM from unique urls
          name: Install Cypress
          command: |
            node scripts/test-unique-npm-and-binary.js \
              --npm npm-package-url.json \
              --binary binary-url.json \
              --cwd /tmp/testing
      - run:
          name: Verify Cypress binary
          working_directory: /tmp/testing
          command: $(yarn bin)/cypress verify
      - run:
          name: Running other test projects with new NPM package and binary
          command: |
            node scripts/test-other-projects.js \
              --npm npm-package-url.json \
              --binary binary-url.json \
              --provider circle
      - store-npm-logs

  post-pre-release-install-comment:
    <<: *defaults
    steps:
      # needs uploaded NPM and test binary
      - attach_workspace:
          at: ~/
      - run: ls -la
      - post-install-comment

  "test-npm-module-and-verify-binary":
    <<: *defaults
    steps:
      - attach_workspace:
          at: ~/
      # make sure we have cypress.zip received
      - run: ls -l
      - run: ls -l cypress.zip cypress.tgz
      - run: mkdir test-binary
      - run:
          name: Create new NPM package
          working_directory: test-binary
          command: npm init -y
      - run:
          # install NPM from built NPM package folder
          name: Install Cypress
          working_directory: test-binary
          # force installing the freshly built binary
          command: CYPRESS_INSTALL_BINARY=/root/cypress/cypress.zip npm i /root/cypress/cypress.tgz
      - run:
          name: Verify Cypress binary
          working_directory: test-binary
          command: $(yarn bin)/cypress verify
      - run:
          name: Cypress help
          working_directory: test-binary
          command: $(yarn bin)/cypress help
      - run:
          name: Cypress info
          working_directory: test-binary
          command: $(yarn bin)/cypress info
      - store-npm-logs

  test-npm-module-on-minimum-node-version:
    <<: *defaults
    docker:
      - image: cypress/base:10.0.0
    steps:
      - attach_workspace:
          at: ~/
      # make sure we have cypress.zip received
      - run: ls -l
      - run: ls -l cypress.zip cypress.tgz
      - run: mkdir test-binary
      - run: node --version
      - run: npm --version
      - run:
          name: Create new NPM package
          working_directory: test-binary
          command: npm init -y
      - run:
          name: Install Cypress
          working_directory: test-binary
          command: CYPRESS_INSTALL_BINARY=/root/cypress/cypress.zip npm install /root/cypress/cypress.tgz
      - run:
          name: Verify Cypress binary
          working_directory: test-binary
          command: $(npm bin)/cypress verify
      - run:
          name: Print Cypress version
          working_directory: test-binary
          command: $(npm bin)/cypress version
      - run:
          name: Cypress info
          working_directory: test-binary
          command: $(npm bin)/cypress info

  test-types-cypress-and-jest:
    parameters:
      executor:
        description: Executor name to use
        type: executor
        default: cy-doc
      wd:
        description: Working directory, should be OUTSIDE cypress monorepo folder
        type: string
        default: /root/test-cypress-and-jest
    <<: *defaults
    steps:
      - attach_workspace:
          at: ~/
      # make sure we have cypress.zip received
      - run: ls -l
      - run: ls -l cypress.zip cypress.tgz
      - run: mkdir <<parameters.wd>>
      - run: node --version
      - run: npm --version
      - run:
          name: Create new NPM package ⚗️
          working_directory: <<parameters.wd>>
          command: npm init -y
      - run:
          name: Install dependencies 📦
          working_directory: <<parameters.wd>>
          environment:
            CYPRESS_INSTALL_BINARY: /root/cypress/cypress.zip
          # let's install Cypress, Jest and any other package that might conflict
          # https://github.com/cypress-io/cypress/issues/6690
          command: |
            npm install /root/cypress/cypress.tgz \
              typescript jest @types/jest enzyme @types/enzyme
      - run:
          name: Test types clash ⚔️
          working_directory: <<parameters.wd>>
          command: |
            echo "console.log('hello world')" > hello.ts
            npx tsc hello.ts --noEmit

  # testing scaffolding examples and running them
  # against example.cypress.io
  test-cypress-scaffold:
    parameters:
      executor:
        description: Executor name to use
        type: executor
        default: cy-doc
      wd:
        description: Working directory, should be OUTSIDE cypress monorepo folder
        type: string
        default: /root/test-scaffold
    <<: *defaults
    steps:
      - attach_workspace:
          at: ~/
      # make sure we have cypress.zip received
      - run: ls -l
      - run: ls -l cypress.zip cypress.tgz
      - run: mkdir <<parameters.wd>>
      - run: node --version
      - run: npm --version
      - run:
          name: Create new NPM package ⚗️
          working_directory: <<parameters.wd>>
          command: npm init -y
      - run:
          name: Install dependencies 📦
          working_directory: <<parameters.wd>>
          environment:
            CYPRESS_INSTALL_BINARY: /root/cypress/cypress.zip
          # let's install Cypress, Jest and any other package that might conflict
          # https://github.com/cypress-io/cypress/issues/6690
          command: |
            npm install /root/cypress/cypress.tgz \
              typescript jest @types/jest enzyme @types/enzyme
      - run:
          name: Scaffold and test examples 🏗
          working_directory: <<parameters.wd>>
          environment:
            CYPRESS_INTERNAL_FORCE_SCAFFOLD: "1"
          command: |
            echo '{}' > cypress.json
            npx cypress run

  test-full-typescript-project:
    parameters:
      executor:
        description: Executor name to use
        type: executor
        default: cy-doc
      wd:
        description: Working directory, should be OUTSIDE cypress monorepo folder
        type: string
        default: /root/test-full-typescript
    <<: *defaults
    steps:
      - attach_workspace:
          at: ~/
      # make sure we have cypress.zip received
      - run: ls -l
      - run: ls -l cypress.zip cypress.tgz
      - run: mkdir <<parameters.wd>>
      - run: node --version
      - run: npm --version
      - run:
          name: Create new NPM package ⚗️
          working_directory: <<parameters.wd>>
          command: npm init -y
      - run:
          name: Install dependencies 📦
          working_directory: <<parameters.wd>>
          environment:
            CYPRESS_INSTALL_BINARY: /root/cypress/cypress.zip
          command: |
            npm install /root/cypress/cypress.tgz typescript
      - run:
          name: Scaffold full TypeScript project 🏗
          working_directory: <<parameters.wd>>
          command: npx @bahmutov/cly@1 init --typescript
      - run:
          name: Run project tests 🗳
          working_directory: <<parameters.wd>>
          command: npx cypress run

  # install NPM + binary zip and run against staging API
  "test-binary-against-staging":
    <<: *defaults
    steps:
      - attach_workspace:
          at: ~/
      - run: ls -l
      # make sure we have the binary and NPM package
      - run: ls -l cypress.zip cypress.tgz
      - clone-repo-and-checkout-release-branch:
          repo: cypress-test-tiny
      - run:
          name: Install Cypress
          working_directory: /tmp/cypress-test-tiny
          # force installing the freshly built binary
          command: CYPRESS_INSTALL_BINARY=~/cypress/cypress.zip npm i ~/cypress/cypress.tgz
      - run:
          name: Run test project
          working_directory: /tmp/cypress-test-tiny
          command: |
            CYPRESS_PROJECT_ID=$TEST_TINY_PROJECT_ID \
            CYPRESS_RECORD_KEY=$TEST_TINY_RECORD_KEY \
            CYPRESS_INTERNAL_ENV=staging \
            $(yarn bin)/cypress run --record
      - store-npm-logs

  "test-binary-against-recipes-firefox":
    <<: *defaults
    steps:
      - test-binary-against-repo:
          repo: cypress-example-recipes
          command: npm run test:ci:firefox

  # This is a special job. It allows you to test the current
  # built test runner against a pull request in the repo
  # cypress-example-recipes.
  # Imagine you are working on a feature and want to show / test a recipe
  # You would need to run the built test runner before release
  # against a PR that cannot be merged until the new version
  # of the test runner is released.
  # Use:
  #   specify pull request number
  #   and the recipe folder
  test-binary-against-recipe-pull-request:
    <<: *defaults
    steps:
      # test a specific pull request by number from cypress-example-recipes
      - test-binary-against-repo:
          repo: cypress-example-recipes
<<<<<<< HEAD
          command: npm run test:ci
          pull_request_id: 515
          folder: examples/fundamentals__typescript
=======
          command: npm test
          pull_request_id: 513
          folder: examples/fundamentals__module-api-wrap
>>>>>>> e695d59a

  "test-binary-against-kitchensink":
    <<: *defaults
    steps:
      - test-binary-against-repo:
          repo: cypress-example-kitchensink
          browser: "electron"

  test-binary-against-awesome-typescript-loader:
    <<: *defaults
    steps:
      - test-binary-against-repo:
          repo: cypress-test-awesome-typescript-loader
          browser: "electron"

  "test-binary-against-kitchensink-firefox":
    <<: *defaults
    steps:
      - test-binary-against-repo:
          repo: cypress-example-kitchensink
          browser: firefox

  "test-binary-against-kitchensink-chrome":
    <<: *defaults
    steps:
      - test-binary-against-repo:
          repo: cypress-example-kitchensink
          browser: chrome

  "test-binary-against-todomvc-firefox":
    <<: *defaults
    steps:
      - test-binary-against-repo:
          repo: cypress-example-todomvc
          browser: firefox

  "test-binary-against-documentation-firefox":
    <<: *defaults
    steps:
      - test-binary-against-repo:
          repo: cypress-documentation
          browser: firefox
          command: "npm run cypress:run"

  "test-binary-against-realworld-firefox":
    <<: *defaults
    steps:
      - test-binary-against-repo:
          repo: cypress-example-realworld
          browser: firefox
          command: "npm run cypress:run"

  "test-binary-against-api-testing-firefox":
    <<: *defaults
    steps:
      - test-binary-against-repo:
          repo: cypress-example-api-testing
          browser: firefox
          command: "npm run cy:run"

  "test-binary-against-piechopper-firefox":
    <<: *defaults
    steps:
      - test-binary-against-repo:
          repo: cypress-example-piechopper
          browser: firefox
          command: "npm run cypress:run"

  test-binary-as-specific-user:
    <<: *defaults
    steps:
      - attach_workspace:
          at: ~/
      # the user should be "node"
      - run: whoami
      - run: pwd
      # prints the current user's effective user id
      # for root it is 0
      # for other users it is a positive integer
      - run: node -e 'console.log(process.geteuid())'
      # make sure the binary and NPM package files are present
      - run: ls -l
      - run: ls -l cypress.zip cypress.tgz
      - run: mkdir test-binary
      - run:
          name: Create new NPM package
          working_directory: test-binary
          command: npm init -y
      - run:
          # install NPM from built NPM package folder
          name: Install Cypress
          working_directory: test-binary
          # force installing the freshly built binary
          command: CYPRESS_INSTALL_BINARY=~/cypress/cypress.zip npm i ~/cypress/cypress.tgz
      - run:
          name: Cypress help
          working_directory: test-binary
          command: $(yarn bin)/cypress help
      - run:
          name: Cypress info
          working_directory: test-binary
          command: $(yarn bin)/cypress info
      - run:
          name: Add Cypress demo
          working_directory: test-binary
          command: npx @bahmutov/cly init
      - run:
          name: Verify Cypress binary
          working_directory: test-binary
          command: DEBUG=cypress:cli $(yarn bin)/cypress verify
      - run:
          name: Run Cypress binary
          working_directory: test-binary
          command: DEBUG=cypress:cli $(yarn bin)/cypress run
      - store-npm-logs

linux-workflow: &linux-workflow
  jobs:
    - build
    - lint:
        name: Linux lint
        requires:
          - build
    - lint-types:
        requires:
          - build
    # unit, integration and e2e tests
    - cli-visual-tests:
        requires:
          - build
    - build-system-unit-tests:
        requires:
          - build
    - unit-tests:
        requires:
          - build
    - server-unit-tests:
        requires:
          - build
    - server-integration-tests:
        requires:
          - build
    - server-performance-tests:
        requires:
          - build
    - server-e2e-tests-chrome-1:
        requires:
          - build
    - server-e2e-tests-chrome-2:
        requires:
          - build
    - server-e2e-tests-chrome-3:
        requires:
          - build
    - server-e2e-tests-chrome-4:
        requires:
          - build
    - server-e2e-tests-chrome-5:
        requires:
          - build
    - server-e2e-tests-chrome-6:
        requires:
          - build
    - server-e2e-tests-chrome-7:
        requires:
          - build
    - server-e2e-tests-chrome-8:
        requires:
          - build
    - server-e2e-tests-electron-1:
        requires:
          - build
    - server-e2e-tests-electron-2:
        requires:
          - build
    - server-e2e-tests-electron-3:
        requires:
          - build
    - server-e2e-tests-electron-4:
        requires:
          - build
    - server-e2e-tests-electron-5:
        requires:
          - build
    - server-e2e-tests-electron-6:
        requires:
          - build
    - server-e2e-tests-electron-7:
        requires:
          - build
    - server-e2e-tests-electron-8:
        requires:
          - build
    - server-e2e-tests-non-root:
        executor: non-root-docker-user
        requires:
          - build
    - server-e2e-tests-firefox-1:
        requires:
          - build
    - server-e2e-tests-firefox-2:
        requires:
          - build
    - server-e2e-tests-firefox-3:
        requires:
          - build
    - server-e2e-tests-firefox-4:
        requires:
          - build
    - server-e2e-tests-firefox-5:
        requires:
          - build
    - server-e2e-tests-firefox-6:
        requires:
          - build
    - server-e2e-tests-firefox-7:
        requires:
          - build
    - server-e2e-tests-firefox-8:
        requires:
          - build
    - driver-integration-tests-chrome:
        requires:
          - build
    - driver-integration-tests-firefox:
        requires:
          - build
    - runner-integration-tests-chrome:
        requires:
          - build
    - runner-integration-tests-firefox:
        requires:
          - build

    ## TODO: add these back in when flaky tests are fixed
    # - driver-integration-tests-electron:
    #     requires:
    #       - build
    - desktop-gui-integration-tests-2x:
        requires:
          - build
    - desktop-gui-component-tests:
        requires:
          - build
    - reporter-integration-tests:
        requires:
          - build
    - ui-components-integration-tests:
        requires:
          - build
    - run-launcher:
        requires:
          - build

    - percy-finalize:
        requires:
          - desktop-gui-integration-tests-2x
          - desktop-gui-component-tests
          - cli-visual-tests

    # various testing scenarios, like building full binary
    # and testing it on a real project
    - test-against-staging:
        context: test-runner:record-tests
        filters:
          branches:
            only:
              - develop
        requires:
          - build
    - test-kitchensink:
        requires:
          - build
        filters:
          branches:
            ignore:
              ## TODO: remove this upon merging the PR
              - rename-blacklisthosts
              - pull/7622
    - test-kitchensink-against-staging:
        context: test-runner:record-tests
        filters:
          branches:
            only:
              - develop
        requires:
          - build
    - build-npm-package:
        requires:
          - build
    - upload-npm-package:
        context: test-runner:upload
        filters:
          branches:
            only:
              - develop
        requires:
          - build-npm-package
    - build-binary:
        requires:
          - build
    - upload-binary:
        context: test-runner:upload
        filters:
          branches:
            only:
              - develop
        requires:
          - build-binary
    - test-npm-module-on-minimum-node-version:
        requires:
          - build-binary
          - build-npm-package
    - test-types-cypress-and-jest:
        requires:
          - build-binary
          - build-npm-package
    - test-cypress-scaffold:
        requires:
          - build-binary
          - build-npm-package
    - test-full-typescript-project:
        requires:
          - build-binary
          - build-npm-package
    - test-binary-against-kitchensink:
        requires:
          - build-binary
          - build-npm-package
<<<<<<< HEAD
        filters:
          branches:
            ignore:
              ## TODO: remove this upon merging the PR
              - rename-blacklisthosts
              - pull/7622
    - test-binary-against-recipe-pull-request:
        name: Test TypeScript recipe
        filters:
          branches:
            only:
              - v5.0-release
=======
    # when working on a feature or a fix,
    # you are probably working in a branch
    # and you want to run a specific PR in the cypress-example-recipes
    # against this branch. This workflow job includes
    # the job but only when it runs on specific branch
    # DO NOT DELETE THIS JOB BEFORE MERGING TO DEVELOP
    # on "develop" this branch will be ignored anyway
    # and someone else might use this job definition for another
    # feature branch and would just update the branch filter
    - test-binary-against-recipe-pull-request:
        name: Test cypress run parsing
        filters:
          branches:
            only:
              - cli-to-module-api-7760
>>>>>>> e695d59a
        requires:
          - build-binary
          - build-npm-package
    - test-binary-against-awesome-typescript-loader:
        requires:
          - build-binary
          - build-npm-package
    - post-pre-release-install-comment:
        context: test-runner:commit-status-checks
        filters:
          branches:
            only:
              - develop
        requires:
          - upload-npm-package
          - upload-binary
    - test-binary-and-npm-against-other-projects:
        context: test-runner:trigger-test-jobs
        filters:
          branches:
            only:
              - develop
        requires:
          - upload-npm-package
          - upload-binary
    - test-npm-module-and-verify-binary:
        filters:
          branches:
            only:
              - develop
        requires:
          - build-npm-package
          - build-binary
    - test-binary-against-staging:
        context: test-runner:record-tests
        filters:
          branches:
            only:
              - develop
        requires:
          - build-npm-package
          - build-binary

    - test-binary-against-recipes-firefox:
        <<: *testBinaryFirefox
    - test-binary-against-kitchensink-firefox:
        <<: *testBinaryFirefox
    - test-binary-against-kitchensink-chrome:
        <<: *testBinaryFirefox
    - test-binary-against-todomvc-firefox:
        <<: *testBinaryFirefox
    - test-binary-against-documentation-firefox:
        <<: *testBinaryFirefox
    - test-binary-against-api-testing-firefox:
        <<: *testBinaryFirefox
    - test-binary-against-realworld-firefox:
        <<: *testBinaryFirefox
    - test-binary-against-piechopper-firefox:
        <<: *testBinaryFirefox

    - test-binary-as-specific-user:
        name: "test binary as a non-root user"
        executor: non-root-docker-user
        requires:
          - build-npm-package
          - build-binary
    - test-binary-as-specific-user:
        name: "test binary as a root user"
        requires:
          - build-npm-package
          - build-binary

mac-workflow: &mac-workflow
  jobs:
    - build:
        name: Mac build
        executor: mac
        <<: *macBuildFilters

    - lint:
        name: Mac lint
        executor: mac
        <<: *macBuildFilters
        requires:
          - Mac build

    - build-system-unit-tests:
        name: Mac build system unit tests
        executor: mac
        requires:
          - Mac build
        <<: *macBuildFilters

    # maybe run all unit tests?

    - build-npm-package:
        name: Mac NPM package
        executor: mac
        requires:
          - Mac build
        <<: *macBuildFilters

    - upload-npm-package:
        name: Mac NPM package upload
        context: test-runner:upload
        executor: mac
        <<: *macBuildFilters
        requires:
          - Mac NPM package

    - build-binary:
        name: Mac binary
        context: test-runner:sign-mac-binary
        executor: mac
        <<: *macBuildFilters
        requires:
          - Mac build

    - upload-binary:
        name: Mac binary upload
        executor: mac
        context: test-runner:upload
        <<: *macBuildFilters
        requires:
          - Mac binary

    - test-kitchensink:
        name: Test Mac Kitchensink
        executor: mac
        <<: *macBuildFilters
        requires:
          - Mac build

    - test-binary-against-kitchensink:
        name: Test Mac binary against kitchensink
        executor: mac
        <<: *macBuildFilters
        requires:
          - Mac NPM package
          - Mac binary

    - test-binary-against-staging:
        context: test-runner:record-tests
        name: Test Mac binary against staging
        executor: mac
        filters:
          branches:
            only:
              - develop
        requires:
          - Mac NPM package
          - Mac binary

    - post-pre-release-install-comment:
        context: test-runner:commit-status-checks
        name: Post Mac pre-release install comment
        executor: mac
        filters:
          branches:
            only:
              - develop
        requires:
          - Mac NPM package upload
          - Mac binary upload

    - test-binary-and-npm-against-other-projects:
        context: test-runner:trigger-test-jobs
        name: Test Mac binary against other projects
        executor: mac
        filters:
          branches:
            only:
              - develop
        requires:
          - Mac NPM package upload
          - Mac binary upload

workflows:
  linux:
    <<: *linux-workflow
  mac:
    <<: *mac-workflow<|MERGE_RESOLUTION|>--- conflicted
+++ resolved
@@ -1324,15 +1324,13 @@
       # test a specific pull request by number from cypress-example-recipes
       - test-binary-against-repo:
           repo: cypress-example-recipes
-<<<<<<< HEAD
           command: npm run test:ci
           pull_request_id: 515
           folder: examples/fundamentals__typescript
-=======
+      - test-binary-against-repo:
           command: npm test
           pull_request_id: 513
           folder: examples/fundamentals__module-api-wrap
->>>>>>> e695d59a
 
   "test-binary-against-kitchensink":
     <<: *defaults
@@ -1662,7 +1660,6 @@
         requires:
           - build-binary
           - build-npm-package
-<<<<<<< HEAD
         filters:
           branches:
             ignore:
@@ -1675,7 +1672,6 @@
           branches:
             only:
               - v5.0-release
-=======
     # when working on a feature or a fix,
     # you are probably working in a branch
     # and you want to run a specific PR in the cypress-example-recipes
@@ -1691,7 +1687,6 @@
           branches:
             only:
               - cli-to-module-api-7760
->>>>>>> e695d59a
         requires:
           - build-binary
           - build-npm-package
