--- conflicted
+++ resolved
@@ -274,17 +274,6 @@
           path: /tmp/cypress
 
   "server-performance-tests":
-<<<<<<< HEAD
-    <<: *defaults
-    steps:
-    - attach_workspace:
-        at: ~/
-    - run: DEBUG=test:proxy-performance npm run all test-performance -- --package server
-    - store_test_results:
-        path: /tmp/cypress
-    - store_artifacts:
-        path: /tmp/artifacts
-=======
       <<: *defaults
       steps:
       - attach_workspace:
@@ -299,7 +288,6 @@
           path: /tmp/cypress
       - store_artifacts:
           path: /tmp/artifacts
->>>>>>> b8a6baac
 
   "server-e2e-tests-1":
     <<: *defaults
