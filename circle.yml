version: 2.1

# usually we don't build Mac app - it takes a long time
# but sometimes we want to really confirm we are doing the right thing
# so just add your branch to the list here to build and test on Mac
macBuildFilters: &macBuildFilters
  filters:
    branches:
      only:
        - develop
        - 7.0-release
        - include-electron-node-version

defaults: &defaults
  parallelism: 1
  working_directory: ~/cypress
  parameters:
    executor:
      type: executor
      default: cy-doc
  executor: <<parameters.executor>>
  environment:
    ## set specific timezone
    TZ: "/usr/share/zoneinfo/America/New_York"

    ## store artifacts here
    CIRCLE_ARTIFACTS: /tmp/artifacts

    ## set so that e2e tests are consistent
    COLUMNS: 100
    LINES: 24

# filters and requires for testing binary with Firefox
testBinaryFirefox: &testBinaryFirefox
  filters:
    branches:
      only:
        - develop
<<<<<<< HEAD
        - fix-circleci-example-repos-yarn-install
        - fix-next-version
=======
        - 7.0-release
>>>>>>> 0a634551
  requires:
    - create-build-artifacts

executors:
  # the Docker image with Cypress dependencies and Chrome browser
  cy-doc:
    docker:
      - image: cypress/browsers:node14.16.0-chrome89-ff77
    environment:
      PLATFORM: linux

  cy-doc-plus:
    docker:
      - image: cypress/browsers:node12.18.3-chrome83-ff77
    resource_class: medium+
    environment:
      PLATFORM: linux

  # Docker image with non-root "node" user
  non-root-docker-user:
    docker:
      - image: cypress/browsers:node14.16.0-chrome89-ff77
        user: node
    environment:
      PLATFORM: linux

  # executor to run on Mac OS
  # https://circleci.com/docs/2.0/executor-types/#using-macos
  # https://circleci.com/docs/2.0/testing-ios/#supported-xcode-versions
  mac:
    macos:
      # Executor should have Node >= required version
      xcode: "12.2.0"
    environment:
      PLATFORM: mac

commands:
  install-required-node:
    # https://discuss.circleci.com/t/switch-nodejs-version-on-machine-executor-solved/26675/2
    description: Install Node version matching .node-version
    steps:
      - run:
          name: Install NVM
          # TODO: determine why we get the missing .nvmrc file error
          command: |
            export NODE_VERSION=$(cat .node-version)
            echo "Installing Node $NODE_VERSION"
            cp .node-version .nvmrc
            curl -o- https://raw.githubusercontent.com/creationix/nvm/v0.35.3/install.sh | bash
      - run:
          # https://github.com/nvm-sh/nvm#nvmrc
          name: Install Node
          command: |
            . ./scripts/load-nvm.sh
            echo "before nvm install"
            nvm install
            echo "before nvm use"
            nvm use
            echo "before nvm alias default"
            nvm alias default
            node --version

  install-latest-chrome:
    description: Install latest Google Chrome (stable)
    parameters:
      browser:
        default: "electron"
        description: browser shortname to target
        type: string
    steps:
      - run:
          name: Install latest Google Chrome (stable)
          command: |
            if [ <<parameters.browser>> == "chrome" ]; then
              echo "**** Running Chrome tests.  Installing latest stable version of Google Chrome. ****"
              apt-get update
              apt-get install google-chrome-stable -y
              echo "**** Location of Google Chrome Installation: "`which google-chrome`" ****"
              echo "**** Google Chrome Version: "`google-chrome --version`" ****"
            else
              echo "**** Not updating Chrome. Running tests in '<<parameters.browser>>' ****"
            fi

  run-driver-integration-tests:
    parameters:
      browser:
        description: browser shortname to target
        type: string
    steps:
      - attach_workspace:
          at: ~/
      - run:
          environment:
            CYPRESS_KONFIG_ENV: production
          command: |
            echo Current working directory is $PWD
            echo Total containers $CIRCLE_NODE_TOTAL

            if [[ -v PACKAGES_RECORD_KEY ]]; then
              # internal PR
              CYPRESS_RECORD_KEY=$PACKAGES_RECORD_KEY \
              yarn cypress:run --record --parallel --group 5x-driver-<<parameters.browser>> --browser <<parameters.browser>>
            else
              # external PR
              TESTFILES=$(circleci tests glob "cypress/integration/**/*_spec.*" | circleci tests split --total=$CIRCLE_NODE_TOTAL)
              echo "Test files for this machine are $TESTFILES"

              if [[ -z "$TESTFILES" ]]; then
                echo "Empty list of test files"
              fi
              yarn cypress:run --browser <<parameters.browser>> --spec $TESTFILES
            fi
          working_directory: packages/driver
      - verify-mocha-results
      - store_test_results:
          path: /tmp/cypress
      - store_artifacts:
          path: /tmp/artifacts
      - store-npm-logs

  run-runner-integration-tests:
    parameters:
      browser:
        description: browser shortname to target
        type: string
      percy:
        description: enable percy
        type: boolean
        default: false
    steps:
      - attach_workspace:
          at: ~/
      - run:
          command: |
            cmd=$([[ <<parameters.percy>> == 'true' ]] && echo 'yarn percy exec --') || true

            CYPRESS_KONFIG_ENV=production \
            CYPRESS_RECORD_KEY=$PACKAGES_RECORD_KEY \
            PERCY_PARALLEL_NONCE=$CIRCLE_WORKFLOW_ID \
            PERCY_PARALLEL_TOTAL=-1 \
            $cmd yarn workspace @packages/runner cypress:run --record --parallel --group runner-integration-<<parameters.browser>> --browser <<parameters.browser>>
      - store_test_results:
          path: /tmp/cypress
      - store_artifacts:
          path: /tmp/artifacts
      - store-npm-logs

  run-runner-ct-integration-tests:
    parameters:
      browser:
        description: browser shortname to target
        type: string
      percy:
        description: enable percy
        type: boolean
        default: false
    steps:
      - attach_workspace:
          at: ~/
      - run:
          command: |
            cmd=$([[ <<parameters.percy>> == 'true' ]] && echo 'yarn percy exec --') || true
            PERCY_PARALLEL_NONCE=$CIRCLE_WORKFLOW_ID \
            PERCY_PARALLEL_TOTAL=-1 \
            $cmd yarn workspace @packages/runner-ct run cypress:run --browser <<parameters.browser>>
      - run:
          command: |
            if [[ <<parameters.percy>> == 'true' ]]; then
              PERCY_PARALLEL_NONCE=$CIRCLE_WORKFLOW_ID \
              PERCY_PARALLEL_TOTAL=-1 \
              yarn percy upload packages/runner-ct/cypress/screenshots/screenshot.spec.tsx/percy
            else
              echo "skipping percy screenshots uploading"
            fi
      - store_test_results:
          path: /tmp/cypress
      - store_artifacts:
          path: ./packages/runner-ct/cypress/videos
      - store-npm-logs

  run-e2e-tests:
    parameters:
      browser:
        description: browser shortname to target
        type: string
    steps:
      - attach_workspace:
          at: ~/
      - run:
          command: yarn workspace @packages/server test ./test/e2e/$(( $CIRCLE_NODE_INDEX ))_*spec* --browser <<parameters.browser>>
      - verify-mocha-results
      - store_test_results:
          path: /tmp/cypress
      - store_artifacts:
          path: /tmp/artifacts
      - store-npm-logs

  store-npm-logs:
    description: Saves any NPM debug logs as artifacts in case there is a problem
    steps:
      - store_artifacts:
          path: ~/.npm/_logs

  post-install-comment:
    description: Post GitHub comment with a blurb on how to install pre-release version
    steps:
      - run: ls -la
      - run: ls -la binary-url.json npm-package-url.json
      - run: cat binary-url.json
      - run: cat npm-package-url.json
      - run:
          name: Post pre-release install comment
          command: |
            node scripts/add-install-comment.js \
              --npm npm-package-url.json \
              --binary binary-url.json

  verify-mocha-results:
    description: Double-check that Mocha tests ran as expected.
    parameters:
      expectedResultCount:
        description: The number of result files to expect, ie, the number of Mocha test suites that ran.
        type: integer
        ## by default, assert that at least 1 test ran
        default: 0
    steps:
      - run: yarn verify:mocha:results <<parameters.expectedResultCount>>

  clone-repo-and-checkout-release-branch:
    description: |
      Clones an external repo and then checks out the branch that matches the next version otherwise uses 'master' branch.
    parameters:
      repo:
        description: "Name of the github repo to clone like: cypress-example-kitchensink"
        type: string
    steps:
      - attach_workspace:
          at: ~/
      - run:
          name: "Cloning test project: <<parameters.repo>>"
          command: |
            git clone --depth 1 --no-single-branch https://github.com/cypress-io/<<parameters.repo>>.git /tmp/<<parameters.repo>>
            cd /tmp/<<parameters.repo>> && (git checkout $(node ./scripts/get-next-version) || true)

  test-binary-against-rwa:
    description: |
      Takes the built binary and NPM package, clones the RWA repo
      and runs the new version of Cypress against it.
    parameters:
      repo:
        description: "Name of the github repo to clone like"
        type: string
        default: "cypress-realworld-app"
      browser:
        description: Name of the browser to use, like "electron", "chrome", "firefox"
        type: enum
        enum: ["", "electron", "chrome", "firefox"]
        default: ""
      command:
        description: Test command to run to start Cypress tests
        type: string
        default: "yarn cypress:run"
      # if the repo to clone and test is a monorepo, you can
      # run tests inside a specific subfolder
      folder:
        description: Subfolder to test in
        type: string
        default: ""
      # you can test new features in the test runner against recipes or other repos
      # by opening a pull request in those repos and running this test job
      # against a pull request number in the example repo
      pull_request_id:
        description: Pull request number to check out before installing and testing
        type: integer
        default: 0
      wait-on:
        description: Whether to use wait-on to wait on a server to be booted
        type: string
        default: ""
      server-start-command:
        description: Server start command for repo
        type: string
        default: "CI=true yarn start"
    steps:
      - attach_workspace:
          at: ~/
      # make sure the binary and NPM package files are present
      - run: ls -l
      - run: ls -l cypress.zip cypress.tgz
      - clone-repo-and-checkout-release-branch:
          repo: <<parameters.repo>>
      - when:
          condition: <<parameters.pull_request_id>>
          steps:
            - run:
                name: Check out PR <<parameters.pull_request_id>>
                working_directory: /tmp/<<parameters.repo>>
                command: |
                  git fetch origin pull/<<parameters.pull_request_id>>/head:pr-<<parameters.pull_request_id>>
                  git checkout pr-<<parameters.pull_request_id>>
                  git log -n 2
      - run:
          command: yarn
          working_directory: /tmp/<<parameters.repo>>
      - run:
          name: Install Cypress
          working_directory: /tmp/<<parameters.repo>>
          # force installing the freshly built binary
          command: |
            CYPRESS_INSTALL_BINARY=~/cypress/cypress.zip npm i ~/cypress/cypress.tgz && [[ -f yarn.lock ]] && yarn
      - run:
          name: Print Cypress version
          working_directory: /tmp/<<parameters.repo>>
          command: npx cypress version
      - run:
          name: Types check 🧩 (maybe)
          working_directory: /tmp/<<parameters.repo>>
          command: yarn types
      - run:
          working_directory: /tmp/<<parameters.repo>>
          command: <<parameters.server-start-command>>
          background: true
      - run:
          condition: <<parameters.wait-on>>
          name: "Waiting on server to boot: <<parameters.wait-on>>"
          command: "npx wait-on <<parameters.wait-on>>"
      - when:
          condition: <<parameters.folder>>
          steps:
            - when:
                condition: <<parameters.browser>>
                steps:
                  - run:
                      name: Run tests using browser "<<parameters.browser>>"
                      working_directory: /tmp/<<parameters.repo>>/<<parameters.folder>>
                      command: |
                        <<parameters.command>> -- --browser <<parameters.browser>>
            - unless:
                condition: <<parameters.browser>>
                steps:
                  - run:
                      name: Run tests using command
                      working_directory: /tmp/<<parameters.repo>>/<<parameters.folder>>
                      command: <<parameters.command>>

            - store_artifacts:
                name: screenshots
                path: /tmp/<<parameters.repo>>/<<parameters.folder>>/cypress/screenshots
            - store_artifacts:
                name: videos
                path: /tmp/<<parameters.repo>>/<<parameters.folder>>/cypress/videos
      - unless:
          condition: <<parameters.folder>>
          steps:
            - when:
                condition: <<parameters.browser>>
                steps:
                  - run:
                      name: Run tests using browser "<<parameters.browser>>"
                      working_directory: /tmp/<<parameters.repo>>
                      command: <<parameters.command>> -- --browser <<parameters.browser>>
            - unless:
                condition: <<parameters.browser>>
                steps:
                  - run:
                      name: Run tests using command
                      working_directory: /tmp/<<parameters.repo>>
                      command: <<parameters.command>>
            - store_artifacts:
                name: screenshots
                path: /tmp/<<parameters.repo>>/cypress/screenshots
            - store_artifacts:
                name: videos
                path: /tmp/<<parameters.repo>>/cypress/videos
      - store-npm-logs

  test-binary-against-repo:
    description: |
      Takes the built binary and NPM package, clones given example repo
      and runs the new version of Cypress against it.
    parameters:
      repo:
        description: "Name of the github repo to clone like: cypress-example-kitchensink"
        type: string
      browser:
        description: Name of the browser to use, like "electron", "chrome", "firefox"
        type: enum
        enum: ["", "electron", "chrome", "firefox"]
        default: ""
      command:
        description: Test command to run to start Cypress tests
        type: string
        default: "npm run e2e"
      build-project:
        description: Should the project build script be executed
        type: boolean
        default: true
      # if the repo to clone and test is a monorepo, you can
      # run tests inside a specific subfolder
      folder:
        description: Subfolder to test in
        type: string
        default: ""
      # you can test new features in the test runner against recipes or other repos
      # by opening a pull request in those repos and running this test job
      # against a pull request number in the example repo
      pull_request_id:
        description: Pull request number to check out before installing and testing
        type: integer
        default: 0
      wait-on:
        description: Whether to use wait-on to wait on a server to be booted
        type: string
        default: ""
      server-start-command:
        description: Server start command for repo
        type: string
        default: "npm start --if-present"
    steps:
      - attach_workspace:
          at: ~/
      # make sure the binary and NPM package files are present
      - run: ls -l
      - run: ls -l cypress.zip cypress.tgz
      - clone-repo-and-checkout-release-branch:
          repo: <<parameters.repo>>
      - when:
          condition: <<parameters.pull_request_id>>
          steps:
            - run:
                name: Check out PR <<parameters.pull_request_id>>
                working_directory: /tmp/<<parameters.repo>>
                command: |
                  git fetch origin pull/<<parameters.pull_request_id>>/head:pr-<<parameters.pull_request_id>>
                  git checkout pr-<<parameters.pull_request_id>>
                  git log -n 2
      - run:
          # Install deps + Cypress binary with yarn if yarn.lock present
          command: |
            if [[ -f yarn.lock ]]; then
              yarn --frozen-lockfile
              CYPRESS_INSTALL_BINARY=~/cypress/cypress.zip yarn add -D ~/cypress/cypress.tgz
            else 
              CYPRESS_INSTALL_BINARY=~/cypress/cypress.zip npm install ~/cypress/cypress.tgz
            fi
          working_directory: /tmp/<<parameters.repo>>
      - run:
          name: Print Cypress version
          working_directory: /tmp/<<parameters.repo>>
          command: npx cypress version
      - run:
          name: Types check 🧩 (maybe)
          working_directory: /tmp/<<parameters.repo>>
          command: |
            [[ -f yarn.lock ]] && yarn types || npm run types --if-present
      - when:
          condition: <<parameters.build-project>>
          steps:
          - run:
              name: Build 🏗 (maybe)
              working_directory: /tmp/<<parameters.repo>>
              command: |
                [[ -f yarn.lock ]] && yarn build || npm run build --if-present
      - run:
          working_directory: /tmp/<<parameters.repo>>
          command: <<parameters.server-start-command>>
          background: true
      - run:
          condition: <<parameters.wait-on>>
          name: "Waiting on server to boot: <<parameters.wait-on>>"
          command: "npx wait-on <<parameters.wait-on>> --timeout 300000"
      - when:
          condition: <<parameters.folder>>
          steps:
            - when:
                condition: <<parameters.browser>>
                steps:
                  - run:
                      name: Run tests using browser "<<parameters.browser>>"
                      working_directory: /tmp/<<parameters.repo>>/<<parameters.folder>>
                      command: |
                        <<parameters.command>> -- --browser <<parameters.browser>>
            - unless:
                condition: <<parameters.browser>>
                steps:
                  - run:
                      name: Run tests using command
                      working_directory: /tmp/<<parameters.repo>>/<<parameters.folder>>
                      command: <<parameters.command>>

            - store_artifacts:
                name: screenshots
                path: /tmp/<<parameters.repo>>/<<parameters.folder>>/cypress/screenshots
            - store_artifacts:
                name: videos
                path: /tmp/<<parameters.repo>>/<<parameters.folder>>/cypress/videos
      - unless:
          condition: <<parameters.folder>>
          steps:
            - when:
                condition: <<parameters.browser>>
                steps:
                  - run:
                      name: Run tests using browser "<<parameters.browser>>"
                      working_directory: /tmp/<<parameters.repo>>
                      command: <<parameters.command>> -- --browser <<parameters.browser>>
            - unless:
                condition: <<parameters.browser>>
                steps:
                  - run:
                      name: Run tests using command
                      working_directory: /tmp/<<parameters.repo>>
                      command: <<parameters.command>>
            - store_artifacts:
                name: screenshots
                path: /tmp/<<parameters.repo>>/cypress/screenshots
            - store_artifacts:
                name: videos
                path: /tmp/<<parameters.repo>>/cypress/videos
      - store-npm-logs

  wait-on-circle-jobs:
    description: Polls certain Circle CI jobs until they finish
    parameters:
      job-names:
        description: comma separated list of circle ci job names to wait for
        type: string
    steps:
      - run:
          name: "Waiting on Circle CI jobs: <<parameters.job-names>>"
          command: node ./scripts/wait-on-circle-jobs.js --job-names="<<parameters.job-names>>"
  build-binary:
    steps:
      - run:
          name: Check environment variables before code sign (if on Mac)
          # NOTE
          # our Mac code sign works via electron-builder
          # by default, electron-builder will NOT sign app built in a pull request
          # even our internal one (!)
          # Usually this is not a problem, since we only build and test binary
          # built on "develop" and "master" branches
          # but if you need to really build and sign a Mac binary in a PR
          # set variable CSC_FOR_PULL_REQUEST=true
          command: |
            set -e
            if [[ "$OSTYPE" == "darwin"* ]]; then
              if [ -z "$CSC_LINK" ]; then
                echo "Need to provide environment variable CSC_LINK"
                  echo "with base64 encoded certificate .p12 file"
                exit 1
              fi
              if [ -z "$CSC_KEY_PASSWORD" ]; then
                echo "Need to provide environment variable CSC_KEY_PASSWORD"
                  echo "with password for unlocking certificate .p12 file"
                exit 1
              fi
            else
              echo "Not Mac platform, skipping code sign setup"
            fi
      - install-required-node
      - run:
          environment:
            DEBUG: electron-builder,electron-osx-sign*
          # notarization on Mac can take a while
          no_output_timeout: "45m"
          command: |
            . ./scripts/load-nvm.sh
            node --version
            yarn binary-build --platform $PLATFORM --version $(node ./scripts/get-next-version.js)
      - run:
          name: Zip the binary
          command: |
            . ./scripts/load-nvm.sh
            yarn binary-zip --platform $PLATFORM
      - store-npm-logs
      - persist_to_workspace:
          root: ~/
          paths:
            - cypress/cypress.zip

  upload-binary:
    steps:
      - run:
          name: upload unique binary
          command: |
            node scripts/binary.js upload-unique-binary \
              --file cypress.zip \
              --version $(node -p "require('./package.json').version")
      - run: cat binary-url.json
      - store-npm-logs
      - persist_to_workspace:
          root: ~/
          paths:
            - cypress/binary-url.json

  build-npm-package:
    steps:
      - run:
          name: bump NPM version
          command: yarn get-next-version --npm
      - run:
          name: build NPM package
          command: |
            . ./scripts/load-nvm.sh
            yarn build --scope cypress
      - run:
          command: ls -la types
          working_directory: cli/build
      - run:
          name: list NPM package contents
          command: yarn workspace cypress size
      - run:
          name: pack NPM package
          working_directory: cli/build
          command: yarn pack
      - run:
          name: list created NPM package
          working_directory: cli/build
          command: ls -l
      # created file should have filename cypress-<version>.tgz
      - run: cp cli/build/cypress-v*.tgz cypress.tgz
      - store-npm-logs
      - run: pwd
      - run: ls -l
      - persist_to_workspace:
          root: ~/
          paths:
            - cypress/cypress.tgz

  upload-npm-package:
    steps:
      - run: ls -l
      - run:
          name: upload NPM package
          command: |
            node scripts/binary.js upload-npm-package \
              --file cypress.tgz \
              --version $(node -p "require('./package.json').version")
      - store-npm-logs
      - run: ls -l
      - run: cat npm-package-url.json
      - persist_to_workspace:
          root: ~/
          paths:
            - cypress/npm-package-url.json

jobs:
  ## code checkout and yarn installs
  build:
    <<: *defaults
    steps:
      - checkout
      - install-required-node
      - run:
          name: Print working folder
          command: echo $PWD
      - run:
          name: print global yarn cache path
          command: echo $(yarn global bin)
      - run:
          name: print Node version
          command: |
            . ./scripts/load-nvm.sh
            echo "nvm use default"
            nvm use default
            node -v
      - run:
          name: print yarn version
          command: yarn -v
      - run:
          name: check Node version
          command: |
            . ./scripts/load-nvm.sh
            yarn check-node-version

      ## make sure the TERM is set to 'xterm' in node (Linux only)
      ## else colors (and tests) will fail
      ## See the following information
      ##   * http://andykdocs.de/development/Docker/Fixing+the+Docker+TERM+variable+issue
      ##   * https://unix.stackexchange.com/questions/43945/whats-the-difference-between-various-term-variables
      - run:
          name: Check terminal
          command: |
            . ./scripts/load-nvm.sh
            yarn check-terminal

      - run:
          name: Stop .only
          command: |
            . ./scripts/load-nvm.sh
            yarn stop-only-all

      - restore_cache:
          name: Restore yarn cache
          key: v{{ .Environment.CACHE_VERSION }}-{{ arch }}-deps-root-{{ checksum "yarn.lock" }}

      # show what is already cached globally
      - run: ls $(yarn global bin)
      - run: ls $(yarn global bin)/../lib/node_modules

      # try several times, because flaky NPM installs ...
      - run:
          name: install and build
          command: |
            . ./scripts/load-nvm.sh
            yarn --frozen-lockfile || yarn --frozen-lockfile
            yarn build-prod
      - run:
          name: Top level packages
          command: yarn list --depth=0 || true

      - store-npm-logs

      - save_cache:
          name: Save yarn cache
          key: v{{ .Environment.CACHE_VERSION }}-{{ arch }}-deps-root-{{ checksum "yarn.lock" }}
          paths:
            - ~/.cache

      ## save entire folder as artifact for other jobs to run without reinstalling
      - persist_to_workspace:
          root: ~/
          paths:
            - cypress
            - .ssh

  lint:
    <<: *defaults
    steps:
      - attach_workspace:
          at: ~/
      - install-required-node
      ## this will catch ".only"s in js/coffee as well
      - run:
          name: Linting 🧹
          command: |
            . ./scripts/load-nvm.sh
            git clean -df
            yarn lint
      - run:
          name: cypress info (dev)
          command: node cli/bin/cypress info --dev
      - store-npm-logs

  # a special job that keeps polling Circle and when all
  # individual jobs are finished, it closes the Percy build
  percy-finalize:
    <<: *defaults
    executor: cy-doc
    parameters:
      required_env_var:
        type: env_var_name
    steps:
      - attach_workspace:
          at: ~/
      - run:
          # if this is an external pull request, the environment variables
          # are NOT set for security reasons, thus no need to poll -
          # and no need to finalize Percy, since there will be no visual tests
          name: Check if <<parameters.required_env_var>> is set
          command: |
            if [[ -v <<parameters.required_env_var>> ]]; then
              echo "Internal PR, good to go"
            else
              echo "This is an external PR, cannot access other services"
              circleci-agent step halt
            fi
      - wait-on-circle-jobs:
          job-names: >
            desktop-gui-integration-tests-2x,
            desktop-gui-component-tests,
            cli-visual-tests,
            runner-integration-tests-chrome,
            runner-ct-integration-tests-chrome
            reporter-integration-tests,
      - run: npx percy finalize --all

  cli-visual-tests:
    <<: *defaults
    parallelism: 8
    steps:
      - attach_workspace:
          at: ~/
      - run: mkdir -p cli/visual-snapshots
      - run:
          command: node cli/bin/cypress info --dev | yarn --silent term-to-html | node scripts/sanitize --type cli-info > cli/visual-snapshots/cypress-info.html
          environment:
            FORCE_COLOR: 2
      - run:
          command: node cli/bin/cypress help | yarn --silent term-to-html > cli/visual-snapshots/cypress-help.html
          environment:
            FORCE_COLOR: 2
      - store_artifacts:
          path: cli/visual-snapshots
      - run:
          name: Upload CLI snapshots for diffing
          command: |
            PERCY_PARALLEL_NONCE=$CIRCLE_WORKFLOW_ID \
            PERCY_PARALLEL_TOTAL=-1 \
            yarn percy snapshot ./cli/visual-snapshots

  unit-tests:
    <<: *defaults
    parallelism: 1
    steps:
      - attach_workspace:
          at: ~/
      # make sure mocha runs
      - run: yarn test-mocha
      # test binary build code
      - run: yarn test-scripts
      # check for compile errors with the releaserc scripts
      - run: yarn test-npm-package-release-script
      # make sure our snapshots are compared correctly
      - run: yarn test-mocha-snapshot
      # make sure packages with TypeScript can be transpiled to JS
      - run: yarn lerna run build-prod --stream
      # run unit tests from each individual package
      - run: yarn test
      - verify-mocha-results:
          expectedResultCount: 9
      - store_test_results:
          path: /tmp/cypress
      # CLI tests generate HTML files with sample CLI command output
      - store_artifacts:
          path: cli/test/html
      - store-npm-logs

  lint-types:
    <<: *defaults
    parallelism: 1
    steps:
      - attach_workspace:
          at: ~/
      - run:
          command: ls -la types
          working_directory: cli
      - run:
          command: ls -la chai
          working_directory: cli/types
      - run:
          name: "Lint types 🧹"
          command: yarn workspace cypress dtslint
      - run:
          name: "TypeScript check 🧩"
          command: yarn type-check --ignore-progress
      - store-npm-logs

  server-unit-tests:
    <<: *defaults
    parallelism: 1
    steps:
      - attach_workspace:
          at: ~/
      - run: yarn test-unit --scope @packages/server
      - verify-mocha-results:
          expectedResultCount: 1
      - store_test_results:
          path: /tmp/cypress
      - store-npm-logs

  server-ct-unit-tests:
    <<: *defaults
    parallelism: 1
    steps:
      - attach_workspace:
          at: ~/
      - run: yarn test-unit --scope @packages/server-ct
      - verify-mocha-results:
          expectedResultCount: 1
      - store_test_results:
          path: /tmp/cypress
      - store-npm-logs

  server-integration-tests:
    <<: *defaults
    parallelism: 1
    steps:
      - attach_workspace:
          at: ~/
      - run: yarn test-integration --scope @packages/server
      - verify-mocha-results:
          expectedResultCount: 1
      - store_test_results:
          path: /tmp/cypress
      - store-npm-logs

  server-performance-tests:
    <<: *defaults
    steps:
      - attach_workspace:
          at: ~/
      - run:
          command: yarn workspace @packages/server test-performance
      - verify-mocha-results:
          expectedResultCount: 1
      - store_test_results:
          path: /tmp/cypress
      - store_artifacts:
          path: /tmp/artifacts
      - store-npm-logs

  server-e2e-tests-chrome:
    <<: *defaults
    parallelism: 8
    steps:
      - run-e2e-tests:
          browser: chrome

  server-e2e-tests-electron:
    <<: *defaults
    parallelism: 8
    steps:
      - run-e2e-tests:
          browser: electron

  server-e2e-tests-firefox:
    <<: *defaults
    parallelism: 8
    steps:
      - run-e2e-tests:
          browser: firefox

  server-e2e-tests-non-root:
    <<: *defaults
    steps:
      - attach_workspace:
          at: ~/
      - run:
          command: yarn workspace @packages/server test ./test/e2e/non_root*spec* --browser electron
      - verify-mocha-results
      - store_test_results:
          path: /tmp/cypress
      - store_artifacts:
          path: /tmp/artifacts
      - store-npm-logs

  runner-integration-tests-chrome:
    <<: *defaults
    parallelism: 2
    steps:
      - run-runner-integration-tests:
          browser: chrome
          percy: true

  runner-integration-tests-firefox:
    <<: *defaults
    parallelism: 2
    steps:
      - run-runner-integration-tests:
          browser: firefox

  runner-ct-integration-tests-chrome:
    <<: *defaults
    parallelism: 1
    steps:
      - run-runner-ct-integration-tests:
          browser: chrome
          percy: true

  driver-integration-tests-chrome:
    <<: *defaults
    parallelism: 5
    steps:
      - run-driver-integration-tests:
          browser: chrome

  driver-integration-tests-firefox:
    <<: *defaults
    parallelism: 5
    steps:
      - run-driver-integration-tests:
          browser: firefox

  desktop-gui-integration-tests-2x:
    <<: *defaults
    parallelism: 2
    steps:
      - attach_workspace:
          at: ~/
      - run:
          command: yarn build-prod
          working_directory: packages/desktop-gui
      - run:
          command: |
            CYPRESS_KONFIG_ENV=production \
            CYPRESS_RECORD_KEY=$PACKAGES_RECORD_KEY \
            PERCY_PARALLEL_NONCE=$CIRCLE_WORKFLOW_ID \
            PERCY_PARALLEL_TOTAL=-1 \
            yarn percy exec -- \
            yarn cypress:run --record --parallel --group 2x-desktop-gui
          working_directory: packages/desktop-gui
      - verify-mocha-results
      - store_test_results:
          path: /tmp/cypress
      - store_artifacts:
          path: /tmp/artifacts
      - store-npm-logs


  desktop-gui-component-tests:
    <<: *defaults
    parallelism: 1
    steps:
      - attach_workspace:
          at: ~/
      - run:
          # will use PERCY_TOKEN environment variable if available
          command: |
            CYPRESS_KONFIG_ENV=production \
            PERCY_PARALLEL_NONCE=$CIRCLE_WORKFLOW_ID \
            PERCY_PARALLEL_TOTAL=-1 \
            yarn percy exec -- \
            yarn cypress:run:ct
          working_directory: packages/desktop-gui
      - verify-mocha-results
      # we don't really need any artifacts - we are only interested in visual screenshots
      - store-npm-logs

  reporter-integration-tests:
    <<: *defaults
    steps:
      - attach_workspace:
          at: ~/
      - run:
          command: yarn build-for-tests
          working_directory: packages/reporter
      - run:
          command: |
            CYPRESS_KONFIG_ENV=production \
            CYPRESS_RECORD_KEY=$PACKAGES_RECORD_KEY \
            PERCY_PARALLEL_NONCE=$CIRCLE_WORKFLOW_ID \
            PERCY_PARALLEL_TOTAL=-1 \
            yarn percy exec -- \
            yarn cypress:run --record --parallel --group reporter
          working_directory: packages/reporter
      - verify-mocha-results
      - store_test_results:
          path: /tmp/cypress
      - store_artifacts:
          path: /tmp/artifacts
      - store-npm-logs

  ui-components-integration-tests:
    <<: *defaults
    steps:
      - attach_workspace:
          at: ~/
      - run:
          command: yarn build-for-tests
          working_directory: packages/ui-components
      - run:
          command: |
            CYPRESS_KONFIG_ENV=production \
            CYPRESS_RECORD_KEY=$PACKAGES_RECORD_KEY \
            yarn cypress:run --record --parallel --group ui-components
          working_directory: packages/ui-components
      - verify-mocha-results
      - store_test_results:
          path: /tmp/cypress
      - store_artifacts:
          path: /tmp/artifacts
      - store-npm-logs

  npm-webpack-preprocessor:
    <<: *defaults
    steps:
      - attach_workspace:
          at: ~/
      - run:
          name: Build
          command: yarn workspace @cypress/webpack-preprocessor build
      - run:
          name: Run tests
          command: yarn workspace @cypress/webpack-preprocessor test
      - run:
          name: Test babelrc
          command: yarn test
          working_directory: npm/webpack-preprocessor/examples/use-babelrc
      - run:
          name: Build ts-loader
          command: yarn install
          working_directory: npm/webpack-preprocessor/examples/use-ts-loader
      - run:
          name: Types ts-loader
          command: yarn types
          working_directory: npm/webpack-preprocessor/examples/use-ts-loader
      - run:
          name: Test ts-loader
          command: yarn test
          working_directory: npm/webpack-preprocessor/examples/use-ts-loader
      - run:
          name: Start React app
          command: yarn start
          background: true
          working_directory: npm/webpack-preprocessor/examples/react-app
      - run:
          name: Test React app
          command: yarn test
          working_directory: npm/webpack-preprocessor/examples/react-app
      - store-npm-logs

  npm-webpack-dev-server:
    <<: *defaults
    steps:
      - attach_workspace:
          at: ~/
      - run:
          name: Run tests
          command: yarn workspace @cypress/webpack-dev-server test
  npm-vite-dev-server:
    <<: *defaults
    steps:
      - attach_workspace:
          at: ~/
      - run:
          name: Run tests
          command: yarn test --reporter cypress-circleci-reporter --reporter-options resultsDir=./test_results
          working_directory: npm/vite-dev-server
      - store_test_results:
          path: npm/vite-dev-server/test_results
      - store_artifacts:
          path: npm/vite-dev-server/cypress/videos
      - store-npm-logs

  npm-rollup-dev-server:
    <<: *defaults
    steps:
      - attach_workspace:
          at: ~/
      - run:
          name: Run tests
          command: yarn workspace @cypress/rollup-dev-server test

  npm-webpack-batteries-included-preprocessor:
    <<: *defaults
    steps:
      - attach_workspace:
          at: ~/
      - run:
          name: Run tests
          command: yarn workspace @cypress/webpack-batteries-included-preprocessor test

  npm-vue:
    <<: *defaults
    parallelism: 3
    steps:
      - attach_workspace:
          at: ~/
      - run:
          name: Build
          command: yarn workspace @cypress/vue build
      - run:
          name: Run tests
          command: yarn test-ci
          working_directory: npm/vue
      - store_test_results:
          path: npm/vue/test_results
      - store_artifacts:
          path: npm/vue/test_results
      - store-npm-logs

  npm-design-system:
    <<: *defaults
    steps:
      - attach_workspace:
          at: ~/
      - run:
          name: Build
          command: yarn workspace @cypress/design-system build
      # - run:
      #     name: Run tests
      #     command: yarn test
      #     working_directory: npm/design-system
      - store-npm-logs


  npm-react:
    <<: *defaults
    parallelism: 8
    steps:
      - attach_workspace:
          at: ~/
      - restore_cache:
          name: Restore yarn cache
          key: v{{ .Environment.CACHE_VERSION }}-{{ arch }}-npm-react-babel-cache
      - run:
          name: Build
          command: yarn workspace @cypress/react build
      - run:
          name: Run tests
          command: yarn test-ci
          working_directory: npm/react
      - store_test_results:
          path: npm/react/test_results
      - store_artifacts:
          path: npm/react/test_results
      - store-npm-logs


  npm-create-cypress-tests:
    <<: *defaults
    steps:
      - attach_workspace:
          at: ~/
      - run: yarn workspace create-cypress-tests build
      - run:
          name: Run unit test
          command: yarn workspace create-cypress-tests test

  npm-eslint-plugin-dev:
    <<: *defaults
    steps:
      - attach_workspace:
          at: ~/
      - run:
          name: Run tests
          command: yarn workspace @cypress/eslint-plugin-dev test

  npm-release:
    <<: *defaults
    steps:
      - attach_workspace:
          at: ~/
      - run:
          name: Release packages after all jobs pass
          command: yarn npm-release

  create-build-artifacts:
    <<: *defaults
    shell: /bin/bash --login
    steps:
      - attach_workspace:
          at: ~/
      - build-binary
      - build-npm-package
      - run:
          name: Check current branch to persist artifacts
          command: |
            if [[ "$CIRCLE_BRANCH" != "develop" && "$CIRCLE_BRANCH" != "7.0-release" ]]; then
              echo "Not uploading artifacts or posting install comment for this branch."
              circleci-agent step halt
            fi
      - upload-binary
      - upload-npm-package
      - post-install-comment

  test-kitchensink:
    <<: *defaults
    steps:
      - clone-repo-and-checkout-release-branch:
          repo: cypress-example-kitchensink
      - install-required-node
      - run:
          name: Install prod dependencies
          command: yarn --production
          working_directory: /tmp/cypress-example-kitchensink
      - run:
          name: Example server
          command: yarn start
          working_directory: /tmp/cypress-example-kitchensink
          background: true
      - run:
          name: Run Kitchensink example project
          command: |
            . ./scripts/load-nvm.sh
            yarn cypress:run --project /tmp/cypress-example-kitchensink
      - store_artifacts:
          path: /tmp/cypress-example-kitchensink/cypress/screenshots
      - store_artifacts:
          path: /tmp/cypress-example-kitchensink/cypress/videos
      - store-npm-logs

  "test-kitchensink-against-staging":
    <<: *defaults
    steps:
      - clone-repo-and-checkout-release-branch:
          repo: cypress-example-kitchensink
      - run:
          name: Install prod dependencies
          command: yarn --production
          working_directory: /tmp/cypress-example-kitchensink
      - run:
          name: Example server
          command: yarn start
          working_directory: /tmp/cypress-example-kitchensink
          background: true
      - run:
          name: Run Kitchensink example project
          command: |
            CYPRESS_PROJECT_ID=$TEST_KITCHENSINK_PROJECT_ID \
            CYPRESS_RECORD_KEY=$TEST_KITCHENSINK_RECORD_KEY \
            CYPRESS_INTERNAL_ENV=staging \
            CYPRESS_video=false \
            yarn cypress:run --project /tmp/cypress-example-kitchensink --record
      - store-npm-logs

  "test-against-staging":
    <<: *defaults
    steps:
      - clone-repo-and-checkout-release-branch:
          repo: cypress-test-tiny
      - run:
          name: Run test project
          command: |
            CYPRESS_PROJECT_ID=$TEST_TINY_PROJECT_ID \
            CYPRESS_RECORD_KEY=$TEST_TINY_RECORD_KEY \
            CYPRESS_INTERNAL_ENV=staging \
            yarn cypress:run --project /tmp/cypress-test-tiny --record
      - store-npm-logs

  "test-binary-and-npm-against-other-projects":
    <<: *defaults
    steps:
      # needs uploaded NPM and test binary
      - attach_workspace:
          at: ~/
      - run: ls -la
      # make sure JSON files with uploaded urls are present
      - run: ls -la binary-url.json npm-package-url.json
      - run: cat binary-url.json
      - run: cat npm-package-url.json
      - run: mkdir /tmp/testing
      - run:
          name: create dummy package
          working_directory: /tmp/testing
          command: npm init -y
      - run:
          # install NPM from unique urls
          name: Install Cypress
          command: |
            node scripts/test-unique-npm-and-binary.js \
              --npm npm-package-url.json \
              --binary binary-url.json \
              --cwd /tmp/testing
      - run:
          name: Verify Cypress binary
          working_directory: /tmp/testing
          command: $(yarn bin)/cypress verify
      - run:
          name: Running other test projects with new NPM package and binary
          command: |
            node scripts/test-other-projects.js \
              --npm npm-package-url.json \
              --binary binary-url.json \
              --provider circle
      - store-npm-logs

  "test-npm-module-and-verify-binary":
    <<: *defaults
    steps:
      - attach_workspace:
          at: ~/
      # make sure we have cypress.zip received
      - run: ls -l
      - run: ls -l cypress.zip cypress.tgz
      - run: mkdir test-binary
      - run:
          name: Create new NPM package
          working_directory: test-binary
          command: npm init -y
      - run:
          # install NPM from built NPM package folder
          name: Install Cypress
          working_directory: test-binary
          # force installing the freshly built binary
          command: CYPRESS_INSTALL_BINARY=/root/cypress/cypress.zip npm i /root/cypress/cypress.tgz
      - run:
          name: Cypress version
          working_directory: test-binary
          command: $(yarn bin)/cypress version
      - run:
          name: Verify Cypress binary
          working_directory: test-binary
          command: $(yarn bin)/cypress verify
      - run:
          name: Cypress help
          working_directory: test-binary
          command: $(yarn bin)/cypress help
      - run:
          name: Cypress info
          working_directory: test-binary
          command: $(yarn bin)/cypress info
      - store-npm-logs

  test-npm-module-on-minimum-node-version:
    <<: *defaults
    docker:
      - image: cypress/base:12.0.0-libgbm
    steps:
      - attach_workspace:
          at: ~/
      # make sure we have cypress.zip received
      - run: ls -l
      - run: ls -l cypress.zip cypress.tgz
      - run: mkdir test-binary
      - run: node --version
      - run: npm --version
      - run:
          name: Create new NPM package
          working_directory: test-binary
          command: npm init -y
      - run:
          name: Install Cypress
          working_directory: test-binary
          command: CYPRESS_INSTALL_BINARY=/root/cypress/cypress.zip npm install /root/cypress/cypress.tgz
      - run:
          name: Verify Cypress binary
          working_directory: test-binary
          command: $(npm bin)/cypress verify
      - run:
          name: Print Cypress version
          working_directory: test-binary
          command: $(npm bin)/cypress version
      - run:
          name: Cypress info
          working_directory: test-binary
          command: $(npm bin)/cypress info

  test-types-cypress-and-jest:
    parameters:
      executor:
        description: Executor name to use
        type: executor
        default: cy-doc
      wd:
        description: Working directory, should be OUTSIDE cypress monorepo folder
        type: string
        default: /root/test-cypress-and-jest
    <<: *defaults
    steps:
      - attach_workspace:
          at: ~/
      # make sure we have cypress.zip received
      - run: ls -l
      - run: ls -l cypress.zip cypress.tgz
      - run: mkdir <<parameters.wd>>
      - run: node --version
      - run: npm --version
      - run:
          name: Create new NPM package ⚗️
          working_directory: <<parameters.wd>>
          command: npm init -y
      - run:
          name: Install dependencies 📦
          working_directory: <<parameters.wd>>
          environment:
            CYPRESS_INSTALL_BINARY: /root/cypress/cypress.zip
          # let's install Cypress, Jest and any other package that might conflict
          # https://github.com/cypress-io/cypress/issues/6690
          command: |
            npm install /root/cypress/cypress.tgz \
              typescript jest @types/jest enzyme @types/enzyme
      - run:
          name: Test types clash ⚔️
          working_directory: <<parameters.wd>>
          command: |
            echo "console.log('hello world')" > hello.ts
            npx tsc hello.ts --noEmit

  # testing scaffolding examples and running them
  # against example.cypress.io
  test-cypress-scaffold:
    parameters:
      executor:
        description: Executor name to use
        type: executor
        default: cy-doc
      wd:
        description: Working directory, should be OUTSIDE cypress monorepo folder
        type: string
        default: /root/test-scaffold
    <<: *defaults
    steps:
      - attach_workspace:
          at: ~/
      # make sure we have cypress.zip received
      - run: ls -l
      - run: ls -l cypress.zip cypress.tgz
      - run: mkdir <<parameters.wd>>
      - run: node --version
      - run: npm --version
      - run:
          name: Create new NPM package ⚗️
          working_directory: <<parameters.wd>>
          command: npm init -y
      - run:
          name: Install dependencies 📦
          working_directory: <<parameters.wd>>
          environment:
            CYPRESS_INSTALL_BINARY: /root/cypress/cypress.zip
          # let's install Cypress, Jest and any other package that might conflict
          # https://github.com/cypress-io/cypress/issues/6690
          command: |
            npm install /root/cypress/cypress.tgz \
              typescript jest @types/jest enzyme @types/enzyme
      - run:
          name: Scaffold and test examples 🏗
          working_directory: <<parameters.wd>>
          environment:
            CYPRESS_INTERNAL_FORCE_SCAFFOLD: "1"
          command: |
            echo '{}' > cypress.json
            npx cypress run

  test-full-typescript-project:
    parameters:
      executor:
        description: Executor name to use
        type: executor
        default: cy-doc
      wd:
        description: Working directory, should be OUTSIDE cypress monorepo folder
        type: string
        default: /root/test-full-typescript
    <<: *defaults
    steps:
      - attach_workspace:
          at: ~/
      # make sure we have cypress.zip received
      - run: ls -l
      - run: ls -l cypress.zip cypress.tgz
      - run: mkdir <<parameters.wd>>
      - run: node --version
      - run: npm --version
      - run:
          name: Create new NPM package ⚗️
          working_directory: <<parameters.wd>>
          command: npm init -y
      - run:
          name: Install dependencies 📦
          working_directory: <<parameters.wd>>
          environment:
            CYPRESS_INSTALL_BINARY: /root/cypress/cypress.zip
          command: |
            npm install /root/cypress/cypress.tgz typescript
      - run:
          name: Scaffold full TypeScript project 🏗
          working_directory: <<parameters.wd>>
          command: npx @bahmutov/cly@1 init --typescript
      - run:
          name: Run project tests 🗳
          working_directory: <<parameters.wd>>
          command: npx cypress run

  # install NPM + binary zip and run against staging API
  "test-binary-against-staging":
    <<: *defaults
    steps:
      - attach_workspace:
          at: ~/
      - run: ls -l
      # make sure we have the binary and NPM package
      - run: ls -l cypress.zip cypress.tgz
      - clone-repo-and-checkout-release-branch:
          repo: cypress-test-tiny
      - run:
          name: Install Cypress
          working_directory: /tmp/cypress-test-tiny
          # force installing the freshly built binary
          command: CYPRESS_INSTALL_BINARY=~/cypress/cypress.zip npm i ~/cypress/cypress.tgz
      - run:
          name: Run test project
          working_directory: /tmp/cypress-test-tiny
          command: |
            CYPRESS_PROJECT_ID=$TEST_TINY_PROJECT_ID \
            CYPRESS_RECORD_KEY=$TEST_TINY_RECORD_KEY \
            CYPRESS_INTERNAL_ENV=staging \
            $(yarn bin)/cypress run --record
      - store-npm-logs

  "test-binary-against-recipes-firefox":
    <<: *defaults
    steps:
      - test-binary-against-repo:
          repo: cypress-example-recipes
          command: npm run test:ci:firefox

  # This is a special job. It allows you to test the current
  # built test runner against a pull request in the repo
  # cypress-example-recipes.
  # Imagine you are working on a feature and want to show / test a recipe
  # You would need to run the built test runner before release
  # against a PR that cannot be merged until the new version
  # of the test runner is released.
  # Use:
  #   specify pull request number
  #   and the recipe folder

  # test-binary-against-recipe-pull-request:
  #   <<: *defaults
  #   steps:
  #     # test a specific pull request by number from cypress-example-recipes
  #     - test-binary-against-repo:
  #         repo: cypress-example-recipes
  #         command: npm run test:ci
  #         pull_request_id: 515
  #         folder: examples/fundamentals__typescript

  "test-binary-against-kitchensink":
    <<: *defaults
    steps:
      - test-binary-against-repo:
          repo: cypress-example-kitchensink
          browser: "electron"

  test-binary-against-awesome-typescript-loader:
    <<: *defaults
    steps:
      - test-binary-against-repo:
          repo: cypress-test-awesome-typescript-loader
          browser: "electron"

  "test-binary-against-kitchensink-firefox":
    <<: *defaults
    steps:
      - test-binary-against-repo:
          repo: cypress-example-kitchensink
          browser: firefox

  "test-binary-against-kitchensink-chrome":
    <<: *defaults
    steps:
      - test-binary-against-repo:
          repo: cypress-example-kitchensink
          browser: chrome

  "test-binary-against-todomvc-firefox":
    <<: *defaults
    steps:
      - test-binary-against-repo:
          repo: cypress-example-todomvc
          browser: firefox

  "test-binary-against-documentation-firefox":
    <<: *defaults
    steps:
      - test-binary-against-repo:
          repo: cypress-documentation
          browser: firefox
          command: "yarn cypress run"
          wait-on: http://localhost:3000
          server-start-command: yarn start:ci

  "test-binary-against-realworld-firefox":
    <<: *defaults
    steps:
      - test-binary-against-repo:
          repo: cypress-example-realworld
          browser: firefox
          command: "npm run cypress:run"

  "test-binary-against-api-testing-firefox":
    <<: *defaults
    steps:
      - test-binary-against-repo:
          repo: cypress-example-api-testing
          browser: firefox
          command: "npm run cy:run"

  "test-binary-against-piechopper-firefox":
    <<: *defaults
    steps:
      - test-binary-against-repo:
          repo: cypress-example-piechopper
          browser: firefox
          command: "npm run cypress:run"

  "test-binary-against-cypress-realworld-app":
    <<: *defaults
    executor: cy-doc-plus
    steps:
      - test-binary-against-rwa:
          repo: cypress-realworld-app
          browser: chrome
          wait-on: http://localhost:3000

  test-binary-as-specific-user:
    <<: *defaults
    steps:
      - attach_workspace:
          at: ~/
      # the user should be "node"
      - run: whoami
      - run: pwd
      # prints the current user's effective user id
      # for root it is 0
      # for other users it is a positive integer
      - run: node -e 'console.log(process.geteuid())'
      # make sure the binary and NPM package files are present
      - run: ls -l
      - run: ls -l cypress.zip cypress.tgz
      - run: mkdir test-binary
      - run:
          name: Create new NPM package
          working_directory: test-binary
          command: npm init -y
      - run:
          # install NPM from built NPM package folder
          name: Install Cypress
          working_directory: test-binary
          # force installing the freshly built binary
          command: CYPRESS_INSTALL_BINARY=~/cypress/cypress.zip npm i ~/cypress/cypress.tgz
      - run:
          name: Cypress help
          working_directory: test-binary
          command: $(yarn bin)/cypress help
      - run:
          name: Cypress info
          working_directory: test-binary
          command: $(yarn bin)/cypress info
      - run:
          name: Add Cypress demo
          working_directory: test-binary
          command: npx @bahmutov/cly init
      - run:
          name: Verify Cypress binary
          working_directory: test-binary
          command: DEBUG=cypress:cli $(yarn bin)/cypress verify
      - run:
          name: Run Cypress binary
          working_directory: test-binary
          command: DEBUG=cypress:cli $(yarn bin)/cypress run
      - store-npm-logs

linux-workflow: &linux-workflow
  jobs:
    - build
    - lint:
        name: Linux lint
        requires:
          - build
    - percy-finalize:
        context: test-runner:poll-circle-workflow
        required_env_var: PERCY_TOKEN # skips job if not defined (external PR)
        requires:
          - build
    - lint-types:
        requires:
          - build
    # unit, integration and e2e tests
    - cli-visual-tests:
        requires:
          - build
    - unit-tests:
        requires:
          - build
    - server-unit-tests:
        requires:
          - build
    - server-integration-tests:
        requires:
          - build
    - server-performance-tests:
        requires:
          - build
    - server-e2e-tests-chrome:
        requires:
          - build
    - server-e2e-tests-electron:
        requires:
          - build
    - server-e2e-tests-firefox:
        requires:
          - build
    - server-e2e-tests-non-root:
        executor: non-root-docker-user
        requires:
          - build
    - driver-integration-tests-chrome:
        requires:
          - build
    - driver-integration-tests-firefox:
        requires:
          - build
    - runner-integration-tests-chrome:
        requires:
          - build
    - runner-integration-tests-firefox:
        requires:
          - build
    - runner-ct-integration-tests-chrome:
        requires:
          - build

    ## TODO: add these back in when flaky tests are fixed
    # - driver-integration-tests-electron:
    #     requires:
    #       - build
    - desktop-gui-integration-tests-2x:
        requires:
          - build
    - desktop-gui-component-tests:
        requires:
          - build
    - reporter-integration-tests:
        requires:
          - build
    - ui-components-integration-tests:
        requires:
          - build

    - npm-webpack-dev-server:
        requires:
          - build
    # TODO: add this back when flake with vite-electron has been resolved
    # See branch `fix-branch`
    # - npm-vite-dev-server:
    #     requires:
    #       - build
    - npm-rollup-dev-server:
        requires:
          - build
    - npm-webpack-preprocessor:
        requires:
          - build
    - npm-webpack-batteries-included-preprocessor:
        requires:
          - build
    - npm-design-system:
        requires:
          - build
    - npm-vue:
        requires:
          - build
    - npm-react:
        requires:
          - build
    - npm-create-cypress-tests:
        requires:
          - build
    - npm-eslint-plugin-dev:
        requires:
          - build
    # This release definition must be updated with any new jobs
    # Any attempts to automate this are welcome
    # If CircleCI provided an "after all" hook, then this wouldn't be necessary
    - npm-release:
        requires:
          - build
          - npm-eslint-plugin-dev
          - npm-create-cypress-tests
          - npm-react
          - npm-vue
          - npm-design-system
          - npm-webpack-batteries-included-preprocessor
          - npm-webpack-preprocessor
          - npm-rollup-dev-server
          # - npm-vite-dev-server
          - npm-webpack-dev-server
          - ui-components-integration-tests
          - reporter-integration-tests
          - Linux lint
          - desktop-gui-component-tests
          - desktop-gui-integration-tests-2x
          - runner-ct-integration-tests-chrome
          - runner-integration-tests-firefox
          - runner-integration-tests-chrome
          - driver-integration-tests-firefox
          - driver-integration-tests-chrome
          - server-e2e-tests-non-root
          - server-e2e-tests-firefox
          - server-e2e-tests-electron
          - server-e2e-tests-chrome
          - server-performance-tests
          - server-integration-tests
          - server-unit-tests
          - unit-tests
          - cli-visual-tests

    # various testing scenarios, like building full binary
    # and testing it on a real project
    - test-against-staging:
        context: test-runner:record-tests
        filters:
          branches:
            only:
              - develop
              - 7.0-release
        requires:
          - build
    - test-kitchensink:
        requires:
          - build
    - test-kitchensink-against-staging:
        context: test-runner:record-tests
        filters:
          branches:
            only:
              - develop
              - 7.0-release
        requires:
          - build
    - create-build-artifacts:
        context:
          - test-runner:upload
          - test-runner:commit-status-checks
        requires:
          - build
    - test-npm-module-on-minimum-node-version:
        requires:
          - create-build-artifacts
    - test-types-cypress-and-jest:
        requires:
          - create-build-artifacts
    - test-cypress-scaffold:
        requires:
          - create-build-artifacts
    - test-full-typescript-project:
        requires:
          - create-build-artifacts
    - test-binary-against-kitchensink:
        requires:
          - create-build-artifacts
    # when working on a feature or a fix,
    # you are probably working in a branch
    # and you want to run a specific PR in the cypress-example-recipes
    # against this branch. This workflow job includes
    # the job but only when it runs on specific branch
    # DO NOT DELETE THIS JOB BEFORE MERGING TO DEVELOP
    # on "develop" this branch will be ignored anyway
    # and someone else might use this job definition for another
    # feature branch and would just update the branch filter
    # - test-binary-against-recipe-pull-request:
    #     name: Test cypress run parsing
    #     filters:
    #       branches:
    #         only:
    #           - cli-to-module-api-7760
        # requires:
        #   - create-build-artifacts
    - test-binary-against-awesome-typescript-loader:
        requires:
          - create-build-artifacts
    - test-binary-and-npm-against-other-projects:
        context: test-runner:trigger-test-jobs
        filters:
          branches:
            only:
              - develop
              - 7.0-release
        requires:
          - create-build-artifacts
    - test-npm-module-and-verify-binary:
        filters:
          branches:
            only:
              - develop
              - 7.0-release
        requires:
          - create-build-artifacts
    - test-binary-against-staging:
        context: test-runner:record-tests
        filters:
          branches:
            only:
              - develop
              - 7.0-release
        requires:
          - create-build-artifacts

    - test-binary-against-recipes-firefox:
        <<: *testBinaryFirefox
    - test-binary-against-kitchensink-firefox:
        <<: *testBinaryFirefox
    - test-binary-against-kitchensink-chrome:
        <<: *testBinaryFirefox
    - test-binary-against-todomvc-firefox:
        <<: *testBinaryFirefox
    - test-binary-against-documentation-firefox:
        <<: *testBinaryFirefox
    - test-binary-against-api-testing-firefox:
        <<: *testBinaryFirefox
    - test-binary-against-realworld-firefox:
        <<: *testBinaryFirefox
    - test-binary-against-piechopper-firefox:
        <<: *testBinaryFirefox
    - test-binary-against-cypress-realworld-app:
        executor: cy-doc-plus
        filters:
          branches:
            only:
              - develop
              - 7.0-release
        requires:
          - create-build-artifacts

    - test-binary-as-specific-user:
        name: "test binary as a non-root user"
        executor: non-root-docker-user
        requires:
          - create-build-artifacts
    - test-binary-as-specific-user:
        name: "test binary as a root user"
        requires:
          - create-build-artifacts

mac-workflow: &mac-workflow
  jobs:
    - build:
        name: darwin-build
        executor: mac
        <<: *macBuildFilters

    - lint:
        name: darwin-lint
        executor: mac
        <<: *macBuildFilters
        requires:
          - darwin-build

    # maybe run all unit tests?

    - create-build-artifacts:
        name: darwin-create-build-artifacts
        context:
          - test-runner:sign-mac-binary
          - test-runner:upload
          - test-runner:commit-status-checks
        executor: mac
        <<: *macBuildFilters
        requires:
          - darwin-build

    - test-kitchensink:
        name: darwin-test-kitchensink
        executor: mac
        <<: *macBuildFilters
        requires:
          - darwin-build

    - test-binary-against-kitchensink:
        name: darwin-test-binary-against-kitchensink
        executor: mac
        <<: *macBuildFilters
        requires:
          - darwin-create-build-artifacts

    - test-binary-against-staging:
        context: test-runner:record-tests
        name: darwin-test-binary-against-staging
        executor: mac
        filters:
          branches:
            only:
              - develop
              - 7.0-release
        requires:
          - darwin-create-build-artifacts

    - test-binary-and-npm-against-other-projects:
        context: test-runner:trigger-test-jobs
        name: darwin-test-binary-and-npm-against-other-projects
        executor: mac
        filters:
          branches:
            only:
              - develop
              - 7.0-release
        requires:
          - darwin-create-build-artifacts

workflows:
  linux:
    <<: *linux-workflow
  mac:
    <<: *mac-workflow<|MERGE_RESOLUTION|>--- conflicted
+++ resolved
@@ -36,12 +36,9 @@
     branches:
       only:
         - develop
-<<<<<<< HEAD
         - fix-circleci-example-repos-yarn-install
         - fix-next-version
-=======
         - 7.0-release
->>>>>>> 0a634551
   requires:
     - create-build-artifacts
 
