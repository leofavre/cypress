version: 2.1

# usually we don't build Mac app - it takes a long time
# but sometimes we want to really confirm we are doing the right thing
# so just add your branch to the list here to build and test on Mac
macBuildFilters: &macBuildFilters
  filters:
    branches:
      only:
        - develop

defaults: &defaults
  parallelism: 1
  working_directory: ~/cypress
  parameters:
    executor:
      type: executor
      default: cy-doc
  executor: <<parameters.executor>>
  environment:
    ## set specific timezone
    TZ: "/usr/share/zoneinfo/America/New_York"

    ## store artifacts here
    CIRCLE_ARTIFACTS: /tmp/artifacts

    ## set so that e2e tests are consistent
    COLUMNS: 100
    LINES: 24

# filters and requires for testing binary with Firefox
testBinaryFirefox: &testBinaryFirefox
  filters:
    branches:
      only:
        - develop
  requires:
    - build-npm-package
    - build-binary

executors:
  # the Docker image with Cypress dependencies and Chrome browser
  cy-doc:
    docker:
      - image: cypress/browsers:node12.8.1-chrome78-ff70
    environment:
      PLATFORM: linux

  # Docker image with non-root "node" user
  non-root-docker-user:
    docker:
      - image: cypress/base:12.0.0
        user: node
    environment:
      PLATFORM: linux

  # executor to run on Mac OS
  # https://circleci.com/docs/2.0/executor-types/#using-macos
  # https://circleci.com/docs/2.0/testing-ios/#supported-xcode-versions
  mac:
    macos:
      xcode: "10.1.0"
    environment:
      PLATFORM: mac

commands:
  install-latest-chrome:
    description: Install latest Google Chrome (stable)
    parameters:
      browser:
        default: "electron"
        description: browser shortname to target
        type: string
    steps:
      - run:
          name: Install latest Google Chrome (stable)
          command: |
            if [ << parameters.browser >> == "chrome" ]; then
              echo "**** Running Chrome tests.  Installing latest stable version of Google Chrome. ****"
              apt-get update
              apt-get install google-chrome-stable -y
              echo "**** Location of Google Chrome Installation: "`which google-chrome`" ****"
              echo "**** Google Chrome Version: "`google-chrome --version`" ****"
            else
              echo "**** Not updating Chrome. Running tests in '<< parameters.browser >>' ****"
            fi
  run-e2e-tests:
    parameters:
      browser:
        default: "electron"
        description: browser shortname to target
        type: string
      chunk:
        description: e2e test chunk number
        type: integer
    steps:
      - attach_workspace:
          at: ~/
      - run:
          command: yarn lerna exec --scope @packages/server "yarn test-e2e --chunk << parameters.chunk >> --browser << parameters.browser >>"
      - store_test_results:
          path: /tmp/cypress
      - store-npm-logs

  store-npm-logs:
    description: Saves any NPM debug logs as artifacts in case there is a problem
    steps:
      - store_artifacts:
          path: ~/.npm/_logs

<<<<<<< HEAD
=======
  # for caching node modules use project environment variable
  # like CACHE_VERSION=15
  save-cache:
    description: |
      Shorter command to save node_modules for a package
      Warning! Only works with "packages/<name>/node_modules"
    parameters:
      packageName:
        description: Name of the package to save, for example "server" or "desktop-gui"
        type: string
    steps:
      - save_cache:
          name: Saving cache for << parameters.packageName >>
          key: v{{ .Environment.CACHE_VERSION }}-{{ arch }}-{{ .Branch }}-deps-<< parameters.packageName >>-{{ checksum "packages/<< parameters.packageName >>/package.json" }}
          paths:
            - packages/<< parameters.packageName >>/node_modules

  save-caches:
    description: save each node_modules folder per package
    steps:
      # TODO switch to "save-cache" when it allows custom paths
      - save_cache:
          key: v{{ .Environment.CACHE_VERSION }}-{{ arch }}-{{ .Branch }}-deps-cli-{{ checksum "cli/package.json" }}
          paths:
            - cli/node_modules
      - save_cache:
          key: v{{ .Environment.CACHE_VERSION }}-{{ arch }}-{{ .Branch }}-deps-root-{{ checksum "package.json" }}
          paths:
            - node_modules
      - save-cache:
          packageName: coffee
      - save-cache:
          packageName: desktop-gui
      - save-cache:
          packageName: driver
      - save-cache:
          packageName: example
      # TODO switch to "save-cache" custom command when it allows passing list of paths
      - save_cache:
          key: v{{ .Environment.CACHE_VERSION }}-{{ arch }}-{{ .Branch }}-deps-electron-{{ checksum "packages/electron/package.json" }}
          paths:
            - packages/electron/node_modules
            - ~/.cache/electron
            - ~/.electron
      - save-cache:
          packageName: extension
      - save-cache:
          packageName: https-proxy
      - save-cache:
          packageName: launcher
      - save-cache:
          packageName: network
      - save-cache:
          packageName: reporter
      - save-cache:
          packageName: runner
      - save-cache:
          packageName: server
      - save-cache:
          packageName: socket
      - save-cache:
          packageName: static
      - save-cache:
          packageName: ts
      - save-cache:
          packageName: ui-components
      - save-cache:
          packageName: web-config

  restore-cache:
    description: |
      Shorter command to restore node_modules for a package.
      Since it does not list paths to restore, can restore any cache,
      as long the key is the same as the saved one.
    parameters:
      packageName:
        description: Name of the package to restore, for example "server" or "desktop-gui"
        type: string
      packagePath:
        description: Path to package.json file
        type: string
    steps:
      - restore_cache:
          name: Restoring cache for << parameters.packageName >>
          key: v{{ .Environment.CACHE_VERSION }}-{{ arch }}-{{ .Branch }}-deps-<< parameters.packageName >>-{{ checksum "<< parameters.packagePath >>" }}

  restore-caches:
    description: need to restore a separate cache for each package.json
    steps:
      - restore-cache:
          packageName: cli
          packagePath: cli/package.json
      - restore-cache:
          packageName: root
          packagePath: package.json
      - restore-cache:
          packageName: coffee
          packagePath: packages/coffee/package.json
      - restore-cache:
          packageName: desktop-gui
          packagePath: packages/desktop-gui/package.json
      - restore-cache:
          packageName: driver
          packagePath: packages/driver/package.json
      - restore-cache:
          packageName: example
          packagePath: packages/example/package.json
      - restore-cache:
          packageName: electron
          packagePath: packages/electron/package.json
      - restore-cache:
          packageName: extension
          packagePath: packages/extension/package.json
      - restore-cache:
          packageName: https-proxy
          packagePath: packages/https-proxy/package.json
      - restore-cache:
          packageName: launcher
          packagePath: packages/launcher/package.json
      - restore-cache:
          packageName: network
          packagePath: packages/network/package.json
      - restore-cache:
          packageName: reporter
          packagePath: packages/reporter/package.json
      - restore-cache:
          packageName: runner
          packagePath: packages/runner/package.json
      - restore-cache:
          packageName: server
          packagePath: packages/server/package.json
      - restore-cache:
          packageName: socket
          packagePath: packages/socket/package.json
      - restore-cache:
          packageName: static
          packagePath: packages/static/package.json
      - restore-cache:
          packageName: ts
          packagePath: packages/ts/package.json
      - restore-cache:
          packageName: ui-components
          packagePath: packages/ui-components/package.json
      - restore-cache:
          packageName: web-config
          packagePath: packages/web-config/package.json

  post-install-comment:
    description: Post GitHub comment with a blurb on how to install pre-release version
    steps:
      - run: ls -la
      # make sure JSON files with uploaded urls are present
      - run: ls -la binary-url.json npm-package-url.json
      - run: cat binary-url.json
      - run: cat npm-package-url.json
      - run:
          name: Post pre-release install comment
          command: |
            node scripts/add-install-comment.js \
              --npm npm-package-url.json \
              --binary binary-url.json

  test-binary-against-repo:
    description: |
      Takes the built binary and NPM package, clones given example repo
      and runs the new version of Cypress against it.
    parameters:
      repo:
        description: Name of the repo like "cypress-example-kitchensink"
        type: string
      browser:
        description: Name of the browser to use
        type: enum
        enum: ["electron", "chrome", "firefox"]
        default: "electron"
      command:
        description: Test command to run to start Cypress tests
        type: string
        default: "npm run e2e"
      wait-on:
        description: Url to wait-on before starting tests
        type: string
        default: ""
    steps:
      - attach_workspace:
          at: ~/
      # make sure the binary and NPM package files are present
      - run: ls -l
      - run: ls -l cypress.zip cypress.tgz
      - run:
          name: Cloning project <<parameters.repo>>
          command: git clone --depth 1 https://github.com/cypress-io/<<parameters.repo>>.git /tmp/<<parameters.repo>>
      - run:
          command: npm install
          working_directory: /tmp/<<parameters.repo>>
      - run:
          name: Install Cypress
          working_directory: /tmp/<<parameters.repo>>
          # force installing the freshly built binary
          command: CYPRESS_INSTALL_BINARY=~/cypress/cypress.zip npm i ~/cypress/cypress.tgz
      - run:
          working_directory: /tmp/<<parameters.repo>>
          command: npm run build --if-present
      - run:
          working_directory: /tmp/<<parameters.repo>>
          command: npm start --if-present
          background: true
      - when:
          condition: <<parameters.wait-on>>
          steps:
            - run:
                name: Wait-on <<parameters.wait-on>>
                command: npx wait-on <<parameters.wait-on>> --timeout 120000
      - run:
          working_directory: /tmp/<<parameters.repo>>
          command: <<parameters.command>> -- --browser <<parameters.browser>>
      - store-npm-logs
      - store_artifacts:
          name: screenshots
          path: /tmp/<<parameters.repo>>/cypress/screenshots
      - store_artifacts:
          name: videos
          path: /tmp/<<parameters.repo>>/cypress/videos

>>>>>>> 7540a4fe
jobs:
  ## code checkout and yarn installs
  build:
    <<: *defaults
    steps:
      - checkout
      - run:
          name: Print working folder
          command: echo $PWD
      - run:
          name: print global yarn cache path
          command: echo $(yarn global bin)
      - run:
          name: print Node version
          command: node -v
      - run:
          name: print yarn version
          command: yarn -v
      - run: yarn check-node-version

      ## make sure the TERM is set to 'xterm' in node (Linux only)
      ## else colors (and tests) will fail
      ## See the following information
      ##   * http://andykdocs.de/development/Docker/Fixing+the+Docker+TERM+variable+issue
      ##   * https://unix.stackexchange.com/questions/43945/whats-the-difference-between-various-term-variables
      - run: yarn check-terminal

      - run: yarn stop-only-all

      - restore_cache:
          name: Restore yarn cache
          key: v{{ .Environment.CACHE_VERSION }}-{{ arch }}-{{ .Branch }}-deps-root-{{ checksum "yarn.lock" }}

      # show what is already cached globally
      - run: ls $(yarn global bin)
      - run: ls $(yarn global bin)/../lib/node_modules

      # try several times, because flaky NPM installs ...
      - run: yarn --ignore-engines || yarn --ignore-engines
      - run:
          name: Top level packages
          command: yarn list --depth=0 || true

      - save_cache:
          key: v{{ .Environment.CACHE_VERSION }}-{{ arch }}-{{ .Branch }}-deps-root-{{ checksum "yarn.lock" }}
          paths:
            - ~/.cache/yarn
            - ~/.cache/electron
            - ~/.electron
      - store-npm-logs

      ## save entire folder as artifact for other jobs to run without reinstalling
      - persist_to_workspace:
          root: ~/
          paths:
            - cypress

  lint:
    <<: *defaults
    steps:
      - attach_workspace:
          at: ~/
      ## this will catch .only's in js/coffee as well
      - run: yarn lint-all
      - store-npm-logs

  unit-tests:
    <<: *defaults
    parallelism: 1
    steps:
      - attach_workspace:
          at: ~/
      # make sure mocha runs
      - run: yarn test-mocha
      # test binary build code
      - run: yarn test-scripts
      # make sure our snapshots are compared correctly
      - run: yarn test-mocha-snapshot
      # make sure packages with TypeScript can be transpiled to JS
      - run: yarn lerna run build-js --stream
      # run unit tests from each individual package (10 total)
      - run: yarn test
      - store_test_results:
          path: /tmp/cypress
      - store-npm-logs

  lint-types:
    <<: *defaults
    parallelism: 1
    steps:
      - attach_workspace:
          at: ~/
      - run:
          command: ls -la types
          working_directory: cli
      - run:
          command: ls -la chai
          working_directory: cli/types
      - run:
          command: yarn lerna exec  --scope cypress "yarn dtslint"
      - store-npm-logs

  "server-unit-tests":
    <<: *defaults
    parallelism: 2
    steps:
      - attach_workspace:
          at: ~/
      - run: yarn test-unit --scope @packages/server
      - store_test_results:
          path: /tmp/cypress
      - store-npm-logs

  "server-integration-tests":
    <<: *defaults
    parallelism: 2
    steps:
      - attach_workspace:
          at: ~/
      - run: yarn test-integration --scope @packages/server
      - store_test_results:
          path: /tmp/cypress
      - store-npm-logs

  "server-performance-tests":
      <<: *defaults
      steps:
      - attach_workspace:
          at: ~/
      - run:
          command: yarn lerna exec --scope @packages/server "yarn test-performance"
      - store_test_results:
          path: /tmp/cypress
      - store_artifacts:
          path: /tmp/artifacts
      - store-npm-logs

  "server-e2e-tests-chrome-1":
    <<: *defaults
    steps:
      - run-e2e-tests:
          browser: chrome
          chunk: 1

  "server-e2e-tests-chrome-2":
    <<: *defaults
    steps:
      - run-e2e-tests:
          browser: chrome
          chunk: 2

  "server-e2e-tests-chrome-3":
    <<: *defaults
    steps:
      - run-e2e-tests:
          browser: chrome
          chunk: 3

  "server-e2e-tests-chrome-4":
    <<: *defaults
    steps:
      - run-e2e-tests:
          browser: chrome
          chunk: 4

  "server-e2e-tests-chrome-5":
    <<: *defaults
    steps:
      - run-e2e-tests:
          browser: chrome
          chunk: 5

  "server-e2e-tests-chrome-6":
    <<: *defaults
    steps:
      - run-e2e-tests:
          browser: chrome
          chunk: 6

  "server-e2e-tests-chrome-7":
    <<: *defaults
    steps:
      - run-e2e-tests:
          browser: chrome
          chunk: 7

  "server-e2e-tests-chrome-8":
    <<: *defaults
    steps:
      - run-e2e-tests:
          browser: chrome
          chunk: 8

  "server-e2e-tests-electron-1":
    <<: *defaults
    steps:
      - run-e2e-tests:
          browser: electron
          chunk: 1

  "server-e2e-tests-electron-2":
    <<: *defaults
    steps:
      - run-e2e-tests:
          browser: electron
          chunk: 2

  "server-e2e-tests-electron-3":
    <<: *defaults
    steps:
      - run-e2e-tests:
          browser: electron
          chunk: 3

  "server-e2e-tests-electron-4":
    <<: *defaults
    steps:
      - run-e2e-tests:
          browser: electron
          chunk: 4

  "server-e2e-tests-electron-5":
    <<: *defaults
    steps:
      - run-e2e-tests:
          browser: electron
          chunk: 5

  "server-e2e-tests-electron-6":
    <<: *defaults
    steps:
      - run-e2e-tests:
          browser: electron
          chunk: 6

  "server-e2e-tests-electron-7":
    <<: *defaults
    steps:
      - run-e2e-tests:
          browser: electron
          chunk: 7

  "server-e2e-tests-electron-8":
    <<: *defaults
    steps:
      - run-e2e-tests:
          browser: electron
          chunk: 8

  "server-e2e-tests-firefox-1":
    <<: *defaults
    steps:
      - run-e2e-tests:
          browser: firefox
          chunk: 1

  "server-e2e-tests-firefox-2":
    <<: *defaults
    steps:
      - run-e2e-tests:
          browser: firefox
          chunk: 2

  "server-e2e-tests-firefox-3":
    <<: *defaults
    steps:
      - run-e2e-tests:
          browser: firefox
          chunk: 3

  "server-e2e-tests-firefox-4":
    <<: *defaults
    steps:
      - run-e2e-tests:
          browser: firefox
          chunk: 4

  "server-e2e-tests-firefox-5":
    <<: *defaults
    steps:
      - run-e2e-tests:
          browser: firefox
          chunk: 5

  "server-e2e-tests-firefox-6":
    <<: *defaults
    steps:
      - run-e2e-tests:
          browser: firefox
          chunk: 6

  "server-e2e-tests-firefox-7":
    <<: *defaults
    steps:
      - run-e2e-tests:
          browser: firefox
          chunk: 7

  "server-e2e-tests-firefox-8":
    <<: *defaults
    steps:
      - run-e2e-tests:
          browser: firefox
          chunk: 8

  "driver-integration-tests-chrome":
    <<: *defaults
    parallelism: 5
    steps:
      - attach_workspace:
          at: ~/
      - run:
          command: yarn lerna exec --scope @packages/driver "yarn start"
          background: true
      - run:
          command: yarn wait-on http://localhost:3500
      - run:
          command: |
            CYPRESS_KONFIG_ENV=production \
            CYPRESS_RECORD_KEY=$PACKAGES_RECORD_KEY \
            yarn lerna exec --scope @packages/driver "yarn cypress:run --record --parallel --group 5x-driver-chrome --browser chrome"
      - store_test_results:
          path: /tmp/cypress
      - store_artifacts:
          path: /tmp/artifacts
      - store-npm-logs

  # "driver-integration-tests-electron":
  #   <<: *defaults
  #   parallelism: 5
  #   steps:
  #     - attach_workspace:
  #         at: ~/
  #     - run:
  #         command: npm start
  #         background: true
  #         working_directory: packages/driver
  #     - run:
  #         command: $(npm bin)/wait-on http://localhost:3500
  #         working_directory: packages/driver
  #     - run:
  #         command: |
  #           CYPRESS_KONFIG_ENV=production \
  #           CYPRESS_RECORD_KEY=$PACKAGES_RECORD_KEY \
  #           npm run cypress:run --record --parallel --group 5x-driver-electron --browser electron
  #         working_directory: packages/driver
  #     - store_test_results:
  #         path: /tmp/cypress
  #     - store_artifacts:
  #         path: /tmp/artifacts
  #     - store-npm-logs

  "driver-integration-tests-firefox":
    <<: *defaults
    parallelism: 5
    steps:
      - attach_workspace:
          at: ~/
      - run:
          command: npm start
          background: true
          working_directory: packages/driver
      - run:
          command: $(npm bin)/wait-on http://localhost:3500
          working_directory: packages/driver
      - run:
          command: |
            CYPRESS_KONFIG_ENV=production \
            CYPRESS_RECORD_KEY=$PACKAGES_RECORD_KEY \
            npm run cypress:run -- --record --parallel --group 5x-driver-firefox --browser firefox
          working_directory: packages/driver
      - store_test_results:
          path: /tmp/cypress
      - store_artifacts:
          path: /tmp/artifacts

  "desktop-gui-integration-tests-2x":
    <<: *defaults
    parallelism: 2
    steps:
      - attach_workspace:
          at: ~/
      - run:
          command: yarn lerna exec --scope @packages/desktop-gui "yarn build-prod"
      - run:
          command: |
            CYPRESS_KONFIG_ENV=production \
            CYPRESS_RECORD_KEY=$PACKAGES_RECORD_KEY \
            yarn lerna exec --scope @packages/desktop-gui "yarn cypress:run --record --parallel --group 2x-desktop-gui"
      - store_test_results:
          path: /tmp/cypress
      - store_artifacts:
          path: /tmp/artifacts
      - store-npm-logs

  "reporter-integration-tests":
    <<: *defaults
    steps:
      - attach_workspace:
          at: ~/
      - run:
          command: yarn lerna exec  --scope @packages/reporter "yarn build-prod"
      - run:
          command: |
            CYPRESS_KONFIG_ENV=production \
            CYPRESS_RECORD_KEY=$PACKAGES_RECORD_KEY \
            yarn lerna exec  --scope @packages/reporter "yarn cypress:run --record --parallel --group reporter"
      - store_test_results:
          path: /tmp/cypress
      - store_artifacts:
          path: /tmp/artifacts
      - store-npm-logs

  "ui-components-integration-tests":
    <<: *defaults
    steps:
      - attach_workspace:
          at: ~/
      - run:
          command: npm run build
          working_directory: packages/ui-components
      - run:
          command: |
            CYPRESS_KONFIG_ENV=production \
            CYPRESS_RECORD_KEY=$PACKAGES_RECORD_KEY \
            npm run cypress:run -- --record --parallel --group ui-components
          working_directory: packages/ui-components
      - store_test_results:
          path: /tmp/cypress
      - store_artifacts:
          path: /tmp/artifacts
      - store-npm-logs

  "run-launcher":
    <<: *defaults
    steps:
      - attach_workspace:
          at: ~/
      - run:
          command: node index.js
          working_directory: packages/launcher

  build-binary:
    <<: *defaults
    shell: /bin/bash --login
    steps:
      - run:
          name: Check environment variables before code sign (if on Mac)
          # NOTE
          # our Mac code sign works via electron-builder
          # by default, electron-builder will NOT sign app built in a pull request
          # even our internal one (!)
          # Usually this is not a problem, since we only build and test binary
          # built on "develop" and "master" branches
          # but if you need to really build and sign a Mac binary in a PR
          # set variable CSC_FOR_PULL_REQUEST=true
          command: |
            set -e
            if [[ "$OSTYPE" == "darwin"* ]]; then
              if [ -z "$CSC_LINK" ]; then
                echo "Need to provide environment variable CSC_LINK"
                  echo "with base64 encoded certificate .p12 file"
                exit 1
              fi
              if [ -z "$CSC_KEY_PASSWORD" ]; then
                echo "Need to provide environment variable CSC_KEY_PASSWORD"
                  echo "with password for unlocking certificate .p12 file"
                exit 1
              fi
            else
              echo "Not Mac platform, skipping code sign setup"
            fi

      - attach_workspace:
          at: ~/
      - run: $(yarn bin)/print-arch
      - run:
          environment:
            DEBUG: electron-builder,electron-osx-sign*
          command: yarn binary-build --platform $PLATFORM --version ${NEXT_DEV_VERSION:-0.0.0-development}
      - run: yarn binary-zip --platform $PLATFORM
      # Cypress binary file should be zipped to cypress.zip
      - run: ls -l *.zip
      - store-npm-logs
      - persist_to_workspace:
          root: ~/
          paths:
            - cypress/cypress.zip

  upload-binary:
    <<: *defaults
    steps:
      - attach_workspace:
          at: ~/
      - run: ls -l
      - run:
          name: upload unique binary
          command: |
            node scripts/binary.js upload-unique-binary \
              --file cypress.zip \
              --version $NEXT_DEV_VERSION
      - run: cat binary-url.json
      - store-npm-logs
      - persist_to_workspace:
          root: ~/
          paths:
            - cypress/binary-url.json

  test-kitchensink:
    <<: *defaults
    steps:
      - attach_workspace:
          at: ~/
      - run:
          name: Cloning test project
          command: git clone https://github.com/cypress-io/cypress-example-kitchensink.git /tmp/repo
      - run:
          name: Install prod dependencies
          command: yarn --production
          working_directory: /tmp/repo
      - run:
          name: Example server
          command: yarn start
          working_directory: /tmp/repo
          background: true
      - run:
          name: Run Kitchensink example project
          command: yarn cypress:run --project /tmp/repo
      - store_artifacts:
          path: /tmp/repo/cypress/screenshots
      - store_artifacts:
          path: /tmp/repo/cypress/videos
      - store-npm-logs

  "test-kitchensink-against-staging":
    <<: *defaults
    steps:
      - attach_workspace:
          at: ~/
      - run:
          name: Cloning test project
          command: git clone https://github.com/cypress-io/cypress-example-kitchensink.git /tmp/repo
      - run:
          name: Install prod dependencies
          command: yarn --production
          working_directory: /tmp/repo
      - run:
          name: Example server
          command: yarn start
          working_directory: /tmp/repo
          background: true
      - run:
          name: Run Kitchensink example project
          command: |
            CYPRESS_PROJECT_ID=$TEST_KITCHENSINK_PROJECT_ID \
            CYPRESS_RECORD_KEY=$TEST_KITCHENSINK_RECORD_KEY \
            CYPRESS_ENV=staging \
            CYPRESS_video=false \
            yarn cypress:run --project /tmp/repo --record
      - store-npm-logs

  "test-against-staging":
    <<: *defaults
    steps:
      - attach_workspace:
          at: ~/
      - run:
          name: Cloning test project
          command: git clone https://github.com/cypress-io/cypress-test-tiny.git /tmp/repo
      - run:
          name: Run test project
          command: |
            CYPRESS_PROJECT_ID=$TEST_TINY_PROJECT_ID \
            CYPRESS_RECORD_KEY=$TEST_TINY_RECORD_KEY \
            CYPRESS_ENV=staging \
            yarn cypress:run --project /tmp/repo --record
      - store-npm-logs

  build-npm-package:
    <<: *defaults
    steps:
      - attach_workspace:
          at: ~/
      - run: npm run check-next-dev-version
      - run:
          name: bump NPM version
          command: yarn version --no-git-tag-version --new-version ${NEXT_DEV_VERSION:-0.0.0-development}
      - run:
          name: build NPM package
          command: yarn build --scope cypress
      - run:
          command: ls -la types
          working_directory: cli/build
      - run:
          name: list NPM package contents
          command: yarn lerna run --scope cypress size
      - run:
          name: pack NPM package
          working_directory: cli/build
          command: yarn pack
      - run:
          name: list created NPM package
          working_directory: cli/build
          command: ls -l
      # created file should have filename cypress-<version>.tgz
      - run: mkdir /tmp/urls
      - run: cp cli/build/cypress-v${NEXT_DEV_VERSION:-0.0.0-development}.tgz cypress.tgz
      - run: cp cli/build/cypress-v${NEXT_DEV_VERSION:-0.0.0-development}.tgz /tmp/urls/cypress.tgz
      - run: ls -l /tmp/urls
      - store-npm-logs
      - run: pwd
      - run: ls -l
      - persist_to_workspace:
          root: ~/
          paths:
            - cypress/cypress.tgz

  upload-npm-package:
    <<: *defaults
    steps:
      - attach_workspace:
          at: ~/
      - run: ls -l
      # NPM package file should have filename cypress-<version>.tgz
      - run:
          name: upload NPM package
          command: |
            node scripts/binary.js upload-npm-package \
              --file cypress.tgz \
              --version $NEXT_DEV_VERSION
      - store-npm-logs
      - run: ls -l
      - run: cat npm-package-url.json
      - persist_to_workspace:
          root: ~/
          paths:
            - cypress/npm-package-url.json

  "test-binary-and-npm-against-other-projects":
    <<: *defaults
    steps:
      # needs uploaded NPM and test binary
      - attach_workspace:
          at: ~/
      - run: ls -la
      # make sure JSON files with uploaded urls are present
      - run: ls -la binary-url.json npm-package-url.json
      - run: cat binary-url.json
      - run: cat npm-package-url.json
      - run: mkdir /tmp/testing
      - run:
          name: create dummy package
          working_directory: /tmp/testing
          command: npm init -y
      - run:
          # install NPM from unique urls
          name: Install Cypress
          command: |
            node scripts/test-unique-npm-and-binary.js \
              --npm npm-package-url.json \
              --binary binary-url.json \
              --cwd /tmp/testing
      - run:
          name: Verify Cypress binary
          working_directory: /tmp/testing
          command: $(npm bin)/cypress verify
      - run:
          name: Running other test projects with new NPM package and binary
          command: |
            node scripts/test-other-projects.js \
              --npm npm-package-url.json \
              --binary binary-url.json \
              --provider circle
      - store-npm-logs

  post-pre-release-install-comment:
    <<: *defaults
    steps:
      # needs uploaded NPM and test binary
      - attach_workspace:
          at: ~/
      - run: ls -la
      - post-install-comment

  "test-npm-module-and-verify-binary":
    <<: *defaults
    steps:
      - attach_workspace:
          at: ~/
      # make sure we have cypress.zip received
      - run: ls -l
      - run: ls -l cypress.zip cypress.tgz
      - run: mkdir test-binary
      - run:
          name: Create new NPM package
          working_directory: test-binary
          command: npm init -y
      - run:
          # install NPM from built NPM package folder
          name: Install Cypress
          working_directory: test-binary
          # force installing the freshly built binary
          command: CYPRESS_INSTALL_BINARY=/root/cypress/cypress.zip npm i /root/cypress/cypress.tgz
      - run:
          name: Verify Cypress binary
          working_directory: test-binary
          command: $(npm bin)/cypress verify
      - store-npm-logs

  # install NPM + binary zip and run against staging API
  "test-binary-against-staging":
    <<: *defaults
    steps:
      - attach_workspace:
          at: ~/
      - run: ls -l
      # make sure we have the binary and NPM package
      - run: ls -l cypress.zip cypress.tgz
      - run:
          name: Cloning test project
          command: git clone https://github.com/cypress-io/cypress-test-tiny.git /tmp/cypress-test-tiny
      - run:
          name: Install Cypress
          working_directory: /tmp/cypress-test-tiny
          # force installing the freshly built binary
          command: CYPRESS_INSTALL_BINARY=~/cypress/cypress.zip npm i ~/cypress/cypress.tgz
      - run:
          name: Run test project
          working_directory: /tmp/cypress-test-tiny
          command: |
            CYPRESS_PROJECT_ID=$TEST_TINY_PROJECT_ID \
            CYPRESS_RECORD_KEY=$TEST_TINY_RECORD_KEY \
            CYPRESS_ENV=staging \
            $(npm bin)/cypress run --record
      - store-npm-logs

  "test-binary-against-recipes-firefox":
    <<: *defaults
    steps:
      - test-binary-against-repo:
          repo: cypress-example-recipes
          command: npm run test:ci:firefox

  "test-binary-against-kitchensink":
    <<: *defaults
    steps:
      - test-binary-against-repo:
          repo: cypress-example-kitchensink

  "test-binary-against-kitchensink-firefox":
    <<: *defaults
    steps:
      - test-binary-against-repo:
          repo: cypress-example-kitchensink
          browser: firefox

  "test-binary-against-kitchensink-chrome":
    <<: *defaults
    steps:
      - test-binary-against-repo:
          repo: cypress-example-kitchensink
          browser: chrome

  "test-binary-against-todomvc-firefox":
    <<: *defaults
    steps:
      - test-binary-against-repo:
          repo: cypress-example-todomvc
          browser: firefox

  "test-binary-against-documentation-firefox":
    <<: *defaults
    steps:
      - test-binary-against-repo:
          repo: cypress-documentation
          browser: firefox
          command: "npm run cypress:run"
          wait-on: "http://localhost:2222"


  "test-binary-against-realworld-firefox":
    <<: *defaults
    steps:
      - test-binary-against-repo:
          repo: cypress-example-realworld
          browser: firefox
          command: "npm run cypress:run"
          wait-on: "http://localhost:4100"

  "test-binary-against-api-testing-firefox":
    <<: *defaults
    steps:
      - test-binary-against-repo:
          repo: cypress-example-api-testing
          browser: firefox
          command: "npm run cy:run"
          wait-on: "http://localhost:3000"

  "test-binary-against-piechopper-firefox":
    <<: *defaults
    steps:
      - test-binary-against-repo:
          repo: cypress-example-piechopper
          browser: firefox
          command: "npm run cypress:run"
          wait-on: "http://localhost:8080"

  test-binary-as-specific-user:
    <<: *defaults
    steps:
      - attach_workspace:
          at: ~/
      # the user should be "node"
      - run: whoami
      - run: pwd
      # prints the current user's effective user id
      # for root it is 0
      # for other users it is a positive integer
      - run: node -e 'console.log(process.geteuid())'
      # make sure the binary and NPM package files are present
      - run: ls -l
      - run: ls -l cypress.zip cypress.tgz
      - run: mkdir test-binary
      - run:
          name: Create new NPM package
          working_directory: test-binary
          command: npm init -y
      - run:
          # install NPM from built NPM package folder
          name: Install Cypress
          working_directory: test-binary
          # force installing the freshly built binary
          command: CYPRESS_INSTALL_BINARY=~/cypress/cypress.zip npm i ~/cypress/cypress.tgz
      - run:
          name: Add Cypress demo
          working_directory: test-binary
          command: npx @bahmutov/cly init
      - run:
          name: Verify Cypress binary
          working_directory: test-binary
          command: DEBUG=cypress:cli $(npm bin)/cypress verify
      - run:
          name: Run Cypress binary
          working_directory: test-binary
          command: DEBUG=cypress:cli $(npm bin)/cypress run
      - store-npm-logs

linux-workflow: &linux-workflow
  jobs:
    - build
    - lint:
        name: Linux lint
        requires:
          - build
    - lint-types:
        requires:
          - build
    # unit, integration and e2e tests
    - unit-tests:
        requires:
          - build
    - server-unit-tests:
        requires:
          - build
    - server-integration-tests:
        requires:
          - build
    - server-performance-tests:
        context: test-runner:performance-tracking
        requires:
          - build
    - server-e2e-tests-chrome-1:
        context: test-runner:performance-tracking
        requires:
          - build
    - server-e2e-tests-chrome-2:
        context: test-runner:performance-tracking
        requires:
          - build
    - server-e2e-tests-chrome-3:
        context: test-runner:performance-tracking
        requires:
          - build
    - server-e2e-tests-chrome-4:
        context: test-runner:performance-tracking
        requires:
          - build
    - server-e2e-tests-chrome-5:
        context: test-runner:performance-tracking
        requires:
          - build
    - server-e2e-tests-chrome-6:
        context: test-runner:performance-tracking
        requires:
          - build
    - server-e2e-tests-chrome-7:
        context: test-runner:performance-tracking
        requires:
          - build
    - server-e2e-tests-chrome-8:
        context: test-runner:performance-tracking
        requires:
          - build
    - server-e2e-tests-electron-1:
        context: test-runner:performance-tracking
        requires:
          - build
    - server-e2e-tests-electron-2:
        context: test-runner:performance-tracking
        requires:
          - build
    - server-e2e-tests-electron-3:
        context: test-runner:performance-tracking
        requires:
          - build
    - server-e2e-tests-electron-4:
        context: test-runner:performance-tracking
        requires:
          - build
    - server-e2e-tests-electron-5:
        context: test-runner:performance-tracking
        requires:
          - build
    - server-e2e-tests-electron-6:
        context: test-runner:performance-tracking
        requires:
          - build
    - server-e2e-tests-electron-7:
        context: test-runner:performance-tracking
        requires:
          - build
    - server-e2e-tests-electron-8:
        context: test-runner:performance-tracking
        requires:
          - build
    - server-e2e-tests-firefox-1:
        requires:
          - build
    - server-e2e-tests-firefox-2:
        requires:
          - build
    - server-e2e-tests-firefox-3:
        requires:
          - build
    - server-e2e-tests-firefox-4:
        requires:
          - build
    - server-e2e-tests-firefox-5:
        requires:
          - build
    - server-e2e-tests-firefox-6:
        requires:
          - build
    - server-e2e-tests-firefox-7:
        requires:
          - build
    - server-e2e-tests-firefox-8:
        requires:
          - build
    - driver-integration-tests-chrome:
        requires:
          - build
    - driver-integration-tests-firefox:
        requires:
          - build
    ## TODO: add these back in when flaky tests are fixed
    # - driver-integration-tests-electron:
    #     requires:
    #       - build
    - desktop-gui-integration-tests-2x:
        requires:
          - build
    - reporter-integration-tests:
        requires:
          - build
    - ui-components-integration-tests:
        requires:
          - build
    - run-launcher:
        requires:
          - build
    # various testing scenarios, like building full binary
    # and testing it on a real project
    - test-against-staging:
        context: test-runner:record-tests
        filters:
          branches:
            only:
              - develop
        requires:
          - build
    - test-kitchensink:
        requires:
          - build
    - test-kitchensink-against-staging:
        context: test-runner:record-tests
        filters:
          branches:
            only:
              - develop
        requires:
          - build
    - build-npm-package:
        requires:
          - build
    - upload-npm-package:
        context: test-runner:upload
        filters:
          branches:
            only:
              - develop
        requires:
          - build-npm-package
    - build-binary:
        context: test-runner:performance-tracking
        requires:
          - build
    - upload-binary:
        context: test-runner:upload
        filters:
          branches:
            only:
              - develop
        requires:
          - build-binary
    - post-pre-release-install-comment:
        context: test-runner:commit-status-checks
        filters:
          branches:
            only:
              - develop
        requires:
          - upload-npm-package
          - upload-binary
    - test-binary-and-npm-against-other-projects:
        context: test-runner:trigger-test-jobs
        filters:
          branches:
            only:
              - develop
        requires:
          - upload-npm-package
          - upload-binary
    - test-npm-module-and-verify-binary:
        filters:
          branches:
            only:
              - develop
        requires:
          - build-npm-package
          - build-binary
    - test-binary-against-staging:
        context: test-runner:record-tests
        filters:
          branches:
            only:
              - develop
        requires:
          - build-npm-package
          - build-binary

    - test-binary-against-recipes-firefox:
        <<: *testBinaryFirefox
    - test-binary-against-kitchensink:
        <<: *testBinaryFirefox
    - test-binary-against-kitchensink-firefox:
        <<: *testBinaryFirefox
    - test-binary-against-kitchensink-chrome:
        <<: *testBinaryFirefox
    - test-binary-against-todomvc-firefox:
        <<: *testBinaryFirefox
    - test-binary-against-documentation-firefox:
        <<: *testBinaryFirefox
    - test-binary-against-api-testing-firefox:
        <<: *testBinaryFirefox
    - test-binary-against-realworld-firefox:
        <<: *testBinaryFirefox
    - test-binary-against-piechopper-firefox:
        <<: *testBinaryFirefox

    - test-binary-as-specific-user:
        name: "test binary as a non-root user"
        executor: non-root-docker-user
        requires:
          - build-npm-package
          - build-binary
    - test-binary-as-specific-user:
        name: "test binary as a root user"
        requires:
          - build-npm-package
          - build-binary

mac-workflow: &mac-workflow
  jobs:
    - build:
        name: Mac build
        executor: mac
        <<: *macBuildFilters

    - lint:
        name: Mac lint
        executor: mac
        <<: *macBuildFilters
        requires:
          - Mac build

    # maybe run unit tests?

    - build-npm-package:
        name: Mac NPM package
        executor: mac
        requires:
          - Mac build
        filters:
          branches:
            only:
              - develop

    - upload-npm-package:
        name: Mac NPM package upload
        context: test-runner:upload
        executor: mac
        filters:
          branches:
            only:
              - develop
        requires:
          - Mac NPM package

    - build-binary:
        name: Mac binary
        context: org-global
        executor: mac
        <<: *macBuildFilters
        requires:
          - Mac build

    - upload-binary:
        name: Mac binary upload
        executor: mac
        context: test-runner:upload
        filters:
          branches:
            only:
              - develop
        requires:
          - Mac binary

    - test-kitchensink:
        name: Test Mac Kitchensink
        executor: mac
        <<: *macBuildFilters
        requires:
          - Mac build

    - test-binary-against-kitchensink:
        name: Test Mac binary against kitchensink
        executor: mac
        filters:
          branches:
            only:
              - develop
        requires:
          - Mac NPM package
          - Mac binary

    - test-binary-against-staging:
        context: test-runner:record-tests
        name: Test Mac binary against staging
        executor: mac
        filters:
          branches:
            only:
              - develop
        requires:
          - Mac NPM package
          - Mac binary

    - post-pre-release-install-comment:
        context: test-runner:commit-status-checks
        name: Post Mac pre-release install comment
        filters:
          branches:
            only:
              - develop
        requires:
          - Mac NPM package upload
          - Mac binary upload

    - test-binary-and-npm-against-other-projects:
        context: test-runner:trigger-test-jobs
        name: Test Mac binary against other projects
        executor: mac
        filters:
          branches:
            only:
              - develop
        requires:
          - Mac NPM package upload
          - Mac binary upload

workflows:
  linux:
    <<: *linux-workflow
  mac:
    <<: *mac-workflow<|MERGE_RESOLUTION|>--- conflicted
+++ resolved
@@ -108,155 +108,6 @@
       - store_artifacts:
           path: ~/.npm/_logs
 
-<<<<<<< HEAD
-=======
-  # for caching node modules use project environment variable
-  # like CACHE_VERSION=15
-  save-cache:
-    description: |
-      Shorter command to save node_modules for a package
-      Warning! Only works with "packages/<name>/node_modules"
-    parameters:
-      packageName:
-        description: Name of the package to save, for example "server" or "desktop-gui"
-        type: string
-    steps:
-      - save_cache:
-          name: Saving cache for << parameters.packageName >>
-          key: v{{ .Environment.CACHE_VERSION }}-{{ arch }}-{{ .Branch }}-deps-<< parameters.packageName >>-{{ checksum "packages/<< parameters.packageName >>/package.json" }}
-          paths:
-            - packages/<< parameters.packageName >>/node_modules
-
-  save-caches:
-    description: save each node_modules folder per package
-    steps:
-      # TODO switch to "save-cache" when it allows custom paths
-      - save_cache:
-          key: v{{ .Environment.CACHE_VERSION }}-{{ arch }}-{{ .Branch }}-deps-cli-{{ checksum "cli/package.json" }}
-          paths:
-            - cli/node_modules
-      - save_cache:
-          key: v{{ .Environment.CACHE_VERSION }}-{{ arch }}-{{ .Branch }}-deps-root-{{ checksum "package.json" }}
-          paths:
-            - node_modules
-      - save-cache:
-          packageName: coffee
-      - save-cache:
-          packageName: desktop-gui
-      - save-cache:
-          packageName: driver
-      - save-cache:
-          packageName: example
-      # TODO switch to "save-cache" custom command when it allows passing list of paths
-      - save_cache:
-          key: v{{ .Environment.CACHE_VERSION }}-{{ arch }}-{{ .Branch }}-deps-electron-{{ checksum "packages/electron/package.json" }}
-          paths:
-            - packages/electron/node_modules
-            - ~/.cache/electron
-            - ~/.electron
-      - save-cache:
-          packageName: extension
-      - save-cache:
-          packageName: https-proxy
-      - save-cache:
-          packageName: launcher
-      - save-cache:
-          packageName: network
-      - save-cache:
-          packageName: reporter
-      - save-cache:
-          packageName: runner
-      - save-cache:
-          packageName: server
-      - save-cache:
-          packageName: socket
-      - save-cache:
-          packageName: static
-      - save-cache:
-          packageName: ts
-      - save-cache:
-          packageName: ui-components
-      - save-cache:
-          packageName: web-config
-
-  restore-cache:
-    description: |
-      Shorter command to restore node_modules for a package.
-      Since it does not list paths to restore, can restore any cache,
-      as long the key is the same as the saved one.
-    parameters:
-      packageName:
-        description: Name of the package to restore, for example "server" or "desktop-gui"
-        type: string
-      packagePath:
-        description: Path to package.json file
-        type: string
-    steps:
-      - restore_cache:
-          name: Restoring cache for << parameters.packageName >>
-          key: v{{ .Environment.CACHE_VERSION }}-{{ arch }}-{{ .Branch }}-deps-<< parameters.packageName >>-{{ checksum "<< parameters.packagePath >>" }}
-
-  restore-caches:
-    description: need to restore a separate cache for each package.json
-    steps:
-      - restore-cache:
-          packageName: cli
-          packagePath: cli/package.json
-      - restore-cache:
-          packageName: root
-          packagePath: package.json
-      - restore-cache:
-          packageName: coffee
-          packagePath: packages/coffee/package.json
-      - restore-cache:
-          packageName: desktop-gui
-          packagePath: packages/desktop-gui/package.json
-      - restore-cache:
-          packageName: driver
-          packagePath: packages/driver/package.json
-      - restore-cache:
-          packageName: example
-          packagePath: packages/example/package.json
-      - restore-cache:
-          packageName: electron
-          packagePath: packages/electron/package.json
-      - restore-cache:
-          packageName: extension
-          packagePath: packages/extension/package.json
-      - restore-cache:
-          packageName: https-proxy
-          packagePath: packages/https-proxy/package.json
-      - restore-cache:
-          packageName: launcher
-          packagePath: packages/launcher/package.json
-      - restore-cache:
-          packageName: network
-          packagePath: packages/network/package.json
-      - restore-cache:
-          packageName: reporter
-          packagePath: packages/reporter/package.json
-      - restore-cache:
-          packageName: runner
-          packagePath: packages/runner/package.json
-      - restore-cache:
-          packageName: server
-          packagePath: packages/server/package.json
-      - restore-cache:
-          packageName: socket
-          packagePath: packages/socket/package.json
-      - restore-cache:
-          packageName: static
-          packagePath: packages/static/package.json
-      - restore-cache:
-          packageName: ts
-          packagePath: packages/ts/package.json
-      - restore-cache:
-          packageName: ui-components
-          packagePath: packages/ui-components/package.json
-      - restore-cache:
-          packageName: web-config
-          packagePath: packages/web-config/package.json
-
   post-install-comment:
     description: Post GitHub comment with a blurb on how to install pre-release version
     steps:
@@ -288,7 +139,7 @@
       command:
         description: Test command to run to start Cypress tests
         type: string
-        default: "npm run e2e"
+        default: "yarn test-e2e"
       wait-on:
         description: Url to wait-on before starting tests
         type: string
@@ -312,10 +163,10 @@
           command: CYPRESS_INSTALL_BINARY=~/cypress/cypress.zip npm i ~/cypress/cypress.tgz
       - run:
           working_directory: /tmp/<<parameters.repo>>
-          command: npm run build --if-present
+          command: yarn build
       - run:
           working_directory: /tmp/<<parameters.repo>>
-          command: npm start --if-present
+          command: yarn start
           background: true
       - when:
           condition: <<parameters.wait-on>>
@@ -334,7 +185,6 @@
           name: videos
           path: /tmp/<<parameters.repo>>/cypress/videos
 
->>>>>>> 7540a4fe
 jobs:
   ## code checkout and yarn installs
   build:
@@ -378,12 +228,6 @@
           name: Top level packages
           command: yarn list --depth=0 || true
 
-      - save_cache:
-          key: v{{ .Environment.CACHE_VERSION }}-{{ arch }}-{{ .Branch }}-deps-root-{{ checksum "yarn.lock" }}
-          paths:
-            - ~/.cache/yarn
-            - ~/.cache/electron
-            - ~/.electron
       - store-npm-logs
 
       ## save entire folder as artifact for other jobs to run without reinstalling
@@ -694,18 +538,15 @@
       - attach_workspace:
           at: ~/
       - run:
-          command: npm start
+          command: yarn lerna run start --scope @packages/driver
           background: true
-          working_directory: packages/driver
-      - run:
-          command: $(npm bin)/wait-on http://localhost:3500
-          working_directory: packages/driver
+      - run:
+          command: $(yarn bin)/wait-on http://localhost:3500
       - run:
           command: |
             CYPRESS_KONFIG_ENV=production \
             CYPRESS_RECORD_KEY=$PACKAGES_RECORD_KEY \
-            npm run cypress:run -- --record --parallel --group 5x-driver-firefox --browser firefox
-          working_directory: packages/driver
+            yarn lerna exec --scope @packages/driver "yarn cypress:run --record --parallel --group 5x-driver-firefox --browser firefox"
       - store_test_results:
           path: /tmp/cypress
       - store_artifacts:
@@ -754,14 +595,12 @@
       - attach_workspace:
           at: ~/
       - run:
-          command: npm run build
-          working_directory: packages/ui-components
+          command: yarn lerna run build --scope @packages/ui-components
       - run:
           command: |
             CYPRESS_KONFIG_ENV=production \
             CYPRESS_RECORD_KEY=$PACKAGES_RECORD_KEY \
-            npm run cypress:run -- --record --parallel --group ui-components
-          working_directory: packages/ui-components
+            yarn lerna exec --scope @packages/ui-components "yarn cypress:run --record --parallel --group ui-components"
       - store_test_results:
           path: /tmp/cypress
       - store_artifacts:
@@ -918,7 +757,7 @@
     steps:
       - attach_workspace:
           at: ~/
-      - run: npm run check-next-dev-version
+      - run: yarn check-next-dev-version
       - run:
           name: bump NPM version
           command: yarn version --no-git-tag-version --new-version ${NEXT_DEV_VERSION:-0.0.0-development}
@@ -1000,7 +839,7 @@
       - run:
           name: Verify Cypress binary
           working_directory: /tmp/testing
-          command: $(npm bin)/cypress verify
+          command: $(yarn bin)/cypress verify
       - run:
           name: Running other test projects with new NPM package and binary
           command: |
@@ -1041,7 +880,7 @@
       - run:
           name: Verify Cypress binary
           working_directory: test-binary
-          command: $(npm bin)/cypress verify
+          command: $(yarn bin)/cypress verify
       - store-npm-logs
 
   # install NPM + binary zip and run against staging API
@@ -1068,7 +907,7 @@
             CYPRESS_PROJECT_ID=$TEST_TINY_PROJECT_ID \
             CYPRESS_RECORD_KEY=$TEST_TINY_RECORD_KEY \
             CYPRESS_ENV=staging \
-            $(npm bin)/cypress run --record
+            $(yarn bin)/cypress run --record
       - store-npm-logs
 
   "test-binary-against-recipes-firefox":
@@ -1175,11 +1014,11 @@
       - run:
           name: Verify Cypress binary
           working_directory: test-binary
-          command: DEBUG=cypress:cli $(npm bin)/cypress verify
+          command: DEBUG=cypress:cli $(yarn bin)/cypress verify
       - run:
           name: Run Cypress binary
           working_directory: test-binary
-          command: DEBUG=cypress:cli $(npm bin)/cypress run
+          command: DEBUG=cypress:cli $(yarn bin)/cypress run
       - store-npm-logs
 
 linux-workflow: &linux-workflow
