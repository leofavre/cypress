version: 2.1

defaults: &defaults
  parallelism: 1
  working_directory: ~/cypress
  parameters:
    executor:
      type: executor
      default: cy-doc
  executor: <<parameters.executor>>
  environment:
    ## set specific timezone
    TZ: "/usr/share/zoneinfo/America/New_York"

    ## store artifacts here
    CIRCLE_ARTIFACTS: /tmp/artifacts

    ## set so that e2e tests are consistent
    COLUMNS: 100
    LINES: 24

executors:
  # the Docker image with Cypress dependencies and Chrome browser
  cy-doc:
    docker:
      - image: cypress/browsers:node12.0.0-chrome73
    environment:
      PLATFORM: linux

  # Docker image with non-root "node" user
  non-root-docker-user:
    docker:
      - image: cypress/base:12.0.0
        user: node
    environment:
      PLATFORM: linux

  # executor to run on Mac OS
  # https://circleci.com/docs/2.0/executor-types/#using-macos
  # https://circleci.com/docs/2.0/testing-ios/#supported-xcode-versions
  mac:
    macos:
      xcode: "10.1.0"
    environment:
      PLATFORM: mac

commands:
  run-e2e-tests:
    parameters:
      browser:
        description: browser shortname to target
        type: string
      chunk:
        description: e2e test chunk number
        type: integer
    steps:
      - attach_workspace:
          at: ~/
      - run:
          command: npm run test-e2e -- --chunk << parameters.chunk >> --browser << parameters.browser >>
          working_directory: packages/server
      - store_test_results:
          path: /tmp/cypress
      - store-npm-logs

  store-npm-logs:
    description: Saves any NPM debug logs as artifacts in case there is a problem
    steps:
      - store_artifacts:
          path: ~/.npm/_logs

  # for caching node modules use project environment variable
  # like CACHE_VERSION=15
  save-cache:
    description: |
      Shorter command to save node_modules for a package
      Warning! Only works with "packages/<name>/node_modules"
    parameters:
      packageName:
        description: Name of the package to save, for example "server" or "desktop-gui"
        type: string
    steps:
      - save_cache:
          name: Saving cache for << parameters.packageName >>
          key: v{{ .Environment.CACHE_VERSION }}-{{ arch }}-{{ .Branch }}-deps-<< parameters.packageName >>-{{ checksum "packages/<< parameters.packageName >>/package.json" }}
          paths:
            - packages/<< parameters.packageName >>/node_modules

  save-caches:
    description: save each node_modules folder per package
    steps:
      # TODO switch to "save-cache" when it allows custom paths
      - save_cache:
          key: v{{ .Environment.CACHE_VERSION }}-{{ arch }}-{{ .Branch }}-deps-cli-{{ checksum "cli/package.json" }}
          paths:
            - cli/node_modules
      - save_cache:
          key: v{{ .Environment.CACHE_VERSION }}-{{ arch }}-{{ .Branch }}-deps-root-{{ checksum "package.json" }}
          paths:
            - node_modules
      - save-cache:
          packageName: coffee
      - save-cache:
          packageName: desktop-gui
      - save-cache:
          packageName: driver
      - save-cache:
          packageName: example
      # TODO switch to "save-cache" custom command when it allows passing list of paths
      - save_cache:
          key: v{{ .Environment.CACHE_VERSION }}-{{ arch }}-{{ .Branch }}-deps-electron-{{ checksum "packages/electron/package.json" }}
          paths:
            - packages/electron/node_modules
            - ~/.cache/electron
            - ~/.electron
      - save-cache:
          packageName: extension
      - save-cache:
          packageName: https-proxy
      - save-cache:
          packageName: launcher
      - save-cache:
          packageName: network
      - save-cache:
          packageName: reporter
      - save-cache:
          packageName: runner
      - save-cache:
          packageName: server
      - save-cache:
          packageName: socket
      - save-cache:
          packageName: static
      - save-cache:
          packageName: ts
      - save-cache:
          packageName: web-config

  restore-cache:
    description: |
      Shorter command to restore node_modules for a package.
      Since it does not list paths to restore, can restore any cache,
      as long the key is the same as the saved one.
    parameters:
      packageName:
        description: Name of the package to restore, for example "server" or "desktop-gui"
        type: string
      packagePath:
        description: Path to package.json file
        type: string
    steps:
      - restore_cache:
          name: Restoring cache for << parameters.packageName >>
          key: v{{ .Environment.CACHE_VERSION }}-{{ arch }}-{{ .Branch }}-deps-<< parameters.packageName >>-{{ checksum "<< parameters.packagePath >>" }}

  restore-caches:
    description: need to restore a separate cache for each package.json
    steps:
      - restore-cache:
          packageName: cli
          packagePath: cli/package.json
      - restore-cache:
          packageName: root
          packagePath: package.json
      - restore-cache:
          packageName: coffee
          packagePath: packages/coffee/package.json
      - restore-cache:
          packageName: desktop-gui
          packagePath: packages/desktop-gui/package.json
      - restore-cache:
          packageName: driver
          packagePath: packages/driver/package.json
      - restore-cache:
          packageName: example
          packagePath: packages/example/package.json
      - restore-cache:
          packageName: electron
          packagePath: packages/electron/package.json
      - restore-cache:
          packageName: extension
          packagePath: packages/extension/package.json
      - restore-cache:
          packageName: https-proxy
          packagePath: packages/https-proxy/package.json
      - restore-cache:
          packageName: launcher
          packagePath: packages/launcher/package.json
      - restore-cache:
          packageName: network
          packagePath: packages/network/package.json
      - restore-cache:
          packageName: reporter
          packagePath: packages/reporter/package.json
      - restore-cache:
          packageName: runner
          packagePath: packages/runner/package.json
      - restore-cache:
          packageName: server
          packagePath: packages/server/package.json
      - restore-cache:
          packageName: socket
          packagePath: packages/socket/package.json
      - restore-cache:
          packageName: static
          packagePath: packages/static/package.json
      - restore-cache:
          packageName: ts
          packagePath: packages/ts/package.json
      - restore-cache:
          packageName: web-config
          packagePath: packages/web-config/package.json

jobs:
  ## code checkout and NPM installs
  build:
    <<: *defaults
    steps:
      - checkout
      - run:
          name: Print working folder
          command: echo $PWD
      - run:
          name: print global NPM cache path
          command: echo $(npm -g bin)
      - run:
          name: print Node version
          command: node -v
      - run:
          name: print NPM version
          command: npm -v
      - run: npm run check-node-version

      ## make sure the TERM is set to 'xterm' in node (Linux only)
      ## else colors (and tests) will fail
      ## See the following information
      ##   * http://andykdocs.de/next-version-in-manifestment/Docker/Fixing+the+Docker+TERM+variable+issue
      ##   * https://unix.stackexchange.com/questions/43945/whats-the-difference-between-various-term-variables
      - run: npm run check-terminal

      - run: npm run stop-only-all

      - restore-caches

      # show what is already cached globally
      - run: ls $(npm -g bin)
      - run: ls $(npm -g bin)/../lib/node_modules

      # Install the root packages
      # Link sup packages in ./node_modules/@packages/*
      # Install sub packages dependencies and build all sub packages via postinstall script
      # try several times, because flaky NPM installs ...
      - run: npm install || npm install
      - run:
          name: Top level packages
          command: npm ls --depth=0 || true

      # Prune so we do not save removed dependencies to cache
      - run: npm run all prune

      - save-caches
      - store-npm-logs

      ## save entire folder as artifact for other jobs to run without reinstalling
      - persist_to_workspace:
          root: ~/
          paths:
            - cypress

  lint:
    <<: *defaults
    steps:
      - attach_workspace:
          at: ~/
      ## this will catch .only's in js/coffee as well
      - run: npm run lint-all
      - store-npm-logs

  unit-tests:
    <<: *defaults
    parallelism: 1
    steps:
      - attach_workspace:
          at: ~/
      # make sure mocha runs
      - run: npm run test-mocha
      # test binary build code
      - run: npm run test-scripts
      # make sure our snapshots are compared correctly
      - run: npm run test-mocha-snapshot
      # make sure packages with TypeScript can be transpiled to JS
      - run: npm run all build-js
      # run unit tests from individual packages
      - run: npm run all test -- --package cli
      - run: npm run all test -- --package electron
      - run: npm run all test -- --package extension
      - run: npm run all test -- --package https-proxy
      - run: npm run all test -- --package launcher
      - run: npm run all test -- --package network
      - run: npm run all test -- --package proxy
      - run: npm run all test -- --package reporter
      - run: npm run all test -- --package runner
      - run: npm run all test -- --package socket
      - run: npm run all test -- --package static
      - store_test_results:
          path: /tmp/cypress
      - store-npm-logs

  lint-types:
    <<: *defaults
    parallelism: 1
    steps:
      - attach_workspace:
          at: ~/
      - run:
          command: ls -la types
          working_directory: cli
      - run:
          command: ls -la chai
          working_directory: cli/types
      - run:
          command: npm run dtslint
          working_directory: cli
      - store-npm-logs

  "server-unit-tests":
    <<: *defaults
    parallelism: 2
    steps:
      - attach_workspace:
          at: ~/
      - run: npm run all test-unit -- --package server
      - store_test_results:
          path: /tmp/cypress
      - store-npm-logs

  "server-integration-tests":
    <<: *defaults
    parallelism: 2
    steps:
      - attach_workspace:
          at: ~/
      - run: npm run all test-integration -- --package server
      - store_test_results:
          path: /tmp/cypress
      - store-npm-logs

  "server-performance-tests":
      <<: *defaults
      steps:
      - attach_workspace:
          at: ~/
      - run:
          command: npm run all test-performance -- --package server
      - store_test_results:
          path: /tmp/cypress
      - store_artifacts:
          path: /tmp/artifacts
      - store-npm-logs

  "server-e2e-tests-chrome-1":
    <<: *defaults
    steps:
      - run-e2e-tests:
          browser: chrome
          chunk: 1

  "server-e2e-tests-chrome-2":
    <<: *defaults
    steps:
      - run-e2e-tests:
          browser: chrome
          chunk: 2

  "server-e2e-tests-chrome-3":
    <<: *defaults
    steps:
      - run-e2e-tests:
          browser: chrome
          chunk: 3

  "server-e2e-tests-chrome-4":
    <<: *defaults
    steps:
      - run-e2e-tests:
          browser: chrome
          chunk: 4

  "server-e2e-tests-chrome-5":
    <<: *defaults
    steps:
      - run-e2e-tests:
          browser: chrome
          chunk: 5

  "server-e2e-tests-chrome-6":
    <<: *defaults
    steps:
      - run-e2e-tests:
          browser: chrome
          chunk: 6

  "server-e2e-tests-chrome-7":
    <<: *defaults
    steps:
      - run-e2e-tests:
          browser: chrome
          chunk: 7

  "server-e2e-tests-chrome-8":
    <<: *defaults
    steps:
      - run-e2e-tests:
          browser: chrome
          chunk: 8

  "server-e2e-tests-electron-1":
    <<: *defaults
    steps:
      - run-e2e-tests:
          browser: electron
          chunk: 1

  "server-e2e-tests-electron-2":
    <<: *defaults
    steps:
      - run-e2e-tests:
          browser: electron
          chunk: 2

  "server-e2e-tests-electron-3":
    <<: *defaults
    steps:
      - run-e2e-tests:
          browser: electron
          chunk: 3

  "server-e2e-tests-electron-4":
    <<: *defaults
    steps:
      - run-e2e-tests:
          browser: electron
          chunk: 4

  "server-e2e-tests-electron-5":
    <<: *defaults
    steps:
      - run-e2e-tests:
          browser: electron
          chunk: 5

  "server-e2e-tests-electron-6":
    <<: *defaults
    steps:
      - run-e2e-tests:
          browser: electron
          chunk: 6

  "server-e2e-tests-electron-7":
    <<: *defaults
    steps:
      - run-e2e-tests:
          browser: electron
          chunk: 7

  "server-e2e-tests-electron-8":
    <<: *defaults
    steps:
      - run-e2e-tests:
          browser: electron
          chunk: 8

  "driver-integration-tests-chrome":
    <<: *defaults
    parallelism: 5
    steps:
      - attach_workspace:
          at: ~/
      - run:
          command: npm start
          background: true
          working_directory: packages/driver
      - run:
          command: $(npm bin)/wait-on http://localhost:3500
          working_directory: packages/driver
      - run:
          command: |
            CYPRESS_KONFIG_ENV=production \
            CYPRESS_RECORD_KEY=$PACKAGES_RECORD_KEY \
            npm run cypress:run -- --record --parallel --group 5x-driver-chrome --browser chrome
          working_directory: packages/driver
      - store_test_results:
          path: /tmp/cypress
      - store_artifacts:
          path: /tmp/artifacts
      - store-npm-logs

  # "driver-integration-tests-electron":
  #   <<: *defaults
  #   parallelism: 5
  #   steps:
  #     - attach_workspace:
  #         at: ~/
  #     - run:
  #         command: npm start
  #         background: true
  #         working_directory: packages/driver
  #     - run:
  #         command: $(npm bin)/wait-on http://localhost:3500
  #         working_directory: packages/driver
  #     - run:
  #         command: |
  #           CYPRESS_KONFIG_ENV=production \
  #           CYPRESS_RECORD_KEY=$PACKAGES_RECORD_KEY \
  #           npm run cypress:run -- --record --parallel --group 5x-driver-electron --browser electron
  #         working_directory: packages/driver
  #     - store_test_results:
  #         path: /tmp/cypress
  #     - store_artifacts:
  #         path: /tmp/artifacts
  #     - store-npm-logs

  "desktop-gui-integration-tests-2x":
    <<: *defaults
    parallelism: 2
    steps:
      - attach_workspace:
          at: ~/
      - run:
          command: npm run build-prod
          working_directory: packages/desktop-gui
      - run:
          command: |
            CYPRESS_KONFIG_ENV=production \
            CYPRESS_RECORD_KEY=$PACKAGES_RECORD_KEY \
            npm run cypress:run -- --record --parallel --group 2x-desktop-gui
          working_directory: packages/desktop-gui
      - store_test_results:
          path: /tmp/cypress
      - store_artifacts:
          path: /tmp/artifacts
      - store-npm-logs

  "reporter-integration-tests":
    <<: *defaults
    steps:
      - attach_workspace:
          at: ~/
      - run:
          command: npm run build-prod
          working_directory: packages/reporter
      - run:
          command: |
            CYPRESS_KONFIG_ENV=production \
            CYPRESS_RECORD_KEY=$PACKAGES_RECORD_KEY \
            npm run cypress:run -- --record --parallel --group reporter
          working_directory: packages/reporter
      - store_test_results:
          path: /tmp/cypress
      - store_artifacts:
          path: /tmp/artifacts
      - store-npm-logs

  "run-launcher":
    <<: *defaults
    steps:
      - attach_workspace:
          at: ~/
      - run:
          command: node index.js
          working_directory: packages/launcher

  build-binary:
    <<: *defaults
    shell: /bin/bash --login
    steps:
      - run:
          name: Check environment variables before code sign (if on Mac)
          # NOTE
          # our Mac code sign works via electron-builder
          # by default, electron-builder will NOT sign app built in a pull request
          # even our internal one (!)
          # Usually this is not a problem, since we only build and test binary
          # built on "next-version-in-manifest" and "master" branches
          # but if you need to really build and sign a Mac binary in a PR
          # set variable CSC_FOR_PULL_REQUEST=true
          command: |
            set -e
            if [[ "$OSTYPE" == "darwin"* ]]; then
              if [ -z "$CSC_LINK" ]; then
                echo "Need to provide environment variable CSC_LINK"
                  echo "with base64 encoded certificate .p12 file"
                exit 1
              fi
              if [ -z "$CSC_KEY_PASSWORD" ]; then
                echo "Need to provide environment variable CSC_KEY_PASSWORD"
                  echo "with password for unlocking certificate .p12 file"
                exit 1
              fi
            else
              echo "Not Mac platform, skipping code sign setup"
            fi

      - attach_workspace:
          at: ~/
      - run: $(npm bin)/print-arch
      - run:
          environment:
            DEBUG: electron-builder,electron-osx-sign*
          command: npm run binary-build -- --platform $PLATFORM --use-next-dev-version
      - run: npm run binary-zip -- --platform $PLATFORM
      # Cypress binary file should be zipped to cypress.zip
      - run: ls -l *.zip
      - store-npm-logs
      - persist_to_workspace:
          root: ~/
          paths:
            - cypress/cypress.zip

  upload-binary:
    <<: *defaults
    steps:
      - attach_workspace:
          at: ~/
      - run: ls -l
      - run:
          name: upload unique binary
          command: |
            node scripts/binary.js upload-unique-binary \
              --file cypress.zip \
               --use-next-dev-version
      - run: cat binary-url.json
      - store-npm-logs
      - persist_to_workspace:
          root: ~/
          paths:
            - cypress/binary-url.json

  test-kitchensink:
    <<: *defaults
    steps:
      - attach_workspace:
          at: ~/
      - run:
          name: Cloning test project
          command: git clone https://github.com/cypress-io/cypress-example-kitchensink.git /tmp/repo
      - run:
          name: Install prod dependencies
          command: npm install --production
          working_directory: /tmp/repo
      - run:
          name: Example server
          command: npm start
          working_directory: /tmp/repo
          background: true
      - run:
          name: Run Kitchensink example project
          command: npm run cypress:run -- --project /tmp/repo
      - store_artifacts:
          path: /tmp/repo/cypress/screenshots
      - store_artifacts:
          path: /tmp/repo/cypress/videos
      - store-npm-logs

  "test-kitchensink-against-staging":
    <<: *defaults
    steps:
      - attach_workspace:
          at: ~/
      - run:
          name: Cloning test project
          command: git clone https://github.com/cypress-io/cypress-example-kitchensink.git /tmp/repo
      - run:
          name: Install prod dependencies
          command: npm install --production
          working_directory: /tmp/repo
      - run:
          name: Example server
          command: npm start
          working_directory: /tmp/repo
          background: true
      - run:
          name: Run Kitchensink example project
          command: |
            CYPRESS_PROJECT_ID=$TEST_KITCHENSINK_PROJECT_ID \
            CYPRESS_RECORD_KEY=$TEST_KITCHENSINK_RECORD_KEY \
            CYPRESS_ENV=staging \
            CYPRESS_video=false \
            npm run cypress:run -- --project /tmp/repo --record
      - store-npm-logs

  "test-against-staging":
    <<: *defaults
    steps:
      - attach_workspace:
          at: ~/
      - run:
          name: Cloning test project
          command: git clone https://github.com/cypress-io/cypress-test-tiny.git /tmp/repo
      - run:
          name: Run test project
          command: |
            CYPRESS_PROJECT_ID=$TEST_TINY_PROJECT_ID \
            CYPRESS_RECORD_KEY=$TEST_TINY_RECORD_KEY \
            CYPRESS_ENV=staging \
            npm run cypress:run -- --project /tmp/repo --record
      - store-npm-logs

  build-npm-package:
    <<: *defaults
    steps:
      - attach_workspace:
          at: ~/
      - run: npm run check-next-dev-version
      - run:
          name: bump NPM version
<<<<<<< HEAD
          command: npm run set-local-version-to-next
=======
          command: npm --no-git-tag-version --allow-same-version version ${NEXT_DEV_VERSION:-0.0.0-development}
>>>>>>> d56c551b
      - run:
          name: build NPM package
          working_directory: cli
          command: npm run build
      - run:
          command: ls -la types
          working_directory: cli/build
      - run:
          name: list NPM package contents
          working_directory: cli/build
          command: npm run size
      - run:
          name: pack NPM package
          working_directory: cli/build
          command: npm pack
      - run:
          name: list created NPM package
          working_directory: cli/build
          command: ls -l
      # created file should have filename cypress-<version>.tgz
      - run: mkdir /tmp/urls
      - run: cp cli/build/cypress-*.tgz cypress.tgz
      - run: cp cli/build/cypress-*.tgz /tmp/urls/cypress.tgz
      - run: ls -l /tmp/urls
      - store-npm-logs
      - run: pwd
      - run: ls -l
      - persist_to_workspace:
          root: ~/
          paths:
            - cypress/cypress.tgz

  upload-npm-package:
    <<: *defaults
    steps:
      - attach_workspace:
          at: ~/
      - run: ls -l
      # NPM package file should have filename cypress-<version>.tgz
      - run:
          name: upload NPM package
          command: |
            node scripts/binary.js upload-npm-package \
              --file cypress.tgz \
               --use-next-dev-version
      - store-npm-logs
      - run: ls -l
      - run: cat npm-package-url.json
      - persist_to_workspace:
          root: ~/
          paths:
            - cypress/npm-package-url.json

  "test-binary-and-npm-against-other-projects":
    <<: *defaults
    steps:
      # needs uploaded NPM and test binary
      - attach_workspace:
          at: ~/
      - run: ls -la
      # make sure JSON files with uploaded urls are present
      - run: ls -la binary-url.json npm-package-url.json
      - run: cat binary-url.json
      - run: cat npm-package-url.json
      - run: mkdir /tmp/testing
      - run:
          name: create dummy package
          working_directory: /tmp/testing
          command: npm init -y
      - run:
          # install NPM from unique urls
          name: Install Cypress
          command: |
            node scripts/test-unique-npm-and-binary.js \
              --npm npm-package-url.json \
              --binary binary-url.json \
              --cwd /tmp/testing
      - run:
          name: Verify Cypress binary
          working_directory: /tmp/testing
          command: $(npm bin)/cypress verify
      - run:
          name: Post pre-release install comment
          command: |
            node scripts/add-install-comment.js \
              --npm npm-package-url.json \
              --binary binary-url.json
      - run:
          name: Running other test projects with new NPM package and binary
          command: |
            node scripts/test-other-projects.js \
              --npm npm-package-url.json \
              --binary binary-url.json \
              --provider circle
      - store-npm-logs

  "test-npm-module-and-verify-binary":
    <<: *defaults
    steps:
      - attach_workspace:
          at: ~/
      # make sure we have cypress.zip received
      - run: ls -l
      - run: ls -l cypress.zip cypress.tgz
      - run: mkdir test-binary
      - run:
          name: Create new NPM package
          working_directory: test-binary
          command: npm init -y
      - run:
          # install NPM from built NPM package folder
          name: Install Cypress
          working_directory: test-binary
          # force installing the freshly built binary
          command: CYPRESS_INSTALL_BINARY=/root/cypress/cypress.zip npm i /root/cypress/cypress.tgz
      - run:
          name: Verify Cypress binary
          working_directory: test-binary
          command: $(npm bin)/cypress verify
      - store-npm-logs

  # install NPM + binary zip and run against staging API
  "test-binary-against-staging":
    <<: *defaults
    steps:
      - attach_workspace:
          at: ~/
      - run: ls -l
      # make sure we have the binary and NPM package
      - run: ls -l cypress.zip cypress.tgz
      - run:
          name: Cloning test project
          command: git clone https://github.com/cypress-io/cypress-test-tiny.git /tmp/cypress-test-tiny
      - run:
          name: Install Cypress
          working_directory: /tmp/cypress-test-tiny
          # force installing the freshly built binary
          command: CYPRESS_INSTALL_BINARY=~/cypress/cypress.zip npm i ~/cypress/cypress.tgz
      - run:
          name: Run test project
          working_directory: /tmp/cypress-test-tiny
          command: |
            CYPRESS_PROJECT_ID=$TEST_TINY_PROJECT_ID \
            CYPRESS_RECORD_KEY=$TEST_TINY_RECORD_KEY \
            CYPRESS_ENV=staging \
            $(npm bin)/cypress run --record
      - store-npm-logs

  "test-binary-against-kitchensink":
    <<: *defaults
    steps:
      - attach_workspace:
          at: ~/
      # make sure the binary and NPM package files are present
      - run: ls -l
      - run: ls -l cypress.zip cypress.tgz
      - run:
          name: Cloning kitchensink project
          command: git clone --depth 1 https://github.com/cypress-io/cypress-example-kitchensink.git /tmp/kitchensink
      - run:
          command: npm install
          working_directory: /tmp/kitchensink
      - run:
          name: Install Cypress
          working_directory: /tmp/kitchensink
          # force installing the freshly built binary
          command: CYPRESS_INSTALL_BINARY=~/cypress/cypress.zip npm i ~/cypress/cypress.tgz
      - run:
          working_directory: /tmp/kitchensink
          command: npm run build
      - run:
          working_directory: /tmp/kitchensink
          command: npm start
          background: true
      - run:
          working_directory: /tmp/kitchensink
          command: npm run e2e
      - store-npm-logs

  test-binary-as-specific-user:
    <<: *defaults
    steps:
      - attach_workspace:
          at: ~/
      # the user should be "node"
      - run: whoami
      - run: pwd
      # prints the current user's effective user id
      # for root it is 0
      # for other users it is a positive integer
      - run: node -e 'console.log(process.geteuid())'
      # make sure the binary and NPM package files are present
      - run: ls -l
      - run: ls -l cypress.zip cypress.tgz
      - run: mkdir test-binary
      - run:
          name: Create new NPM package
          working_directory: test-binary
          command: npm init -y
      - run:
          # install NPM from built NPM package folder
          name: Install Cypress
          working_directory: test-binary
          # force installing the freshly built binary
          command: CYPRESS_INSTALL_BINARY=~/cypress/cypress.zip npm i ~/cypress/cypress.tgz
      - run:
          name: Add Cypress demo
          working_directory: test-binary
          command: npx @bahmutov/cly init
      - run:
          name: Verify Cypress binary
          working_directory: test-binary
          command: DEBUG=cypress:cli $(npm bin)/cypress verify
      - run:
          name: Run Cypress binary
          working_directory: test-binary
          command: DEBUG=cypress:cli $(npm bin)/cypress run
      - store-npm-logs

linux-workflow: &linux-workflow
  jobs:
    - build
    - lint:
        name: Linux lint
        requires:
          - build
    - lint-types:
        requires:
          - build
    # unit, integration and e2e tests
    - unit-tests:
        requires:
          - build
    - server-unit-tests:
        requires:
          - build
    - server-integration-tests:
        requires:
          - build
    - server-performance-tests:
        requires:
          - build
    - server-e2e-tests-chrome-1:
        requires:
          - build
    - server-e2e-tests-chrome-2:
        requires:
          - build
    - server-e2e-tests-chrome-3:
        requires:
          - build
    - server-e2e-tests-chrome-4:
        requires:
          - build
    - server-e2e-tests-chrome-5:
        requires:
          - build
    - server-e2e-tests-chrome-6:
        requires:
          - build
    - server-e2e-tests-chrome-7:
        requires:
          - build
    - server-e2e-tests-chrome-8:
        requires:
          - build
    - server-e2e-tests-electron-1:
        requires:
          - build
    - server-e2e-tests-electron-2:
        requires:
          - build
    - server-e2e-tests-electron-3:
        requires:
          - build
    - server-e2e-tests-electron-4:
        requires:
          - build
    - server-e2e-tests-electron-5:
        requires:
          - build
    - server-e2e-tests-electron-6:
        requires:
          - build
    - server-e2e-tests-electron-7:
        requires:
          - build
    - server-e2e-tests-electron-8:
        requires:
          - build
    - driver-integration-tests-chrome:
        requires:
          - build
    ## TODO: add these back in when flaky tests are fixed
    # - driver-integration-tests-electron:
    #     requires:
    #       - build
    - desktop-gui-integration-tests-2x:
        requires:
          - build
    - reporter-integration-tests:
        requires:
          - build
    - run-launcher:
        requires:
          - build
    # various testing scenarios, like building full binary
    # and testing it on a real project
    - test-against-staging:
        context: test-runner:record-tests
        filters:
          branches:
            only:
              - next-version-in-manifest
        requires:
          - build
    - test-kitchensink:
        requires:
          - build
    - test-kitchensink-against-staging:
        context: test-runner:record-tests
        filters:
          branches:
            only:
              - next-version-in-manifest
        requires:
          - build
    - build-npm-package:
        requires:
          - build
    - upload-npm-package:
        context: test-runner:upload
        filters:
          branches:
            only:
              - next-version-in-manifest
        requires:
          - build-npm-package
    - build-binary:
        requires:
          - build
    - upload-binary:
        context: test-runner:upload
        filters:
          branches:
            only:
              - next-version-in-manifest
        requires:
          - build-binary
    - test-binary-and-npm-against-other-projects:
        context: test-runner:trigger-test-jobs
        filters:
          branches:
            only:
              - next-version-in-manifest
        requires:
          - upload-npm-package
          - upload-binary
    - test-npm-module-and-verify-binary:
        filters:
          branches:
            only:
              - next-version-in-manifest
        requires:
          - build-npm-package
          - build-binary
    - test-binary-against-staging:
        context: test-runner:record-tests
        filters:
          branches:
            only:
              - next-version-in-manifest
        requires:
          - build-npm-package
          - build-binary
    - test-binary-against-kitchensink:
        filters:
          branches:
            only:
              - next-version-in-manifest
        requires:
          - build-npm-package
          - build-binary
    - test-binary-as-specific-user:
        name: "test binary as a non-root user"
        executor: non-root-docker-user
        requires:
          - build-npm-package
          - build-binary
    - test-binary-as-specific-user:
        name: "test binary as a root user"
        requires:
          - build-npm-package
          - build-binary

mac-workflow: &mac-workflow
  jobs:
    - build:
        name: Mac build
        executor: mac
        filters:
          branches:
            only:
<<<<<<< HEAD
              - next-version-in-manifest
=======
              - develop
>>>>>>> d56c551b

    - lint:
        name: Mac lint
        executor: mac
        requires:
          - Mac build
        filters:
          branches:
            only:
              - next-version-in-manifest

    # maybe run unit tests?

    - build-npm-package:
        name: Mac NPM package
        executor: mac
        requires:
          - Mac build
        filters:
          branches:
            only:
              - next-version-in-manifest

    - upload-npm-package:
        name: Mac NPM package upload
        context: test-runner:upload
        executor: mac
        filters:
          branches:
            only:
              - next-version-in-manifest
        requires:
          - Mac NPM package

    - build-binary:
        name: Mac binary
        context: org-global
        executor: mac
        filters:
          branches:
            only:
              - next-version-in-manifest
        requires:
          - Mac build

    - upload-binary:
        name: Mac binary upload
        executor: mac
        context: test-runner:upload
        filters:
          branches:
            only:
              - next-version-in-manifest
        requires:
          - Mac binary

    - test-kitchensink:
        name: Test Mac Kitchensink
        executor: mac
        filters:
          branches:
            only:
              - next-version-in-manifest
        requires:
          - Mac build

    - test-binary-against-kitchensink:
        name: Test Mac binary against kitchensink
        executor: mac
        filters:
          branches:
            only:
              - next-version-in-manifest
        requires:
          - Mac NPM package
          - Mac binary

    - test-binary-against-staging:
        context: test-runner:record-tests
        name: Test Mac binary against staging
        executor: mac
        filters:
          branches:
            only:
              - next-version-in-manifest
        requires:
          - Mac NPM package
          - Mac binary

    - test-binary-and-npm-against-other-projects:
        context: test-runner:trigger-test-jobs
        name: Test Mac binary against other projects
        executor: mac
        filters:
          branches:
            only:
              - next-version-in-manifest
        requires:
          - Mac NPM package upload
          - Mac binary upload

workflows:
  linux:
    <<: *linux-workflow
  mac:
    <<: *mac-workflow<|MERGE_RESOLUTION|>--- conflicted
+++ resolved
@@ -714,11 +714,7 @@
       - run: npm run check-next-dev-version
       - run:
           name: bump NPM version
-<<<<<<< HEAD
           command: npm run set-local-version-to-next
-=======
-          command: npm --no-git-tag-version --allow-same-version version ${NEXT_DEV_VERSION:-0.0.0-development}
->>>>>>> d56c551b
       - run:
           name: build NPM package
           working_directory: cli
@@ -1122,11 +1118,7 @@
         filters:
           branches:
             only:
-<<<<<<< HEAD
-              - next-version-in-manifest
-=======
-              - develop
->>>>>>> d56c551b
+              - next-version-in-manifest
 
     - lint:
         name: Mac lint
