--- conflicted
+++ resolved
@@ -217,14 +217,9 @@
         padding: 4px 9px 4px 20px;
         margin: 0;
 
-<<<<<<< HEAD
         &:hover:not(.command-cloned) {
-          background-color: #474747;
-=======
-        &:hover {
           background-color: #3b3f50;
           cursor: pointer;
->>>>>>> fa81fa96
         }
 
         &.active {
@@ -272,7 +267,6 @@
         // @include text-overflow;
       }
 
-<<<<<<< HEAD
       .command-error {
         background-color: darken(#eb5849, 5%);
         color: #fff;
@@ -286,9 +280,6 @@
       }
 
       .command-type-xhr {
-=======
-      .command-type-xhr.command-parent {
->>>>>>> fa81fa96
         // background-color: mix(#E0C85E, #383838, 10%);
 
         .command-method {
