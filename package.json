--- conflicted
+++ resolved
@@ -17,10 +17,12 @@
   "devDependencies": {
     "@cypress/npm-run-all": "^4.0.4",
     "ascii-table": "0.0.9",
-<<<<<<< HEAD
+    "babel-eslint": "^6.0.4",
     "bluebird": "^3.4.5",
     "eslint": "^3.18.0",
     "eslint-plugin-mocha": "^4.9.0",
+    "eslint-plugin-react": "^5.1.1",
+    "husky": "^0.13.4",
     "fs-extra": "^2.1.2",
     "pre-git": "^3.15.0",
     "standard": "^10.0.2"
@@ -38,37 +40,4 @@
     }
   },
   "license": "MIT"
-=======
-    "babel-eslint": "^6.0.4",
-    "chai": "^3.5.0",
-    "eslint": "^3.18.0",
-    "eslint-plugin-mocha": "^4.9.0",
-    "eslint-plugin-react": "^5.1.1",
-    "husky": "^0.13.4",
-    "mocha": "^3.2.0",
-    "nock": "^9.0.9",
-    "sinon": "^2.1.0",
-    "sinon-chai": "^2.9.0",
-    "standard": "^10.0.2"
-  },
-  "dependencies": {
-    "app-module-path": "^1.1.0",
-    "bluebird": "^3.4.5",
-    "chalk": "^1.1.3",
-    "commander": "^2.8.1",
-    "debug": "^2.6.8",
-    "extract-zip": "^1.6.0",
-    "fs-extra": "^2.1.2",
-    "getos": "^2.8.4",
-    "glob": "^7.0.6",
-    "lodash": "^4.16.3",
-    "minimist": "^1.2.0",
-    "progress": "^1.1.8",
-    "request": "^2.81.0",
-    "request-progress": "^0.3.1",
-    "tmp": "0.0.31",
-    "url": "^0.11.0",
-    "xvfb": "cypress-io/node-xvfb"
-  }
->>>>>>> 17520a45
 }