{
  "name": "cypress",
  "version": "4.2.0",
  "description": "Cypress.io end to end testing tool",
  "private": true,
  "scripts": {
    "binary-build": "node ./scripts/binary.js build",
    "binary-deploy": "node ./scripts/binary.js deploy",
    "binary-deploy-linux": "./scripts/build-linux-binary.sh",
    "binary-purge": "node ./scripts/binary.js purge-version",
    "binary-release": "node ./scripts/binary.js release",
    "binary-upload": "node ./scripts/binary.js upload",
    "binary-zip": "node ./scripts/binary.js zip",
    "build": "lerna run build --stream",
    "build-prod": "lerna run build-prod --stream",
    "bump": "node ./scripts/binary.js bump",
    "check-next-dev-version": "node scripts/check-next-dev-version.js",
    "check-node-version": "node scripts/check-node-version.js",
    "check-terminal": "node scripts/check-terminal.js",
    "clean": "lerna run clean --parallel",
    "clean-deps": "find . -depth -name node_modules -type d -exec rm -rf {} \\;",
    "precypress:open": "yarn ensure-deps",
    "cypress:open": "node $(yarn bin cypress) open --dev --global",
    "precypress:open:debug": "yarn ensure-deps",
    "cypress:open:debug": "node ./scripts/debug.js cypress:open",
    "precypress:run": "yarn ensure-deps",
    "cypress:run": "node $(yarn bin cypress) run --dev",
    "precypress:run:debug": "yarn ensure-deps",
    "cypress:run:debug": "node ./scripts/debug.js cypress:run",
    "cypress:verify": "node $(yarn bin cypress) verify --dev",
    "predecaffeinate-bulk": "shx cp .eslintrc.decaffeinate.js .eslintrc.js",
    "decaffeinate-bulk": "bulk-decaffeinate",
    "postdecaffeinate-bulk": "shx rm .eslintrc.js || true",
    "dev": "node ./scripts/start.js",
    "dev-debug": "node ./scripts/debug.js dev",
    "docker": "./scripts/run-docker-local.sh",
    "effective:circle:config": "circleci config process circle.yml | sed /^#/d",
    "ensure-deps": "./scripts/ensure-dependencies.sh",
    "postinstall": "yarn build",
    "jscodeshift": "jscodeshift -t ./node_modules/js-codemod/transforms/arrow-function-arguments.js",
    "lint": "eslint --ext .js,.jsx,.ts,.tsx,.json .",
    "lint-all": "yarn lint-coffee && yarn lint",
    "lint-changed": "lint-changed",
    "lint-changed-fix": "yarn lint-changed --fix",
    "lint-coffee": "coffeelint scripts/**/*.coffee && lerna run lint-coffee --parallel --stream && yarn stop-only-all",
    "lint-fix": "yarn lint --fix",
    "move-binaries": "node ./scripts/binary.js move-binaries",
    "set-next-ci-version": "node ./scripts/binary.js setNextVersion",
    "prestart": "yarn ensure-deps",
    "start": "node $(yarn bin cypress) open --dev --global",
    "stop-only": "npx stop-only --skip .cy,.publish,.projects,node_modules,dist,dist-test,fixtures,lib,bower_components,src --exclude e2e.coffee,e2e.js",
    "stop-only-all": "yarn stop-only --folder packages",
    "pretest": "yarn ensure-deps",
    "test": "yarn lerna exec yarn test --scope cypress --scope \"'@packages/{electron,extension,https-proxy,launcher,network,reporter,runner,socket}'\"",
    "test-debug": "lerna exec yarn test-debug --ignore \"'@packages/{coffee,desktop-gui,driver,root,static,web-config}'\"",
    "pretest-e2e": "yarn ensure-deps",
    "test-e2e": "lerna exec yarn test-e2e --ignore \"'@packages/{coffee,desktop-gui,driver,root,static,web-config}'\"",
    "test-integration": "lerna exec yarn test-integration --ignore \"'@packages/{coffee,desktop-gui,driver,root,static,web-config}'\"",
    "test-jscodeshift": "jest ./scripts/decaff",
    "test-mocha": "mocha --reporter spec scripts/spec.js",
    "test-mocha-snapshot": "mocha scripts/mocha-snapshot-spec.js",
    "test-s3-api": "node -r ./packages/coffee/register -r ./packages/ts/register scripts/binary/s3-api-demo.ts",
    "test-scripts": "mocha -r packages/coffee/register -r packages/ts/register --reporter spec 'scripts/unit/**/*spec.js'",
    "test-scripts-watch": "yarn test-scripts --watch --watch-extensions 'ts,js,coffee'",
    "pretest-unit": "yarn ensure-deps",
    "test-unit": "lerna exec yarn test-unit --ignore \"'@packages/{coffee,desktop-gui,driver,root,static,web-config}'\"",
    "pretest-watch": "yarn ensure-deps",
    "test-watch": "lerna exec yarn test-watch --ignore \"'@packages/{coffee,desktop-gui,driver,root,static,web-config}'\"",
    "type-check": "node scripts/type_check",
    "verify:mocha:results": "node ./scripts/verify_mocha_results",
    "prewatch": "yarn ensure-deps",
    "watch": "lerna exec yarn watch --parallel --stream"
  },
  "husky": {
    "hooks": {
      "pre-commit": "lint-staged"
    }
  },
  "devDependencies": {
    "@cypress/bumpercar": "2.0.12",
    "@cypress/commit-message-install": "3.1.2",
    "@cypress/env-or-json-file": "2.0.0",
    "@cypress/eslint-plugin-dev": "5.0.0",
    "@cypress/github-commit-status-check": "1.5.0",
    "@cypress/questions-remain": "1.0.1",
    "@cypress/request": "2.88.5",
    "@cypress/request-promise": "4.2.6",
    "@fellow/eslint-plugin-coffee": "0.4.13",
    "@percy/cypress": "2.3.0",
    "@types/bluebird": "3.5.29",
    "@types/chai": "4.2.7",
    "@types/chai-enzyme": "0.6.7",
    "@types/classnames": "2.2.9",
    "@types/debug": "4.1.5",
    "@types/enzyme": "3.9.1",
    "@types/enzyme-adapter-react-16": "1.0.5",
    "@types/execa": "0.9.0",
    "@types/fs-extra": "8.0.1",
    "@types/glob": "7.1.1",
    "@types/lodash": "4.14.149",
    "@types/markdown-it": "0.0.9",
    "@types/mini-css-extract-plugin": "0.8.0",
    "@types/mocha": "5.2.7",
    "@types/node": "12.12.21",
    "@types/ramda": "0.25.47",
    "@types/react": "16.9.23",
    "@types/react-dom": "16.9.4",
    "@types/request-promise": "4.1.45",
    "@types/sinon-chai": "3.2.3",
    "@typescript-eslint/eslint-plugin": "2.14.0",
    "@typescript-eslint/parser": "2.14.0",
    "ansi-styles": "3.2.1",
    "arg": "4.1.2",
    "ascii-table": "0.0.9",
    "aws-sdk": "2.447.0",
    "babel-eslint": "10.1.0",
    "bluebird": "3.5.3",
    "bluebird-retry": "0.11.0",
    "bulk-decaffeinate": "3.3.1",
    "chai": "4.2.0",
    "chai-as-promised": "7.1.1",
    "chalk": "2.4.2",
    "check-dependencies": "1.1.0",
    "check-more-types": "2.24.0",
    "coffeelint": "1.16.2",
    "common-tags": "1.8.0",
    "debug": "4.1.1",
    "decaffeinate": "6.0.9",
    "del": "3.0.0",
<<<<<<< HEAD
    "electron-builder": "22.3.6",
    "electron-notarize": "0.2.1",
=======
    "electron-builder": "20.39.0",
    "enzyme-adapter-react-16": "1.12.1",
>>>>>>> a63ba7b5
    "eslint": "6.8.0",
    "eslint-plugin-cypress": "2.10.3",
    "eslint-plugin-json-format": "2.0.0",
    "eslint-plugin-mocha": "6.1.0",
    "eslint-plugin-react": "7.18.3",
    "execa": "4.0.0",
    "execa-wrap": "1.4.0",
    "filesize": "4.1.2",
    "find-package-json": "1.2.0",
    "fs-extra": "8.1.0",
    "gift": "0.10.2",
    "globby": "10.0.1",
    "gulp": "4.0.2",
    "gulp-awspublish": "4.0.0",
    "gulp-coffee": "3.0.3",
    "gulp-debug": "4.0.0",
    "gulp-rename": "1.4.0",
    "hasha": "5.0.0",
    "http-server": "0.12.1",
    "human-interval": "0.1.6",
    "husky": "2.4.1",
    "inquirer": "3.3.0",
    "inquirer-confirm": "2.0.3",
    "jest": "24.9.0",
    "js-codemod": "cpojer/js-codemod",
    "jscodemods": "cypress-io/jscodemods#01b546e",
    "jscodeshift": "0.7.0",
    "konfig": "0.2.1",
    "lazy-ass": "1.6.0",
    "lerna": "3.18.3",
    "lint-staged": "9.4.1",
    "listr": "0.14.3",
    "lodash": "4.17.15",
    "make-empty-github-commit": "1.2.0",
    "mocha": "3.5.3",
    "mocha-banner": "1.1.2",
    "mocha-junit-reporter": "1.23.1",
    "mocha-multi-reporters": "1.1.7",
    "mock-fs": "4.9.0",
    "parse-github-repo-url": "1.4.1",
    "patch-package": "6.2.0",
    "percy": "0.21.0",
    "plist": "2.1.0",
    "pluralize": "8.0.0",
    "postinstall-postinstall": "2.0.0",
    "prefixed-list": "1.0.1",
    "pretty-ms": "5.0.0",
    "print-arch": "1.0.0",
    "proxyquire": "2.1.0",
    "ramda": "0.24.1",
    "shelljs": "0.8.3",
    "shx": "0.3.2",
    "sinon": "7.3.2",
    "snap-shot-it": "7.9.1",
    "start-server-and-test": "1.10.8",
    "stop-only": "3.0.1",
    "strip-ansi": "4.0.0",
    "term-to-html": "1.2.0",
    "terminal-banner": "1.1.0",
    "through": "2.3.8",
    "ts-node": "8.3.0",
    "typescript": "3.7.4",
    "vinyl-paths": "2.1.0",
    "wait-on": "3.3.0"
  },
  "engines": {
    "node": ">=12.8.1",
    "yarn": ">=1.17.3"
  },
  "productName": "Cypress",
  "license": "MIT",
  "repository": {
    "type": "git",
    "url": "https://github.com/cypress-io/cypress.git"
  },
  "homepage": "https://github.com/cypress-io/cypress",
  "author": "Brian Mann",
  "bugs": {
    "url": "https://github.com/cypress-io/cypress/issues"
  },
  "keywords": [
    "automation",
    "browser",
    "cypress",
    "cypress.io",
    "e2e",
    "end-to-end",
    "integration",
    "mocks",
    "runner",
    "spies",
    "stubs",
    "test",
    "testing"
  ],
  "workspaces": {
    "packages": [
      "cli",
      "packages/*"
    ]
  },
  "lint-staged": {
    "*.coffee": [
      "yarn stop-only --folder",
      "git add"
    ],
    "*.{js,jsx,ts,tsx,json,eslintrc}": [
      "yarn stop-only --folder",
      "eslint --fix",
      "git add"
    ]
  },
  "resolutions": {
    "**/jquery": "3.1.1"
  }
}<|MERGE_RESOLUTION|>--- conflicted
+++ resolved
@@ -127,13 +127,9 @@
     "debug": "4.1.1",
     "decaffeinate": "6.0.9",
     "del": "3.0.0",
-<<<<<<< HEAD
     "electron-builder": "22.3.6",
     "electron-notarize": "0.2.1",
-=======
-    "electron-builder": "20.39.0",
     "enzyme-adapter-react-16": "1.12.1",
->>>>>>> a63ba7b5
     "eslint": "6.8.0",
     "eslint-plugin-cypress": "2.10.3",
     "eslint-plugin-json-format": "2.0.0",
