{
  "name": "cypress",
  "productName": "Cypress",
<<<<<<< HEAD
  "version": "3.2.0",
=======
  "version": "3.3.0",
>>>>>>> f679ced9
  "description": "Cypress.io end to end testing tool",
  "private": true,
  "engines": {
    "node": ">=8.9.3"
  },
  "scripts": {
    "prestart": "npm run check-deps-pre",
    "start": "node ./cli/bin/cypress open --dev --global",
    "cypress:open": "node ./cli/bin/cypress open --dev --global",
    "cypress:run": "node ./cli/bin/cypress run --dev",
    "cypress:verify": "node ./cli/bin/cypress verify --dev",
    "cypress:open:debug": "node ./scripts/debug.js cypress:open",
    "cypress:run:debug": "node ./scripts/debug.js cypress:run",
    "dev": "node ./scripts/start.js",
    "dev-debug": "node ./scripts/debug.js dev",
    "watch": "npm run all watch",
    "test-debug-package": "node ./scripts/test-debug-package.js",
    "jscodeshift": "jscodeshift -t ./node_modules/js-codemod/transforms/arrow-function-arguments.js",
    "decaffeinate": "decaffeinate --use-cs2 --loose",
    "decaffeinate-bulk": "bulk-decaffeinate",
    "check-deps": "node ./scripts/check-deps.js --verbose",
    "check-deps-pre": "node ./scripts/check-deps.js --verbose --prescript",
    "prebuild": "npm run check-deps-pre && npm run all prebuild",
    "build": "npm run all build",
    "all": "node ./scripts/run.js",
    "test": "echo '⚠️ This root monorepo is only for local development and new contributions. There are no tests.'",
    "link": "node ./scripts/link-packages.js",
    "install-filtered": "npm run all install -- --package $(node ./scripts/check-deps.js --list)",
    "postinstall": "echo 'root postinstall' && npm run link && npm run all install && npm run build",
    "clean-deps": "npm run all clean-deps && rm -rf node_modules",
    "docker": "./scripts/run-docker-local.sh",
    "lint-js": "eslint --fix scripts/*.js packages/ts/*.js cli/*.js cli/**/*.js",
    "lint-changed": "git diff --name-only | grep '\\.js$' | xargs npx eslint --fix",
    "lint-coffee": "coffeelint scripts/**/*.coffee",
    "lint": "npm run lint-js && npm run lint-coffee",
    "pretest": "npm run lint && npm run all lint && npm run test-scripts",
    "precommit": "npm run warn-only && lint-staged",
    "precommit-lint": "eslint --fix",
    "prepush": "npm run stop-only",
    "stop-only": "stop-only --folder packages --skip .cy,.publish,.projects,node_modules,dist,dist-test,fixtures,lib,bower_components,spec_helper.coffee",
    "warn-only": "stop-only --warn --folder packages --skip .cy,.publish,.projects,node_modules,dist,dist-test,fixtures,lib,bower_components,spec_helper.coffee",
    "bump": "node ./scripts/binary.js bump",
    "set-next-ci-version": "node ./scripts/binary.js setNextVersion",
    "binary-build": "node ./scripts/binary.js build",
    "binary-zip": "node ./scripts/binary.js zip",
    "binary-upload": "node ./scripts/binary.js upload",
    "binary-deploy": "node ./scripts/binary.js deploy",
    "binary-purge": "node ./scripts/binary.js purge-version",
    "binary-deploy-linux": "./scripts/build-linux-binary.sh",
    "move-binaries": "node ./scripts/binary.js move-binaries",
    "binary-release": "node ./scripts/binary.js release",
    "test-scripts": "mocha -r packages/coffee/register -r packages/ts/register --reporter spec 'scripts/unit/**/*spec.js'",
    "test-s3-api": "node -r ./packages/coffee/register -r ./packages/ts/register scripts/binary/s3-api-demo.ts",
    "test-mocha": "mocha --reporter spec scripts/spec.js",
    "test-mocha-snapshot": "mocha scripts/mocha-snapshot-spec.js",
    "check-node-version": "node scripts/check-node-version.js",
    "check-terminal": "node scripts/check-terminal.js",
    "effective:circle:config": "circleci config process circle.yml | sed /^#/d"
  },
  "lint-staged": {
    "*.js": [
      "npm run precommit-lint"
    ]
  },
  "devDependencies": {
    "@cypress/bumpercar": "2.0.7",
    "@cypress/commit-message-install": "2.6.2",
    "@cypress/env-or-json-file": "2.0.0",
    "@cypress/npm-run-all": "4.0.5",
    "@cypress/questions-remain": "1.0.1",
    "@cypress/set-commit-status": "1.3.4",
    "@types/bluebird": "3.5.21",
    "@types/chai": "3.5.2",
    "@types/debug": "4.1.4",
    "@types/execa": "0.7.2",
    "@types/fs-extra": "3.0.0",
    "@types/lodash": "4.14.122",
    "@types/mocha": "2.2.48",
    "@types/node": "11.12.0",
    "@types/ramda": "0.25.47",
    "@types/request-promise": "4.1.42",
    "@types/sinon-chai": "3.2.2",
    "ansi-styles": "3.2.1",
    "arg": "4.1.0",
    "ascii-table": "0.0.9",
    "aws-sdk": "2.447.0",
    "babel-eslint": "10.0.1",
    "bluebird": "3.5.3",
    "bluebird-retry": "0.11.0",
    "bulk-decaffeinate": "3.3.1",
    "chai": "4.2.0",
    "chalk": "2.4.2",
    "check-dependencies": "1.1.0",
    "check-more-types": "2.24.0",
    "cloudflare-cli": "3.2.2",
    "coffeelint": "1.16.2",
    "common-tags": "1.8.0",
    "console.table": "0.10.0",
    "debug": "4.1.1",
    "decaffeinate": "5.1.12",
    "del": "3.0.0",
    "electron-builder": "20.39.0",
    "eslint": "5.16.0",
    "eslint-plugin-cypress": "2.2.1",
    "eslint-plugin-cypress-dev": "2.1.0",
    "eslint-plugin-mocha": "5.3.0",
    "eslint-plugin-react": "7.12.4",
    "execa": "1.0.0",
    "execa-wrap": "1.4.0",
    "filesize": "4.1.2",
    "find-package-json": "1.2.0",
    "fs-extra": "7.0.1",
    "gift": "0.10.2",
    "gulp": "3.9.1",
    "gulp-awspublish": "3.4.0",
    "gulp-coffee": "2.3.5",
    "gulp-debug": "3.2.0",
    "gulp-rename": "1.4.0",
    "gulp-typescript": "3.2.4",
    "hasha": "5.0.0",
    "human-interval": "0.1.6",
    "husky": "2.3.0",
    "inquirer": "3.3.0",
    "inquirer-confirm": "2.0.3",
    "js-codemod": "cpojer/js-codemod#29dafed",
    "jscodemods": "cypress-io/jscodemods#01b546e",
    "jscodeshift": "0.6.3",
    "konfig": "0.2.1",
    "lazy-ass": "1.6.0",
    "lint-staged": "7.3.0",
    "lodash": "4.17.11",
    "make-empty-github-commit": "1.2.0",
    "mocha": "3.5.3",
    "mocha-banner": "1.1.2",
    "mocha-junit-reporter": "1.18.0",
    "mocha-multi-reporters": "1.1.7",
    "obfuscator": "0.5.4",
    "parse-github-repo-url": "1.4.1",
    "plist": "2.1.0",
    "pluralize": "7.0.0",
    "prefixed-list": "1.0.1",
    "pretty-ms": "5.0.0",
    "print-arch": "1.0.0",
    "ramda": "0.24.1",
    "shelljs": "0.8.3",
    "sinon": "7.3.2",
    "snap-shot-it": "7.4.4",
    "stop-only": "3.0.1",
    "strip-ansi": "4.0.0",
    "terminal-banner": "1.1.0",
    "typescript": "3.4.5",
    "vinyl-paths": "2.1.0"
  },
  "author": "Brian Mann",
  "license": "MIT",
  "homepage": "https://github.com/cypress-io/cypress",
  "repository": {
    "type": "git",
    "url": "https://github.com/cypress-io/cypress.git"
  },
  "bugs": {
    "url": "https://github.com/cypress-io/cypress/issues"
  },
  "keywords": [
    "browser",
    "cypress",
    "cypress.io",
    "automation",
    "end-to-end",
    "e2e",
    "integration",
    "mocks",
    "test",
    "testing",
    "runner",
    "spies",
    "stubs"
  ]
}<|MERGE_RESOLUTION|>--- conflicted
+++ resolved
@@ -1,11 +1,7 @@
 {
   "name": "cypress",
   "productName": "Cypress",
-<<<<<<< HEAD
-  "version": "3.2.0",
-=======
   "version": "3.3.0",
->>>>>>> f679ced9
   "description": "Cypress.io end to end testing tool",
   "private": true,
   "engines": {
