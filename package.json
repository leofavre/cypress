{
  "name": "@cypress/core-reporter",
  "version": "0.0.0",
  "main": "dist/app/app",
  "scripts": {
<<<<<<< HEAD
    "build": "gulp build"
=======
    "prepublish": "gulp build",
    "start": "gulp watch"
>>>>>>> e270af9b
  },
  "repository": {
    "type": "git",
    "url": "git+https://github.com/cypress-io/cypress-core-reporter.git"
  },
  "author": "Brian Mann",
  "license": "MIT",
  "bugs": {
    "url": "https://github.com/cypress-io/cypress-core-reporter/issues"
  },
  "homepage": "https://github.com/cypress-io/cypress-core-reporter#readme",
  "devDependencies": {
    "babel-eslint": "^6.0.4",
    "babel-plugin-add-module-exports": "^0.2.1",
    "babel-plugin-transform-decorators-legacy": "^1.3.4",
    "babel-preset-es2015": "^6.9.0",
    "babel-preset-react": "^6.5.0",
    "babel-preset-stage-1": "^6.5.0",
    "eslint": "^2.12.0",
    "eslint-plugin-react": "^5.1.1",
    "gulp": "^3.9.1",
    "gulp-autoprefixer": "^3.1.0",
    "gulp-babel": "^6.1.2",
    "gulp-plumber": "^1.1.0",
    "gulp-rename": "^1.2.2",
    "gulp-sass": "^2.3.2",
    "gulp-watch": "^4.3.8",
    "lodash": "^4.0.0",
    "mobx": "^2.0.0",
    "mobx-react": "^3.0.0",
    "node-sass-globbing": "0.0.23",
    "react": "^15.0.0",
    "react-dom": "^15.0.0"
  },
  "dependencies": {
    "classnames": "^2.2.5",
    "markdown-it": "^6.1.1"
  },
  "peerDependencies": {
    "lodash": "^4.0.0",
    "mobx": "^2.0.0",
    "mobx-react": "^3.0.0",
    "react": "^15.0.0",
    "react-dom": "^15.0.0"
  }
}<|MERGE_RESOLUTION|>--- conflicted
+++ resolved
@@ -3,12 +3,9 @@
   "version": "0.0.0",
   "main": "dist/app/app",
   "scripts": {
-<<<<<<< HEAD
     "build": "gulp build"
-=======
     "prepublish": "gulp build",
     "start": "gulp watch"
->>>>>>> e270af9b
   },
   "repository": {
     "type": "git",
