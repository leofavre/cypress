{
  "name": "cypress",
  "productName": "Cypresss",
  "version": "0.19.4",
  "description": "Cypress.io end to end testing tool",
  "private": true,
  "engines": {
    "node": ">=6.5.0"
  },
  "scripts": {
    "start": "node ./scripts/start.js",
    "watch": "npm run all watch",
    "deps": "deps-ok",
    "prebuild": "npm run deps",
    "build": "npm run all build",
    "all": "node ./scripts/run.js",
    "test": "echo '⚠️ This root monorepo is only for local development and new contributions. There are no tests.'",
    "link": "node ./scripts/link-packages.js",
    "postinstall": "npm run link && npm run all install && npm run build",
    "clean-deps": "npm run all clean-deps",
    "docker": "./scripts/run-docker-local.sh",
    "lint": "eslint --fix scripts/*.js",
    "pretest": "npm run lint && npm run all lint",
    "precommit": "lint-staged",
    "precommit-lint": "eslint --fix --rule 'no-only-tests/no-only-tests: 2'",
    "bump": "gulp bump",
    "deploy": "node ./scripts/deploy.js",
    "release": "gulp release"
  },
  "lint-staged": {
    "*.js": [
      "precommit-lint",
      "git add"
    ]
  },
  "devDependencies": {
    "@cypress/bumpercar": "^1.0.6",
    "@cypress/npm-run-all": "^4.0.4",
    "ascii-table": "0.0.9",
    "babel-eslint": "^6.0.4",
    "bluebird": "^3.4.5",
    "chai": "^4.0.2",
    "del": "^3.0.0",
<<<<<<< HEAD
=======
    "electron-osx-sign": "^0.4.6",
>>>>>>> 0e354bfe
    "deps-ok": "^1.2.0",
    "electron-osx-sign": "^0.4.6",
    "eslint": "^3.18.0",
    "eslint-plugin-mocha": "^4.9.0",
    "eslint-plugin-no-only-tests": "levibuzolic/eslint-plugin-no-only-tests#dbb7270c4f48e33081729c0ef076441b39f35487",
    "eslint-plugin-react": "^5.1.1",
    "fs-extra": "^2.1.2",
    "gulp": "^3.9.1",
    "gulp-awspublish": "^3.3.0",
    "gulp-coffee": "^2.3.4",
    "gulp-debug": "^3.1.0",
    "gulp-rename": "^1.2.2",
<<<<<<< HEAD
    "gulp-typescript": "^3.1.7",
=======
>>>>>>> 0e354bfe
    "human-interval": "^0.1.6",
    "husky": "^0.13.4",
    "inquirer": "^3.1.1",
    "konfig": "^0.2.1",
    "lint-staged": "^3.6.0",
    "lodash": "^4.17.4",
    "obfuscator": "^0.5.4",
    "plist": "^2.1.0",
<<<<<<< HEAD
    "pluralize": "^5.0.0",
    "run-sequence": "^1.2.2",
    "typescript": "^2.3.4",
=======
    "run-sequence": "^1.2.2",
>>>>>>> 0e354bfe
    "vagrant": "0.0.1",
    "vinyl-paths": "^2.1.0",
    "xvfb": "^0.2.3"
  },
  "author": "Brian Mann",
  "license": "MIT",
  "homepage": "https://github.com/cypress-io/cypress",
  "repository": {
    "type": "git",
    "url": "https://github.com/cypress-io/cypress.git"
  },
  "bugs": {
    "url": "https://github.com/cypress-io/cypress/issues"
  }
}<|MERGE_RESOLUTION|>--- conflicted
+++ resolved
@@ -41,10 +41,7 @@
     "bluebird": "^3.4.5",
     "chai": "^4.0.2",
     "del": "^3.0.0",
-<<<<<<< HEAD
-=======
     "electron-osx-sign": "^0.4.6",
->>>>>>> 0e354bfe
     "deps-ok": "^1.2.0",
     "electron-osx-sign": "^0.4.6",
     "eslint": "^3.18.0",
@@ -57,10 +54,7 @@
     "gulp-coffee": "^2.3.4",
     "gulp-debug": "^3.1.0",
     "gulp-rename": "^1.2.2",
-<<<<<<< HEAD
     "gulp-typescript": "^3.1.7",
-=======
->>>>>>> 0e354bfe
     "human-interval": "^0.1.6",
     "husky": "^0.13.4",
     "inquirer": "^3.1.1",
@@ -69,13 +63,8 @@
     "lodash": "^4.17.4",
     "obfuscator": "^0.5.4",
     "plist": "^2.1.0",
-<<<<<<< HEAD
     "pluralize": "^5.0.0",
-    "run-sequence": "^1.2.2",
     "typescript": "^2.3.4",
-=======
-    "run-sequence": "^1.2.2",
->>>>>>> 0e354bfe
     "vagrant": "0.0.1",
     "vinyl-paths": "^2.1.0",
     "xvfb": "^0.2.3"
